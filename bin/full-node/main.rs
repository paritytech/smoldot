// Substrate-lite
// Copyright (C) 2019-2020  Parity Technologies (UK) Ltd.
// SPDX-License-Identifier: GPL-3.0-or-later WITH Classpath-exception-2.0

// This program is free software: you can redistribute it and/or modify
// it under the terms of the GNU General Public License as published by
// the Free Software Foundation, either version 3 of the License, or
// (at your option) any later version.

// This program is distributed in the hope that it will be useful,
// but WITHOUT ANY WARRANTY; without even the implied warranty of
// MERCHANTABILITY or FITNESS FOR A PARTICULAR PURPOSE.  See the
// GNU General Public License for more details.

// You should have received a copy of the GNU General Public License
// along with this program.  If not, see <http://www.gnu.org/licenses/>.

#![recursion_limit = "1024"]

use futures::prelude::*;
use std::{borrow::Cow, convert::TryFrom as _, fs, time::Duration};
use structopt::StructOpt as _;
use substrate_lite::{
<<<<<<< HEAD
    chain::{self, sync::full_optimistic},
    chain_spec, 
    database::full_sled, header, network,
    network::{connection, multiaddr, peer_id::PeerId, protocol, with_buffers},
=======
    chain, chain_spec,
    network::{connection, multiaddr, peer_id::PeerId},
>>>>>>> aa712e7f
};

mod cli;
mod network_service;
mod sync_service;

fn main() {
    futures::executor::block_on(async_main())
}

async fn async_main() {
    let cli_options = cli::CliOptions::from_args();

    let chain_spec = {
        let json: Cow<[u8]> = match cli_options.chain {
            cli::CliChain::Polkadot => (&include_bytes!("../polkadot.json")[..]).into(),
            cli::CliChain::Kusama => (&include_bytes!("../kusama.json")[..]).into(),
            cli::CliChain::Westend => (&include_bytes!("../westend.json")[..]).into(),
            cli::CliChain::Custom(path) => {
                fs::read(&path).expect("Failed to read chain specs").into()
            }
        };

        substrate_lite::chain_spec::ChainSpec::from_json_bytes(&json)
            .expect("Failed to decode chain specs")
    };

    let threads_pool = futures::executor::ThreadPool::builder()
        .name_prefix("tasks-pool-")
        .create()
        .unwrap();

<<<<<<< HEAD
    // Open the database from the filesystem, or create a new database if none is found.
    let database = Arc::new({
        // Directory supposed to contain the database.
        let db_path = {
            const APP_INFO: app_dirs::AppInfo = app_dirs::AppInfo {
                name: "substrate-lite",
                author: "paritytech",
            };
            let base_path =
                app_dirs::app_dir(app_dirs::AppDataType::UserData, &APP_INFO, "database").unwrap();
            base_path.join(chain_spec.id())
        };

        // The `unwrap()` here can panic for example in case of access denied.
        match open_database(db_path.clone()).await.unwrap() {
            full_sled::DatabaseOpen::Open(database) => {
                // TODO: verify that the database matches the chain spec
                // TODO: print the hash in a nicer way
                eprintln!(
                    "Loading existing database with finalized hash {:?}",
                    database.finalized_block_hash().unwrap()
                );
                database
            }
            full_sled::DatabaseOpen::Empty(empty) => {
                // TODO: make nicer
                let genesis_block_header =
                    substrate_lite::calculate_genesis_block_header(chain_spec.genesis_storage())
                        .scale_encoding()
                        .fold(Vec::new(), |mut a, b| {
                            a.extend_from_slice(b.as_ref());
                            a
                        });
                eprintln!("Initializing new database at {}", db_path.display());
                empty
                    .insert_genesis_block(&genesis_block_header, chain_spec.genesis_storage())
                    .unwrap()
            }
        }
    });

    // Load the information about the chain from the database.
    let chain_information = {
        let genesis_chain_information =
=======
    // Load the information about the chain from the database, or build the information of the
    // genesis block.
    // TODO:
    let chain_information_config = /*match local_storage.chain_information() {
        Ok(Some(i)) => i,
        Err(database::local_storage_light::AccessError::StorageAccess(err)) => return Err(err),
        // TODO: log why storage access failed?
        Err(database::local_storage_light::AccessError::Corrupted(_)) | Ok(None) => {*/
>>>>>>> aa712e7f
            chain::chain_information::ChainInformationConfig::from_genesis_storage(
                chain_spec.genesis_storage(),
            )
            .unwrap(); // TODO: don't unwrap?

        chain::chain_information::ChainInformationConfig {
            // TODO: don't unwrap? how to handle database access errors?
            chain_information: database
                .to_chain_information(
                    &database.finalized_block_hash().unwrap(),
                    genesis_chain_information
                        .chain_information
                        .grandpa_finalized_triggered_authorities,
                )
                .unwrap(),
            babe_genesis_config: genesis_chain_information.babe_genesis_config,
        }
    };

    // TODO: remove; just for testing
    /*let metadata = substrate_lite::metadata::metadata_from_runtime_code(
        chain_spec
            .genesis_storage()
            .clone()
            .find(|(k, _)| *k == b":code")
            .unwrap().1,
            1024,
    )
    .unwrap();
    println!(
        "{:#?}",
        substrate_lite::metadata::decode(&metadata).unwrap()
    );*/

    let network_service = network_service::NetworkService::new(network_service::Config {
        listen_addresses: Vec::new(),
        protocol_id: chain_spec.protocol_id().to_owned(),
        bootstrap_nodes: {
            let mut list = Vec::with_capacity(chain_spec.boot_nodes().len());
            for node in chain_spec.boot_nodes() {
                let mut address: multiaddr::Multiaddr = node.parse().unwrap(); // TODO: don't unwrap?
                if let Some(multiaddr::Protocol::P2p(peer_id)) = address.pop() {
                    let peer_id = PeerId::from_multihash(peer_id).unwrap(); // TODO: don't unwrap
                    list.push((peer_id, address));
                } else {
                    panic!() // TODO:
                }
            }
            list
        },
        noise_key: connection::NoiseKey::new(&rand::random()), // TODO: not random
        tasks_executor: {
            let threads_pool = threads_pool.clone();
            Box::new(move |task| threads_pool.spawn_ok(task))
        },
    })
    .await
    .unwrap();

    let sync_service = sync_service::SyncService::new(sync_service::Config {
        tasks_executor: {
            let threads_pool = threads_pool.clone();
            Box::new(move |task| threads_pool.spawn_ok(task))
        },
        chain_spec: &chain_spec,
        chain_information_config,
    })
    .await;

    /*let mut telemetry = {
        let endpoints = chain_spec
            .telemetry_endpoints()
            .map(|addr| (addr.as_ref().to_owned(), 0))
            .collect::<Vec<_>>();

        substrate_lite::telemetry::init_telemetry(substrate_lite::telemetry::TelemetryConfig {
            endpoints: substrate_lite::telemetry::TelemetryEndpoints::new(endpoints).unwrap(),
            wasm_external_transport: None,
            tasks_executor: {
                let threads_pool = threads_pool.clone();
                Box::new(move |task| threads_pool.spawn_obj_ok(From::from(task))) as Box<_>
            },
        })
    };*/

    let mut informant_timer = stream::unfold((), move |_| {
        futures_timer::Delay::new(Duration::from_secs(1)).map(|_| Some(((), ())))
    })
    .map(|_| ());

    let mut telemetry_timer = stream::unfold((), move |_| {
        futures_timer::Delay::new(Duration::from_secs(5)).map(|_| Some(((), ())))
    })
    .map(|_| ());

    loop {
        futures::select! {
            _ = informant_timer.next() => {
                if !cli_options.quiet {
                    // We end the informant line with a `\r` so that it overwrites itself every time.
                    // If any other line gets printed, it will overwrite the informant, and the
                    // informant will then print itself below, which is a fine behaviour.
                    let sync_state = sync_service.sync_state().await;
                    eprint!("{}\r", substrate_lite::informant::InformantLine {
                        enable_colors: match cli_options.color {
                            cli::ColorChoice::Always => true,
                            cli::ColorChoice::Auto => atty::is(atty::Stream::Stderr),
                            cli::ColorChoice::Never => false,
                        },
                        chain_name: chain_spec.name(),
                        max_line_width: terminal_size::terminal_size().map(|(w, _)| w.0.into()).unwrap_or(80),
                        num_network_connections: u64::try_from(network_service.num_established_connections().await)
                            .unwrap_or(u64::max_value()),
                        best_number: sync_state.best_block_number,
                        finalized_number: sync_state.finalized_block_number,
                        best_hash: &sync_state.best_block_hash,
                        finalized_hash: &sync_state.finalized_block_hash,
                        network_known_best: None, /* TODO: match network_state.best_network_block_height.load(Ordering::Relaxed) {
                            0 => None,
                            n => Some(n)
                        },*/
                    });
                }
            },

            network_message = network_service.next_event().fuse() => {
                match network_message {
                    network_service::Event::Connected(peer_id) => {
                        sync_service.add_source(peer_id).await;
                    }
                }
            }

            sync_message = sync_service.next_event().fuse() => {
                match sync_message {
                    sync_service::Event::BlocksRequest { id, target, request } => {
                        let block_request = network_service.clone().blocks_request(
                            target,
                            request
                        );

                        threads_pool.spawn_ok({
                            let sync_service = sync_service.clone();
                            async move {
                                let result = block_request.await;
                                sync_service.answer_blocks_request(id, result).await;
                            }
                        });
                    }
                }
            }

            /*telemetry_event = telemetry.next_event().fuse() => {
                telemetry.send(substrate_lite::telemetry::message::TelemetryMessage::SystemConnected(substrate_lite::telemetry::message::SystemConnected {
                    chain: chain_spec.name().to_owned().into_boxed_str(),
                    name: String::from("Polkadot ✨ lite ✨").into_boxed_str(),  // TODO: node name
                    implementation: String::from("Secret projet 🤫").into_boxed_str(),  // TODO:
                    version: String::from(env!("CARGO_PKG_VERSION")).into_boxed_str(),
                    validator: None,
                    network_id: None, // TODO: Some(service.local_peer_id().to_base58().into_boxed_str()),
                }));
            },*/

            _ = telemetry_timer.next() => {
                /*let sync_state = sync_state.lock().await.clone();

                // Some of the fields below are set to `None` because there is no plan to
                // implement reporting accurate metrics about the node.
                telemetry.send(substrate_lite::telemetry::message::TelemetryMessage::SystemInterval(substrate_lite::telemetry::message::SystemInterval {
                    stats: substrate_lite::telemetry::message::NodeStats {
                        peers: network_state.num_network_connections.load(Ordering::Relaxed),
                        txcount: 0,  // TODO:
                    },
                    memory: None,
                    cpu: None,
                    bandwidth_upload: Some(0.0), // TODO:
                    bandwidth_download: Some(0.0), // TODO:
                    finalized_height: Some(sync_state.finalized_block_number),
                    finalized_hash: Some(sync_state.finalized_block_hash.into()),
                    block: substrate_lite::telemetry::message::Block {
                        hash: sync_state.best_block_hash.into(),
                        height: sync_state.best_block_number,
                    },
                    used_state_cache_size: None,
                    used_db_cache_size: None,
                    disk_read_per_sec: None,
                    disk_write_per_sec: None,
                }));*/
            },
        }
    }
<<<<<<< HEAD
}

async fn start_sync(
    chain_spec: &chain_spec::ChainSpec,
    chain_information_config: chain::chain_information::ChainInformationConfig,
    sync_state: Arc<Mutex<SyncState>>,
    mut to_sync: mpsc::Receiver<ToSync>,
    network: Arc<network_service::NetworkService>,
    mut to_db_save_tx: mpsc::Sender<chain::chain_information::ChainInformation>,
) -> impl Future<Output = ()> {
    let mut sync =
        full_optimistic::OptimisticFullSync::<_, network::PeerId>::new(full_optimistic::Config {
            chain_information_config,
            sources_capacity: 32,
            blocks_capacity: {
                // This is the maximum number of blocks between two consecutive justifications.
                1024
            },
            source_selection_randomness_seed: rand::random(),
            blocks_request_granularity: NonZeroU32::new(128).unwrap(),
            download_ahead_blocks: {
                // Assuming a verification speed of 1k blocks/sec and a 95% latency of one second,
                // the number of blocks to download ahead of time in order to not block is 1000.
                1024
            },
        });

    let mut finalized_block_storage = BTreeMap::<Vec<u8>, Vec<u8>>::new();
    // TODO: doesn't necessarily match chain_information; pass this as part of the params of `start_sync` instead
    for (key, value) in chain_spec.genesis_storage() {
        finalized_block_storage.insert(key.to_owned(), value.to_owned());
    }

    async move {
        let mut peers_source_id_map = hashbrown::HashMap::<_, _, fnv::FnvBuildHasher>::default();
        let mut block_requests_finished = stream::FuturesUnordered::new();

        loop {
            // Verify blocks that have been fetched from queries.
            let mut process = sync.process_one();
            loop {
                match process {
                    full_optimistic::ProcessOne::Idle { sync: s } => {
                        sync = s;
                        break;
                    }
                    full_optimistic::ProcessOne::Finished {
                        sync: s,
                        finalized_blocks,
                    } => {
                        process = s.process_one();

                        let finalized_block_hash =
                            if let Some(last_finalized) = finalized_blocks.last() {
                                let mut lock = sync_state.lock().await;
                                lock.finalized_block_hash = last_finalized.header.hash();
                                lock.finalized_block_number = last_finalized.header.number;
                                lock.finalized_block_hash
                            } else {
                                continue;
                            };

                        for block in finalized_blocks {
                            database
                                .insert(
                                    &block.header.scale_encoding().fold(Vec::new(), |mut a, b| {
                                        a.extend_from_slice(b.as_ref());
                                        a
                                    }),
                                    false,
                                    block.body.iter(),
                                    block
                                        .storage_top_trie_changes
                                        .iter()
                                        .map(|(k, v)| (k, v.as_ref())),
                                )
                                .unwrap();

                            for (key, value) in block.storage_top_trie_changes {
                                if let Some(value) = value {
                                    finalized_block_storage.insert(key, value);
                                } else {
                                    let _was_there = finalized_block_storage.remove(&key);
                                    // TODO: if a block inserts a new value, then removes it in the next block, the key will remain in `finalized_block_storage`; either solve this or document this
                                    // assert!(_was_there.is_some());
                                }
                            }
                        }

                        database.set_finalized(&finalized_block_hash).unwrap();
                    }

                    full_optimistic::ProcessOne::InProgress {
                        current_best_hash,
                        current_best_number,
                        resume,
                    } => {
                        // Processing has made a step forward.
                        // There is nothing to do, but this is used to update to best block
                        // shown on the informant.
                        let mut lock = sync_state.lock().await;
                        lock.best_block_hash = current_best_hash;
                        lock.best_block_number = current_best_number;
                        drop(lock);

                        process = resume.resume();
                    }

                    full_optimistic::ProcessOne::FinalizedStorageGet(req) => {
                        let value = finalized_block_storage
                            .get(&req.key_as_vec())
                            .map(|v| &v[..]);
                        process = req.inject_value(value);
                    }
                    full_optimistic::ProcessOne::FinalizedStorageNextKey(req) => {
                        // TODO: to_vec() :-/
                        let req_key = req.key().to_vec();
                        // TODO: to_vec() :-/
                        let next_key = finalized_block_storage
                            .range(req.key().to_vec()..)
                            .skip_while(move |(k, _)| &k[..] <= &req_key[..])
                            .next()
                            .map(|(k, _)| k);
                        process = req.inject_key(next_key);
                    }
                    full_optimistic::ProcessOne::FinalizedStoragePrefixKeys(req) => {
                        // TODO: to_vec() :-/
                        let prefix = req.prefix().to_vec();
                        // TODO: to_vec() :-/
                        let keys = finalized_block_storage
                            .range(req.prefix().to_vec()..)
                            .take_while(|(k, _)| k.starts_with(&prefix))
                            .map(|(k, _)| k);
                        process = req.inject_keys(keys);
                    }
                }
            }

            // Update the current best block, used for CLI-related purposes.
            {
                let mut lock = sync_state.lock().await;
                lock.best_block_hash = sync.best_block_hash();
                lock.best_block_number = sync.best_block_number();
            }

            // Start requests that need to be started.
            // Note that this is done after calling `process_one`, as the processing of pending
            // blocks can result in new requests but not the contrary.
            while let Some(action) = sync.next_request_action() {
                match action {
                    full_optimistic::RequestAction::Start {
                        start,
                        block_height,
                        source,
                        num_blocks,
                        ..
                    } => {
                        let block_request = network.blocks_request(
                            source.clone(),
                            protocol::BlocksRequestConfig {
                                start: protocol::BlocksRequestConfigStart::Number(block_height),
                                desired_count: num_blocks,
                                direction: protocol::BlocksRequestDirection::Ascending,
                                fields: protocol::BlocksRequestFields {
                                    header: true,
                                    body: true,
                                    justification: true,
                                },
                            },
                        );
                        let (block_request, abort) = future::abortable(block_request);
                        let request_id = start.start(abort);
                        block_requests_finished.push(block_request.map(move |r| (request_id, r)));
                    }
                    full_optimistic::RequestAction::Cancel { user_data, .. } => {
                        user_data.abort();
                    }
                }
            }

            futures::select! {
                message = to_sync.next() => {
                    let message = match message {
                        Some(m) => m,
                        None => return,
                    };

                    match message {
                        ToSync::NewPeer(peer_id) => {
                            let id = sync.add_source(peer_id.clone());
                            peers_source_id_map.insert(peer_id.clone(), id);
                        },
                        ToSync::PeerDisconnected(peer_id) => {
                            let id = peers_source_id_map.remove(&peer_id).unwrap();
                            let (_, rq_list) = sync.remove_source(id);
                            for (_, rq) in rq_list {
                                rq.abort();
                            }
                        },
                    }
                },

                (request_id, result) = block_requests_finished.select_next_some() => {
                    // `result` is an error if the block request got cancelled by the sync state
                    // machine.
                    if let Ok(result) = result {
                        let _ = sync.finish_request(request_id, result.map(|v| v.into_iter().map(|block| full_optimistic::RequestSuccessBlock {
                            scale_encoded_header: block.header.unwrap(), // TODO: don't unwrap
                            scale_encoded_extrinsics: block.body.unwrap(), // TODO: don't unwrap
                            scale_encoded_justification: block.justification,
                        })).map_err(|()| full_optimistic::RequestFail::BlocksUnavailable));
                    }
                },
            }
        }
    }
}

enum ToSync {
    NewPeer(network::PeerId),
    PeerDisconnected(network::PeerId),
}

#[derive(Debug, Clone)]
struct SyncState {
    best_block_number: u64,
    best_block_hash: [u8; 32],
    finalized_block_number: u64,
    finalized_block_hash: [u8; 32],
=======
>>>>>>> aa712e7f
}<|MERGE_RESOLUTION|>--- conflicted
+++ resolved
@@ -17,19 +17,12 @@
 
 #![recursion_limit = "1024"]
 
-use futures::prelude::*;
-use std::{borrow::Cow, convert::TryFrom as _, fs, time::Duration};
+use futures::{channel::oneshot, prelude::*};
+use std::{borrow::Cow, convert::TryFrom as _, fs, path::PathBuf, sync::Arc, thread, time::Duration};
 use structopt::StructOpt as _;
 use substrate_lite::{
-<<<<<<< HEAD
-    chain::{self, sync::full_optimistic},
-    chain_spec, 
-    database::full_sled, header, network,
-    network::{connection, multiaddr, peer_id::PeerId, protocol, with_buffers},
-=======
-    chain, chain_spec,
+    chain, chain_spec, database::full_sled,
     network::{connection, multiaddr, peer_id::PeerId},
->>>>>>> aa712e7f
 };
 
 mod cli;
@@ -62,7 +55,6 @@
         .create()
         .unwrap();
 
-<<<<<<< HEAD
     // Open the database from the filesystem, or create a new database if none is found.
     let database = Arc::new({
         // Directory supposed to contain the database.
@@ -105,18 +97,8 @@
     });
 
     // Load the information about the chain from the database.
-    let chain_information = {
+    let chain_information_config = {
         let genesis_chain_information =
-=======
-    // Load the information about the chain from the database, or build the information of the
-    // genesis block.
-    // TODO:
-    let chain_information_config = /*match local_storage.chain_information() {
-        Ok(Some(i)) => i,
-        Err(database::local_storage_light::AccessError::StorageAccess(err)) => return Err(err),
-        // TODO: log why storage access failed?
-        Err(database::local_storage_light::AccessError::Corrupted(_)) | Ok(None) => {*/
->>>>>>> aa712e7f
             chain::chain_information::ChainInformationConfig::from_genesis_storage(
                 chain_spec.genesis_storage(),
             )
@@ -308,236 +290,40 @@
             },
         }
     }
-<<<<<<< HEAD
 }
 
-async fn start_sync(
-    chain_spec: &chain_spec::ChainSpec,
-    chain_information_config: chain::chain_information::ChainInformationConfig,
-    sync_state: Arc<Mutex<SyncState>>,
-    mut to_sync: mpsc::Receiver<ToSync>,
-    network: Arc<network_service::NetworkService>,
-    mut to_db_save_tx: mpsc::Sender<chain::chain_information::ChainInformation>,
-) -> impl Future<Output = ()> {
-    let mut sync =
-        full_optimistic::OptimisticFullSync::<_, network::PeerId>::new(full_optimistic::Config {
-            chain_information_config,
-            sources_capacity: 32,
-            blocks_capacity: {
-                // This is the maximum number of blocks between two consecutive justifications.
-                1024
-            },
-            source_selection_randomness_seed: rand::random(),
-            blocks_request_granularity: NonZeroU32::new(128).unwrap(),
-            download_ahead_blocks: {
-                // Assuming a verification speed of 1k blocks/sec and a 95% latency of one second,
-                // the number of blocks to download ahead of time in order to not block is 1000.
-                1024
-            },
-        });
-
-    let mut finalized_block_storage = BTreeMap::<Vec<u8>, Vec<u8>>::new();
-    // TODO: doesn't necessarily match chain_information; pass this as part of the params of `start_sync` instead
-    for (key, value) in chain_spec.genesis_storage() {
-        finalized_block_storage.insert(key.to_owned(), value.to_owned());
+/// Since opening the database can take a long time, this utility function performs this operation
+/// in the background while showing a small progress bar to the user.
+async fn open_database(path: PathBuf) -> Result<full_sled::DatabaseOpen, full_sled::SledError> {
+    let (tx, rx) = oneshot::channel();
+    let mut rx = rx.fuse();
+
+    let thread_spawn_result = thread::Builder::new().name("database-open".into()).spawn({
+        let path = path.clone();
+        move || {
+            let result = full_sled::open(full_sled::Config { path: &path });
+            let _ = tx.send(result);
+        }
+    });
+
+    // Fall back to opening the database on the same thread if the thread spawn failed.
+    if thread_spawn_result.is_err() {
+        return full_sled::open(full_sled::Config { path: &path });
     }
 
-    async move {
-        let mut peers_source_id_map = hashbrown::HashMap::<_, _, fnv::FnvBuildHasher>::default();
-        let mut block_requests_finished = stream::FuturesUnordered::new();
-
-        loop {
-            // Verify blocks that have been fetched from queries.
-            let mut process = sync.process_one();
-            loop {
-                match process {
-                    full_optimistic::ProcessOne::Idle { sync: s } => {
-                        sync = s;
-                        break;
-                    }
-                    full_optimistic::ProcessOne::Finished {
-                        sync: s,
-                        finalized_blocks,
-                    } => {
-                        process = s.process_one();
-
-                        let finalized_block_hash =
-                            if let Some(last_finalized) = finalized_blocks.last() {
-                                let mut lock = sync_state.lock().await;
-                                lock.finalized_block_hash = last_finalized.header.hash();
-                                lock.finalized_block_number = last_finalized.header.number;
-                                lock.finalized_block_hash
-                            } else {
-                                continue;
-                            };
-
-                        for block in finalized_blocks {
-                            database
-                                .insert(
-                                    &block.header.scale_encoding().fold(Vec::new(), |mut a, b| {
-                                        a.extend_from_slice(b.as_ref());
-                                        a
-                                    }),
-                                    false,
-                                    block.body.iter(),
-                                    block
-                                        .storage_top_trie_changes
-                                        .iter()
-                                        .map(|(k, v)| (k, v.as_ref())),
-                                )
-                                .unwrap();
-
-                            for (key, value) in block.storage_top_trie_changes {
-                                if let Some(value) = value {
-                                    finalized_block_storage.insert(key, value);
-                                } else {
-                                    let _was_there = finalized_block_storage.remove(&key);
-                                    // TODO: if a block inserts a new value, then removes it in the next block, the key will remain in `finalized_block_storage`; either solve this or document this
-                                    // assert!(_was_there.is_some());
-                                }
-                            }
-                        }
-
-                        database.set_finalized(&finalized_block_hash).unwrap();
-                    }
-
-                    full_optimistic::ProcessOne::InProgress {
-                        current_best_hash,
-                        current_best_number,
-                        resume,
-                    } => {
-                        // Processing has made a step forward.
-                        // There is nothing to do, but this is used to update to best block
-                        // shown on the informant.
-                        let mut lock = sync_state.lock().await;
-                        lock.best_block_hash = current_best_hash;
-                        lock.best_block_number = current_best_number;
-                        drop(lock);
-
-                        process = resume.resume();
-                    }
-
-                    full_optimistic::ProcessOne::FinalizedStorageGet(req) => {
-                        let value = finalized_block_storage
-                            .get(&req.key_as_vec())
-                            .map(|v| &v[..]);
-                        process = req.inject_value(value);
-                    }
-                    full_optimistic::ProcessOne::FinalizedStorageNextKey(req) => {
-                        // TODO: to_vec() :-/
-                        let req_key = req.key().to_vec();
-                        // TODO: to_vec() :-/
-                        let next_key = finalized_block_storage
-                            .range(req.key().to_vec()..)
-                            .skip_while(move |(k, _)| &k[..] <= &req_key[..])
-                            .next()
-                            .map(|(k, _)| k);
-                        process = req.inject_key(next_key);
-                    }
-                    full_optimistic::ProcessOne::FinalizedStoragePrefixKeys(req) => {
-                        // TODO: to_vec() :-/
-                        let prefix = req.prefix().to_vec();
-                        // TODO: to_vec() :-/
-                        let keys = finalized_block_storage
-                            .range(req.prefix().to_vec()..)
-                            .take_while(|(k, _)| k.starts_with(&prefix))
-                            .map(|(k, _)| k);
-                        process = req.inject_keys(keys);
-                    }
-                }
-            }
-
-            // Update the current best block, used for CLI-related purposes.
-            {
-                let mut lock = sync_state.lock().await;
-                lock.best_block_hash = sync.best_block_hash();
-                lock.best_block_number = sync.best_block_number();
-            }
-
-            // Start requests that need to be started.
-            // Note that this is done after calling `process_one`, as the processing of pending
-            // blocks can result in new requests but not the contrary.
-            while let Some(action) = sync.next_request_action() {
-                match action {
-                    full_optimistic::RequestAction::Start {
-                        start,
-                        block_height,
-                        source,
-                        num_blocks,
-                        ..
-                    } => {
-                        let block_request = network.blocks_request(
-                            source.clone(),
-                            protocol::BlocksRequestConfig {
-                                start: protocol::BlocksRequestConfigStart::Number(block_height),
-                                desired_count: num_blocks,
-                                direction: protocol::BlocksRequestDirection::Ascending,
-                                fields: protocol::BlocksRequestFields {
-                                    header: true,
-                                    body: true,
-                                    justification: true,
-                                },
-                            },
-                        );
-                        let (block_request, abort) = future::abortable(block_request);
-                        let request_id = start.start(abort);
-                        block_requests_finished.push(block_request.map(move |r| (request_id, r)));
-                    }
-                    full_optimistic::RequestAction::Cancel { user_data, .. } => {
-                        user_data.abort();
-                    }
-                }
-            }
-
-            futures::select! {
-                message = to_sync.next() => {
-                    let message = match message {
-                        Some(m) => m,
-                        None => return,
-                    };
-
-                    match message {
-                        ToSync::NewPeer(peer_id) => {
-                            let id = sync.add_source(peer_id.clone());
-                            peers_source_id_map.insert(peer_id.clone(), id);
-                        },
-                        ToSync::PeerDisconnected(peer_id) => {
-                            let id = peers_source_id_map.remove(&peer_id).unwrap();
-                            let (_, rq_list) = sync.remove_source(id);
-                            for (_, rq) in rq_list {
-                                rq.abort();
-                            }
-                        },
-                    }
-                },
-
-                (request_id, result) = block_requests_finished.select_next_some() => {
-                    // `result` is an error if the block request got cancelled by the sync state
-                    // machine.
-                    if let Ok(result) = result {
-                        let _ = sync.finish_request(request_id, result.map(|v| v.into_iter().map(|block| full_optimistic::RequestSuccessBlock {
-                            scale_encoded_header: block.header.unwrap(), // TODO: don't unwrap
-                            scale_encoded_extrinsics: block.body.unwrap(), // TODO: don't unwrap
-                            scale_encoded_justification: block.justification,
-                        })).map_err(|()| full_optimistic::RequestFail::BlocksUnavailable));
-                    }
-                },
+    let mut progress_timer = stream::unfold((), move |_| {
+        futures_timer::Delay::new(Duration::from_millis(200)).map(|_| Some(((), ())))
+    })
+    .map(|_| ());
+
+    let mut next_progress_icon = ['-', '\\', '|', '/'].iter().cloned().cycle();
+
+    loop {
+        futures::select! {
+            res = rx => return res.unwrap(),
+            _ = progress_timer.next() => {
+                eprint!("    Opening database... {}\r", next_progress_icon.next().unwrap());
             }
         }
     }
-}
-
-enum ToSync {
-    NewPeer(network::PeerId),
-    PeerDisconnected(network::PeerId),
-}
-
-#[derive(Debug, Clone)]
-struct SyncState {
-    best_block_number: u64,
-    best_block_hash: [u8; 32],
-    finalized_block_number: u64,
-    finalized_block_hash: [u8; 32],
-=======
->>>>>>> aa712e7f
 }