// Substrate-lite
// Copyright (C) 2019-2020  Parity Technologies (UK) Ltd.
// SPDX-License-Identifier: GPL-3.0-or-later WITH Classpath-exception-2.0

// This program is free software: you can redistribute it and/or modify
// it under the terms of the GNU General Public License as published by
// the Free Software Foundation, either version 3 of the License, or
// (at your option) any later version.

// This program is distributed in the hope that it will be useful,
// but WITHOUT ANY WARRANTY; without even the implied warranty of
// MERCHANTABILITY or FITNESS FOR A PARTICULAR PURPOSE.  See the
// GNU General Public License for more details.

// You should have received a copy of the GNU General Public License
// along with this program.  If not, see <http://www.gnu.org/licenses/>.

#![recursion_limit = "1024"]

use atomic::Atomic;
use futures::{
    channel::{mpsc, oneshot},
    lock::Mutex,
    prelude::*,
};
use std::{
    borrow::Cow,
    collections::BTreeMap,
    convert::TryFrom as _,
    fs,
    net::{SocketAddr, ToSocketAddrs as _},
    num::{NonZeroU32, NonZeroU64},
    path::PathBuf,
    pin::Pin,
    sync::{atomic::Ordering, Arc},
    thread,
    time::Duration,
};
use structopt::StructOpt as _;
use substrate_lite::{
    chain::{self, sync::full_optimistic},
<<<<<<< HEAD
    chain_spec,
    database::full_sled,
    header, network,
    verify::babe,
=======
    chain_spec, header, network,
    network::{connection, multiaddr, peer_id::PeerId, protocol, with_buffers},
>>>>>>> f3a750bd
};

mod network_service;

fn main() {
    futures::executor::block_on(async_main())
}

#[derive(Debug, structopt::StructOpt)]
struct CliOptions {
    /// Chain to connect to ("polkadot", "kusama", "westend", or a file path).
    #[structopt(long, default_value = "polkadot")]
    chain: CliChain,
    /// No output printed to stderr.
    #[structopt(short, long)]
    quiet: bool,
    /// Coloring: auto, always, never
    #[structopt(long, default_value = "auto")]
    color: ColorChoice,
}

#[derive(Debug)]
enum CliChain {
    Polkadot,
    Kusama,
    Westend,
    Custom(PathBuf),
}

impl core::str::FromStr for CliChain {
    type Err = core::convert::Infallible;

    fn from_str(s: &str) -> Result<Self, Self::Err> {
        if s == "polkadot" {
            Ok(CliChain::Polkadot)
        } else if s == "kusama" {
            Ok(CliChain::Kusama)
        } else if s == "westend" {
            Ok(CliChain::Westend)
        } else {
            Ok(CliChain::Custom(s.parse()?))
        }
    }
}

#[derive(Debug)]
enum ColorChoice {
    Always,
    Auto,
    Never,
}

impl core::str::FromStr for ColorChoice {
    type Err = ColorChoiceParseError;

    fn from_str(s: &str) -> Result<Self, Self::Err> {
        if s == "always" {
            Ok(ColorChoice::Always)
        } else if s == "auto" {
            Ok(ColorChoice::Auto)
        } else if s == "never" {
            Ok(ColorChoice::Never)
        } else {
            Err(ColorChoiceParseError)
        }
    }
}

#[derive(Debug, derive_more::Display)]
#[display(fmt = "Color must be one of: always, auto, never")]
struct ColorChoiceParseError;

async fn async_main() {
    let cli_options = CliOptions::from_args();

    let chain_spec = {
        let json: Cow<[u8]> = match cli_options.chain {
            CliChain::Polkadot => (&include_bytes!("../polkadot.json")[..]).into(),
            CliChain::Kusama => (&include_bytes!("../kusama.json")[..]).into(),
            CliChain::Westend => (&include_bytes!("../westend.json")[..]).into(),
            CliChain::Custom(path) => fs::read(&path).expect("Failed to read chain specs").into(),
        };

        substrate_lite::chain_spec::ChainSpec::from_json_bytes(&json)
            .expect("Failed to decode chain specs")
    };

    let threads_pool = futures::executor::ThreadPool::builder()
        .name_prefix("tasks-pool-")
        .create()
        .unwrap();

    // Open the database from the filesystem, or create a new database if none is found.
    let database = Arc::new({
        // Directory supposed to contain the database.
        let db_path = {
            const APP_INFO: app_dirs::AppInfo = app_dirs::AppInfo {
                name: "substrate-lite",
                author: "paritytech",
            };
            let base_path =
                app_dirs::app_dir(app_dirs::AppDataType::UserData, &APP_INFO, "database").unwrap();
            base_path.join(chain_spec.id())
        };

        // The `unwrap()` here can panic for example in case of access denied.
        match open_database(db_path.clone()).await.unwrap() {
            full_sled::DatabaseOpen::Open(database) => {
                // TODO: verify that the database matches the chain spec
                // TODO: print the hash in a nicer way
                eprintln!(
                    "Loading existing database with finalized hash {:?}",
                    database.finalized_block_hash().unwrap()
                );
                database
            }
            full_sled::DatabaseOpen::Empty(empty) => {
                // TODO: make nicer
                let genesis_block_header =
                    substrate_lite::calculate_genesis_block_header(chain_spec.genesis_storage())
                        .scale_encoding()
                        .fold(Vec::new(), |mut a, b| {
                            a.extend_from_slice(b.as_ref());
                            a
                        });
                eprintln!("Initializing new database at {}", db_path.display());
                empty
                    .insert_genesis_block(&genesis_block_header, chain_spec.genesis_storage())
                    .unwrap()
            }
        }
    });

    // Load the information about the chain from the database.
    let chain_information = {
        let genesis_chain_information =
            chain::chain_information::ChainInformationConfig::from_genesis_storage(
                chain_spec.genesis_storage(),
            )
            .unwrap(); // TODO: don't unwrap?

        chain::chain_information::ChainInformationConfig {
            // TODO: don't unwrap? how to handle database access errors?
            chain_information: database
                .to_chain_information(
                    &database.finalized_block_hash().unwrap(),
                    genesis_chain_information
                        .chain_information
                        .grandpa_finalized_triggered_authorities,
                )
                .unwrap(),
            babe_genesis_config: genesis_chain_information.babe_genesis_config,
        }
    };

    // TODO: remove; just for testing
    /*let metadata = substrate_lite::metadata::metadata_from_runtime_code(
        chain_spec
            .genesis_storage()
            .clone()
            .find(|(k, _)| *k == b":code")
            .unwrap().1,
            1024,
    )
    .unwrap();
    println!(
        "{:#?}",
        substrate_lite::metadata::decode(&metadata).unwrap()
    );*/

<<<<<<< HEAD
    let (to_sync_tx, to_sync_rx) = mpsc::channel(64);
    let (to_network_tx, to_network_rx) = mpsc::channel(64);
=======
    let (mut to_sync_tx, to_sync_rx) = mpsc::channel(64);
    let (to_db_save_tx, mut to_db_save_rx) = mpsc::channel(16);
>>>>>>> f3a750bd

    let network_service = network_service::NetworkService::new(network_service::Config {
        listen_addresses: Vec::new(),
        bootstrap_nodes: {
            let mut list = Vec::with_capacity(chain_spec.boot_nodes().len());
            for node in chain_spec.boot_nodes() {
                let mut address: multiaddr::Multiaddr = node.parse().unwrap(); // TODO: don't unwrap?
                if let Some(multiaddr::Protocol::P2p(peer_id)) = address.pop() {
                    let peer_id = PeerId::from_multihash(peer_id).unwrap(); // TODO: don't unwrap
                    list.push((peer_id, address));
                } else {
                    panic!() // TODO:
                }
            }
            list
        },
        noise_key: connection::NoiseKey::new(&rand::random()), // TODO: not random
        tasks_executor: {
            let threads_pool = threads_pool.clone();
            Box::new(move |task| threads_pool.spawn_ok(task))
        },
    })
    .await
    .unwrap();

    let sync_state = Arc::new(Mutex::new(SyncState {
        best_block_hash: [0; 32],      // TODO:
        best_block_number: 0,          // TODO:
        finalized_block_hash: [0; 32], // TODO:
        finalized_block_number: 0,     // TODO:
    }));

    threads_pool.spawn_ok(
        start_sync(
            &chain_spec,
            chain_information,
            sync_state.clone(),
            to_sync_rx,
<<<<<<< HEAD
            to_network_tx,
            database.clone(),
=======
            network_service.clone(),
            to_db_save_tx,
>>>>>>> f3a750bd
        )
        .await,
    );

<<<<<<< HEAD
    let mut telemetry = {
=======
    threads_pool.spawn_ok(async move {
        while let Some(info) = to_db_save_rx.next().await {
            // TODO:
        }
    });

    /*let mut telemetry = {
>>>>>>> f3a750bd
        let endpoints = chain_spec
            .telemetry_endpoints()
            .map(|addr| (addr.as_ref().to_owned(), 0))
            .collect::<Vec<_>>();

        substrate_lite::telemetry::init_telemetry(substrate_lite::telemetry::TelemetryConfig {
            endpoints: substrate_lite::telemetry::TelemetryEndpoints::new(endpoints).unwrap(),
            wasm_external_transport: None,
            tasks_executor: {
                let threads_pool = threads_pool.clone();
                Box::new(move |task| threads_pool.spawn_obj_ok(From::from(task))) as Box<_>
            },
        })
    };*/

    let mut informant_timer = stream::unfold((), move |_| {
        futures_timer::Delay::new(Duration::from_secs(1)).map(|_| Some(((), ())))
    })
    .map(|_| ());

    let mut telemetry_timer = stream::unfold((), move |_| {
        futures_timer::Delay::new(Duration::from_secs(5)).map(|_| Some(((), ())))
    })
    .map(|_| ());

    loop {
        futures::select! {
            _ = informant_timer.next() => {
                if !cli_options.quiet {
                    // We end the informant line with a `\r` so that it overwrites itself every time.
                    // If any other line gets printed, it will overwrite the informant, and the
                    // informant will then print itself below, which is a fine behaviour.
                    let sync_state = sync_state.lock().await.clone();
                    eprint!("{}\r", substrate_lite::informant::InformantLine {
                        enable_colors: match cli_options.color {
                            ColorChoice::Always => true,
                            ColorChoice::Auto => isatty::stderr_isatty(),
                            ColorChoice::Never => false,
                        },
                        chain_name: chain_spec.name(),
                        max_line_width: terminal_size::terminal_size().map(|(w, _)| w.0.into()).unwrap_or(80),
                        num_network_connections: u64::try_from(network_service.num_established_connections().await)
                            .unwrap_or(u64::max_value()),
                        best_number: sync_state.best_block_number,
                        finalized_number: sync_state.finalized_block_number,
                        best_hash: &sync_state.best_block_hash,
                        finalized_hash: &sync_state.finalized_block_hash,
                        network_known_best: None, /* TODO: match network_state.best_network_block_height.load(Ordering::Relaxed) {
                            0 => None,
                            n => Some(n)
                        },*/
                    });
                }
            },

            network_message = network_service.next_event().fuse() => {
                match network_message {
                    network_service::Event::Connected(peer_id) => {
                        to_sync_tx.send(ToSync::NewPeer(peer_id)).await.unwrap();
                    }
                }
            }

            /*telemetry_event = telemetry.next_event().fuse() => {
                telemetry.send(substrate_lite::telemetry::message::TelemetryMessage::SystemConnected(substrate_lite::telemetry::message::SystemConnected {
                    chain: chain_spec.name().to_owned().into_boxed_str(),
                    name: String::from("Polkadot ✨ lite ✨").into_boxed_str(),  // TODO: node name
                    implementation: String::from("Secret projet 🤫").into_boxed_str(),  // TODO:
                    version: String::from(env!("CARGO_PKG_VERSION")).into_boxed_str(),
                    validator: None,
                    network_id: None, // TODO: Some(service.local_peer_id().to_base58().into_boxed_str()),
                }));
            },*/

            _ = telemetry_timer.next() => {
                /*let sync_state = sync_state.lock().await.clone();

                // Some of the fields below are set to `None` because there is no plan to
                // implement reporting accurate metrics about the node.
                telemetry.send(substrate_lite::telemetry::message::TelemetryMessage::SystemInterval(substrate_lite::telemetry::message::SystemInterval {
                    stats: substrate_lite::telemetry::message::NodeStats {
                        peers: network_state.num_network_connections.load(Ordering::Relaxed),
                        txcount: 0,  // TODO:
                    },
                    memory: None,
                    cpu: None,
                    bandwidth_upload: Some(0.0), // TODO:
                    bandwidth_download: Some(0.0), // TODO:
                    finalized_height: Some(sync_state.finalized_block_number),
                    finalized_hash: Some(sync_state.finalized_block_hash.into()),
                    block: substrate_lite::telemetry::message::Block {
                        hash: sync_state.best_block_hash.into(),
                        height: sync_state.best_block_number,
                    },
                    used_state_cache_size: None,
                    used_db_cache_size: None,
                    disk_read_per_sec: None,
                    disk_write_per_sec: None,
                }));*/
            },
        }
    }
}

async fn start_sync(
    chain_spec: &chain_spec::ChainSpec,
    chain_information_config: chain::chain_information::ChainInformationConfig,
    sync_state: Arc<Mutex<SyncState>>,
    mut to_sync: mpsc::Receiver<ToSync>,
<<<<<<< HEAD
    mut to_network: mpsc::Sender<ToNetwork>,
    database: Arc<full_sled::SledFullDatabase>,
=======
    network: Arc<network_service::NetworkService>,
    mut to_db_save_tx: mpsc::Sender<chain::chain_information::ChainInformation>,
>>>>>>> f3a750bd
) -> impl Future<Output = ()> {
    let mut sync =
        full_optimistic::OptimisticFullSync::<_, network::PeerId>::new(full_optimistic::Config {
            chain_information_config,
            sources_capacity: 32,
            blocks_capacity: {
                // This is the maximum number of blocks between two consecutive justifications.
                1024
            },
            source_selection_randomness_seed: rand::random(),
            blocks_request_granularity: NonZeroU32::new(128).unwrap(),
            download_ahead_blocks: {
                // Assuming a verification speed of 1k blocks/sec and a 95% latency of one second,
                // the number of blocks to download ahead of time in order to not block is 1000.
                1024
            },
        });

    let mut finalized_block_storage = BTreeMap::<Vec<u8>, Vec<u8>>::new();
    // TODO: doesn't necessarily match chain_information; pass this as part of the params of `start_sync` instead
    for (key, value) in chain_spec.genesis_storage() {
        finalized_block_storage.insert(key.to_owned(), value.to_owned());
    }

    async move {
        let mut peers_source_id_map = hashbrown::HashMap::<_, _, fnv::FnvBuildHasher>::default();
        let mut block_requests_finished = stream::FuturesUnordered::new();

        loop {
            // Verify blocks that have been fetched from queries.
            let mut process = sync.process_one();
            loop {
                match process {
                    full_optimistic::ProcessOne::Idle { sync: s } => {
                        sync = s;
                        break;
                    }
                    full_optimistic::ProcessOne::Finished {
                        sync: s,
                        finalized_blocks,
                    } => {
                        process = s.process_one();

                        let finalized_block_hash =
                            if let Some(last_finalized) = finalized_blocks.last() {
                                let mut lock = sync_state.lock().await;
                                lock.finalized_block_hash = last_finalized.header.hash();
                                lock.finalized_block_number = last_finalized.header.number;
                                lock.finalized_block_hash
                            } else {
                                continue;
                            };

                        for block in finalized_blocks {
                            database
                                .insert(
                                    &block.header.scale_encoding().fold(Vec::new(), |mut a, b| {
                                        a.extend_from_slice(b.as_ref());
                                        a
                                    }),
                                    false,
                                    block.body.iter(),
                                    block
                                        .storage_top_trie_changes
                                        .iter()
                                        .map(|(k, v)| (k, v.as_ref())),
                                )
                                .unwrap();

                            for (key, value) in block.storage_top_trie_changes {
                                if let Some(value) = value {
                                    finalized_block_storage.insert(key, value);
                                } else {
                                    let _was_there = finalized_block_storage.remove(&key);
                                    // TODO: if a block inserts a new value, then removes it in the next block, the key will remain in `finalized_block_storage`; either solve this or document this
                                    // assert!(_was_there.is_some());
                                }
                            }
                        }

                        database.set_finalized(&finalized_block_hash).unwrap();
                    }

                    full_optimistic::ProcessOne::InProgress {
                        current_best_hash,
                        current_best_number,
                        resume,
                    } => {
                        // Processing has made a step forward.
                        // There is nothing to do, but this is used to update to best block
                        // shown on the informant.
                        let mut lock = sync_state.lock().await;
                        lock.best_block_hash = current_best_hash;
                        lock.best_block_number = current_best_number;
                        drop(lock);

                        process = resume.resume();
                    }

                    full_optimistic::ProcessOne::FinalizedStorageGet(req) => {
                        let value = finalized_block_storage
                            .get(&req.key_as_vec())
                            .map(|v| &v[..]);
                        process = req.inject_value(value);
                    }
                    full_optimistic::ProcessOne::FinalizedStorageNextKey(req) => {
                        // TODO: to_vec() :-/
                        let req_key = req.key().to_vec();
                        // TODO: to_vec() :-/
                        let next_key = finalized_block_storage
                            .range(req.key().to_vec()..)
                            .skip_while(move |(k, _)| &k[..] <= &req_key[..])
                            .next()
                            .map(|(k, _)| k);
                        process = req.inject_key(next_key);
                    }
                    full_optimistic::ProcessOne::FinalizedStoragePrefixKeys(req) => {
                        // TODO: to_vec() :-/
                        let prefix = req.prefix().to_vec();
                        // TODO: to_vec() :-/
                        let keys = finalized_block_storage
                            .range(req.prefix().to_vec()..)
                            .take_while(|(k, _)| k.starts_with(&prefix))
                            .map(|(k, _)| k);
                        process = req.inject_keys(keys);
                    }
                }
            }

            // Update the current best block, used for CLI-related purposes.
            {
                let mut lock = sync_state.lock().await;
                lock.best_block_hash = sync.best_block_hash();
                lock.best_block_number = sync.best_block_number();
            }

            // Start requests that need to be started.
            // Note that this is done after calling `process_one`, as the processing of pending
            // blocks can result in new requests but not the contrary.
            while let Some(action) = sync.next_request_action() {
                match action {
                    full_optimistic::RequestAction::Start {
                        start,
                        block_height,
                        source,
                        num_blocks,
                        ..
                    } => {
                        let block_request = network.blocks_request(
                            source.clone(),
                            protocol::BlocksRequestConfig {
                                start: protocol::BlocksRequestConfigStart::Number(block_height),
                                desired_count: num_blocks,
                                direction: protocol::BlocksRequestDirection::Ascending,
                                fields: protocol::BlocksRequestFields {
                                    header: true,
                                    body: true,
                                    justification: true,
                                },
                            },
                        );
                        let (block_request, abort) = future::abortable(block_request);
                        let request_id = start.start(abort);
                        block_requests_finished.push(block_request.map(move |r| (request_id, r)));
                    }
                    full_optimistic::RequestAction::Cancel { user_data, .. } => {
                        user_data.abort();
                    }
                }
            }

            futures::select! {
                message = to_sync.next() => {
                    let message = match message {
                        Some(m) => m,
                        None => return,
                    };

                    match message {
                        ToSync::NewPeer(peer_id) => {
                            let id = sync.add_source(peer_id.clone());
                            peers_source_id_map.insert(peer_id.clone(), id);
                        },
                        ToSync::PeerDisconnected(peer_id) => {
                            let id = peers_source_id_map.remove(&peer_id).unwrap();
                            let (_, rq_list) = sync.remove_source(id);
                            for (_, rq) in rq_list {
                                rq.abort();
                            }
                        },
                    }
                },

                (request_id, result) = block_requests_finished.select_next_some() => {
                    // `result` is an error if the block request got cancelled by the sync state
                    // machine.
                    if let Ok(result) = result {
                        let _ = sync.finish_request(request_id, result.map(|v| v.into_iter().map(|block| full_optimistic::RequestSuccessBlock {
                            scale_encoded_header: block.header.unwrap(), // TODO: don't unwrap
                            scale_encoded_extrinsics: block.body.unwrap(), // TODO: don't unwrap
                            scale_encoded_justification: block.justification,
                        })).map_err(|()| full_optimistic::RequestFail::BlocksUnavailable));
                    }
                },
            }
        }
    }
}

enum ToSync {
    NewPeer(network::PeerId),
    PeerDisconnected(network::PeerId),
}

#[derive(Debug, Clone)]
struct SyncState {
    best_block_number: u64,
    best_block_hash: [u8; 32],
    finalized_block_number: u64,
    finalized_block_hash: [u8; 32],
<<<<<<< HEAD
}

async fn start_network(
    chain_spec: &chain_spec::ChainSpec,
    tasks_executor: Box<dyn Fn(Pin<Box<dyn Future<Output = ()> + Send>>) + Send>,
    network_state: Arc<NetworkState>,
    mut to_network: mpsc::Receiver<ToNetwork>,
    mut to_sync: mpsc::Sender<ToSync>,
) -> impl Future<Output = ()> {
    let mut network = {
        let mut known_addresses = chain_spec
            .boot_nodes()
            .iter()
            .map(|bootnode_str| network::parse_str_addr(bootnode_str).unwrap())
            .collect::<Vec<_>>();
        // TODO: remove this; temporary because bootnode is apparently full
        // TODO: to test, run a node with ./target/debug/polkadot --chain kusama --listen-addr /ip4/0.0.0.0/tcp/30333/ws --node-key 0000000000000000000000000000000000000000000000000000000000000000
        known_addresses.push((
            "12D3KooWDpJ7As7BWAwRMfu1VU2WCqNjvq387JEYKDBj4kx6nXTN"
                .parse()
                .unwrap(),
            "/ip4/127.0.0.1/tcp/30333/ws".parse().unwrap(),
        ));

        network::Network::start(network::Config {
            known_addresses,
            chain_spec_protocol_id: chain_spec.protocol_id().as_bytes().to_vec(),
            tasks_executor,
            local_genesis_hash: substrate_lite::calculate_genesis_block_header(
                chain_spec.genesis_storage(),
            )
            .hash(),
            wasm_external_transport: None,
        })
        .await
    };

    async move {
        // TODO: store send back channel in a network user data rather than having this hashmap
        let mut block_requests = hashbrown::HashMap::<_, _, fnv::FnvBuildHasher>::default();

        loop {
            futures::select! {
                message = to_network.next() => {
                    let message = match message {
                        Some(m) => m,
                        None => return,
                    };

                    match message {
                        ToNetwork::StartBlockRequest { peer_id, block_height, num_blocks, send_back } => {
                            let result = network.start_block_request(network::BlocksRequestConfig {
                                start: network::BlocksRequestConfigStart::Number(block_height),
                                peer_id,
                                desired_count: num_blocks,
                                direction: network::BlocksRequestDirection::Ascending,
                                fields: network::BlocksRequestFields {
                                    header: true,
                                    body: true,
                                    justification: true,
                                },
                            }).await;

                            match result {
                                Ok(id) => {
                                    block_requests.insert(id, send_back);
                                }
                                Err(()) => {
                                    // TODO: better error
                                    let _ = send_back.send(Err(full_optimistic::RequestFail::BlocksUnavailable));
                                }
                            };
                        },
                    }
                },

                event = network.next_event().fuse() => {
                    match event {
                        network::Event::BlockAnnounce(header) => {
                            if let Ok(header) = header::decode(&header.0) {
                                network_state.best_network_block_height.store(header.number, Ordering::Relaxed);
                            }
                        }
                        network::Event::CallRequestFinished { .. } => unreachable!(),
                        network::Event::BlocksRequestFinished { id, result } => {
                            let send_back = block_requests.remove(&id).unwrap();
                            let _: Result<_, _> = send_back.send(result
                                .map(|list| {
                                    list.into_iter().map(|block| {
                                        full_optimistic::RequestSuccessBlock {
                                            scale_encoded_header: block.header.unwrap().0,
                                            scale_encoded_extrinsics: block.body.unwrap().into_iter().map(|e| e.0).collect(), // TODO: overhead
                                            scale_encoded_justification: block.justification,
                                        }
                                    }).collect()
                                })
                                .map_err(|()| full_optimistic::RequestFail::BlocksUnavailable) // TODO:
                            );
                        }
                        network::Event::Connected(peer_id) => {
                            network_state.num_network_connections.fetch_add(1, Ordering::Relaxed);
                            let _ = to_sync.send(ToSync::NewPeer(peer_id)).await;
                        }
                        network::Event::Disconnected(peer_id) => {
                            network_state.num_network_connections.fetch_sub(1, Ordering::Relaxed);
                            let _ = to_sync.send(ToSync::PeerDisconnected(peer_id)).await;
                        }
                    }
                },
            }
        }
    }
}

#[derive(Debug)]
struct NetworkState {
    /// 0 means "unknown".
    best_network_block_height: Atomic<u64>,
    num_network_connections: Atomic<u64>,
}

enum ToNetwork {
    StartBlockRequest {
        peer_id: network::PeerId,
        block_height: NonZeroU64,
        num_blocks: u32,
        send_back: oneshot::Sender<
            Result<Vec<full_optimistic::RequestSuccessBlock>, full_optimistic::RequestFail>,
        >,
    },
}

/// Since opening the database can take a long time, this utility function performs this operation
/// in the background while showing a small progress bar to the user.
async fn open_database(path: PathBuf) -> Result<full_sled::DatabaseOpen, full_sled::SledError> {
    let (tx, rx) = oneshot::channel();
    let mut rx = rx.fuse();

    let thread_spawn_result = thread::Builder::new().name("database-open".into()).spawn({
        let path = path.clone();
        move || {
            let result = full_sled::open(full_sled::Config { path: &path });
            let _ = tx.send(result);
        }
    });

    // Fall back to opening the database on the same thread if the thread spawn failed.
    if thread_spawn_result.is_err() {
        return full_sled::open(full_sled::Config { path: &path });
    }

    let mut progress_timer = stream::unfold((), move |_| {
        futures_timer::Delay::new(Duration::from_millis(200)).map(|_| Some(((), ())))
    })
    .map(|_| ());

    let mut next_progress_icon = ['-', '\\', '|', '/'].iter().cloned().cycle();

    loop {
        futures::select! {
            res = rx => return res.unwrap(),
            _ = progress_timer.next() => {
                eprint!("    Opening database... {}\r", next_progress_icon.next().unwrap());
            }
        }
    }
=======
>>>>>>> f3a750bd
}<|MERGE_RESOLUTION|>--- conflicted
+++ resolved
@@ -39,15 +39,9 @@
 use structopt::StructOpt as _;
 use substrate_lite::{
     chain::{self, sync::full_optimistic},
-<<<<<<< HEAD
-    chain_spec,
-    database::full_sled,
-    header, network,
-    verify::babe,
-=======
-    chain_spec, header, network,
+    chain_spec, 
+    database::full_sled, header, network,
     network::{connection, multiaddr, peer_id::PeerId, protocol, with_buffers},
->>>>>>> f3a750bd
 };
 
 mod network_service;
@@ -218,13 +212,8 @@
         substrate_lite::metadata::decode(&metadata).unwrap()
     );*/
 
-<<<<<<< HEAD
-    let (to_sync_tx, to_sync_rx) = mpsc::channel(64);
-    let (to_network_tx, to_network_rx) = mpsc::channel(64);
-=======
     let (mut to_sync_tx, to_sync_rx) = mpsc::channel(64);
     let (to_db_save_tx, mut to_db_save_rx) = mpsc::channel(16);
->>>>>>> f3a750bd
 
     let network_service = network_service::NetworkService::new(network_service::Config {
         listen_addresses: Vec::new(),
@@ -263,20 +252,12 @@
             chain_information,
             sync_state.clone(),
             to_sync_rx,
-<<<<<<< HEAD
-            to_network_tx,
-            database.clone(),
-=======
             network_service.clone(),
             to_db_save_tx,
->>>>>>> f3a750bd
         )
         .await,
     );
 
-<<<<<<< HEAD
-    let mut telemetry = {
-=======
     threads_pool.spawn_ok(async move {
         while let Some(info) = to_db_save_rx.next().await {
             // TODO:
@@ -284,7 +265,6 @@
     });
 
     /*let mut telemetry = {
->>>>>>> f3a750bd
         let endpoints = chain_spec
             .telemetry_endpoints()
             .map(|addr| (addr.as_ref().to_owned(), 0))
@@ -394,13 +374,8 @@
     chain_information_config: chain::chain_information::ChainInformationConfig,
     sync_state: Arc<Mutex<SyncState>>,
     mut to_sync: mpsc::Receiver<ToSync>,
-<<<<<<< HEAD
-    mut to_network: mpsc::Sender<ToNetwork>,
-    database: Arc<full_sled::SledFullDatabase>,
-=======
     network: Arc<network_service::NetworkService>,
     mut to_db_save_tx: mpsc::Sender<chain::chain_information::ChainInformation>,
->>>>>>> f3a750bd
 ) -> impl Future<Output = ()> {
     let mut sync =
         full_optimistic::OptimisticFullSync::<_, network::PeerId>::new(full_optimistic::Config {
@@ -621,173 +596,4 @@
     best_block_hash: [u8; 32],
     finalized_block_number: u64,
     finalized_block_hash: [u8; 32],
-<<<<<<< HEAD
-}
-
-async fn start_network(
-    chain_spec: &chain_spec::ChainSpec,
-    tasks_executor: Box<dyn Fn(Pin<Box<dyn Future<Output = ()> + Send>>) + Send>,
-    network_state: Arc<NetworkState>,
-    mut to_network: mpsc::Receiver<ToNetwork>,
-    mut to_sync: mpsc::Sender<ToSync>,
-) -> impl Future<Output = ()> {
-    let mut network = {
-        let mut known_addresses = chain_spec
-            .boot_nodes()
-            .iter()
-            .map(|bootnode_str| network::parse_str_addr(bootnode_str).unwrap())
-            .collect::<Vec<_>>();
-        // TODO: remove this; temporary because bootnode is apparently full
-        // TODO: to test, run a node with ./target/debug/polkadot --chain kusama --listen-addr /ip4/0.0.0.0/tcp/30333/ws --node-key 0000000000000000000000000000000000000000000000000000000000000000
-        known_addresses.push((
-            "12D3KooWDpJ7As7BWAwRMfu1VU2WCqNjvq387JEYKDBj4kx6nXTN"
-                .parse()
-                .unwrap(),
-            "/ip4/127.0.0.1/tcp/30333/ws".parse().unwrap(),
-        ));
-
-        network::Network::start(network::Config {
-            known_addresses,
-            chain_spec_protocol_id: chain_spec.protocol_id().as_bytes().to_vec(),
-            tasks_executor,
-            local_genesis_hash: substrate_lite::calculate_genesis_block_header(
-                chain_spec.genesis_storage(),
-            )
-            .hash(),
-            wasm_external_transport: None,
-        })
-        .await
-    };
-
-    async move {
-        // TODO: store send back channel in a network user data rather than having this hashmap
-        let mut block_requests = hashbrown::HashMap::<_, _, fnv::FnvBuildHasher>::default();
-
-        loop {
-            futures::select! {
-                message = to_network.next() => {
-                    let message = match message {
-                        Some(m) => m,
-                        None => return,
-                    };
-
-                    match message {
-                        ToNetwork::StartBlockRequest { peer_id, block_height, num_blocks, send_back } => {
-                            let result = network.start_block_request(network::BlocksRequestConfig {
-                                start: network::BlocksRequestConfigStart::Number(block_height),
-                                peer_id,
-                                desired_count: num_blocks,
-                                direction: network::BlocksRequestDirection::Ascending,
-                                fields: network::BlocksRequestFields {
-                                    header: true,
-                                    body: true,
-                                    justification: true,
-                                },
-                            }).await;
-
-                            match result {
-                                Ok(id) => {
-                                    block_requests.insert(id, send_back);
-                                }
-                                Err(()) => {
-                                    // TODO: better error
-                                    let _ = send_back.send(Err(full_optimistic::RequestFail::BlocksUnavailable));
-                                }
-                            };
-                        },
-                    }
-                },
-
-                event = network.next_event().fuse() => {
-                    match event {
-                        network::Event::BlockAnnounce(header) => {
-                            if let Ok(header) = header::decode(&header.0) {
-                                network_state.best_network_block_height.store(header.number, Ordering::Relaxed);
-                            }
-                        }
-                        network::Event::CallRequestFinished { .. } => unreachable!(),
-                        network::Event::BlocksRequestFinished { id, result } => {
-                            let send_back = block_requests.remove(&id).unwrap();
-                            let _: Result<_, _> = send_back.send(result
-                                .map(|list| {
-                                    list.into_iter().map(|block| {
-                                        full_optimistic::RequestSuccessBlock {
-                                            scale_encoded_header: block.header.unwrap().0,
-                                            scale_encoded_extrinsics: block.body.unwrap().into_iter().map(|e| e.0).collect(), // TODO: overhead
-                                            scale_encoded_justification: block.justification,
-                                        }
-                                    }).collect()
-                                })
-                                .map_err(|()| full_optimistic::RequestFail::BlocksUnavailable) // TODO:
-                            );
-                        }
-                        network::Event::Connected(peer_id) => {
-                            network_state.num_network_connections.fetch_add(1, Ordering::Relaxed);
-                            let _ = to_sync.send(ToSync::NewPeer(peer_id)).await;
-                        }
-                        network::Event::Disconnected(peer_id) => {
-                            network_state.num_network_connections.fetch_sub(1, Ordering::Relaxed);
-                            let _ = to_sync.send(ToSync::PeerDisconnected(peer_id)).await;
-                        }
-                    }
-                },
-            }
-        }
-    }
-}
-
-#[derive(Debug)]
-struct NetworkState {
-    /// 0 means "unknown".
-    best_network_block_height: Atomic<u64>,
-    num_network_connections: Atomic<u64>,
-}
-
-enum ToNetwork {
-    StartBlockRequest {
-        peer_id: network::PeerId,
-        block_height: NonZeroU64,
-        num_blocks: u32,
-        send_back: oneshot::Sender<
-            Result<Vec<full_optimistic::RequestSuccessBlock>, full_optimistic::RequestFail>,
-        >,
-    },
-}
-
-/// Since opening the database can take a long time, this utility function performs this operation
-/// in the background while showing a small progress bar to the user.
-async fn open_database(path: PathBuf) -> Result<full_sled::DatabaseOpen, full_sled::SledError> {
-    let (tx, rx) = oneshot::channel();
-    let mut rx = rx.fuse();
-
-    let thread_spawn_result = thread::Builder::new().name("database-open".into()).spawn({
-        let path = path.clone();
-        move || {
-            let result = full_sled::open(full_sled::Config { path: &path });
-            let _ = tx.send(result);
-        }
-    });
-
-    // Fall back to opening the database on the same thread if the thread spawn failed.
-    if thread_spawn_result.is_err() {
-        return full_sled::open(full_sled::Config { path: &path });
-    }
-
-    let mut progress_timer = stream::unfold((), move |_| {
-        futures_timer::Delay::new(Duration::from_millis(200)).map(|_| Some(((), ())))
-    })
-    .map(|_| ());
-
-    let mut next_progress_icon = ['-', '\\', '|', '/'].iter().cloned().cycle();
-
-    loop {
-        futures::select! {
-            res = rx => return res.unwrap(),
-            _ = progress_timer.next() => {
-                eprint!("    Opening database... {}\r", next_progress_icon.next().unwrap());
-            }
-        }
-    }
-=======
->>>>>>> f3a750bd
 }