[package]
name = "substrate-lite-full-node"
version = "0.1.0"
authors = ["Parity Technologies <admin@parity.io>", "Pierre Krieger <pierre.krieger1708@gmail.com>"]
description = "Substrate/Polkadot full node using substrate-lite"
repository = "https://github.com/paritytech/substrate-lite"
license = "GPL-3.0-or-later WITH Classpath-exception-2.0"
edition = "2018"
publish = false
default-run = "full-node"

[[bin]]
name = "full-node"
path = "src/main.rs"

[dependencies]
app_dirs = "1.2.1"
async-std = "1.7.0"
atty = "0.2.14"
derive_more = "0.99.11"
ed25519-dalek = { version = "1.0.1", default-features = false, features = ["alloc", "u64_backend"] }
fnv = { version = "1.0.7", default-features = false }
futures = { version = "0.3.8", default-features = false, features = ["std", "thread-pool"] }
futures-timer = "3.0"
hashbrown = { version = "0.9.1", default-features = false }
hex = { version = "0.4.2", default-features = false }
<<<<<<< HEAD
mick-jaeger = "0.1.0"
=======
parking_lot = { version = "0.11.1" }
>>>>>>> 1ac0e28d
pin-project = "1.0.2"
rand = "0.7.3"
slab = "0.4.2"
substrate-lite = { path = "../..", default-features = false, features = ["database-sled", "std"] }
structopt = { version = "0.3.21", default-features = false, features = ["color", "suggestions", "wrap_help"] }
terminal_size = "0.1.15"
tracing = { version = "0.1.21", features = ["attributes"] }
tracing-futures = { version = "0.2.4", default-features = false, features = ["std", "std-future"] }
tracing-subscriber = { version = "0.2.15", default-features = false, features = ["ansi", "chrono", "json", "fmt", "parking_lot", "smallvec"] }<|MERGE_RESOLUTION|>--- conflicted
+++ resolved
@@ -24,11 +24,8 @@
 futures-timer = "3.0"
 hashbrown = { version = "0.9.1", default-features = false }
 hex = { version = "0.4.2", default-features = false }
-<<<<<<< HEAD
 mick-jaeger = "0.1.0"
-=======
 parking_lot = { version = "0.11.1" }
->>>>>>> 1ac0e28d
 pin-project = "1.0.2"
 rand = "0.7.3"
 slab = "0.4.2"
