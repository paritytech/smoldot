// Substrate-lite
// Copyright (C) 2019-2021  Parity Technologies (UK) Ltd.
// SPDX-License-Identifier: GPL-3.0-or-later WITH Classpath-exception-2.0

// This program is free software: you can redistribute it and/or modify
// it under the terms of the GNU General Public License as published by
// the Free Software Foundation, either version 3 of the License, or
// (at your option) any later version.

// This program is distributed in the hope that it will be useful,
// but WITHOUT ANY WARRANTY; without even the implied warranty of
// MERCHANTABILITY or FITNESS FOR A PARTICULAR PURPOSE.  See the
// GNU General Public License for more details.

// You should have received a copy of the GNU General Public License
// along with this program.  If not, see <http://www.gnu.org/licenses/>.

#![recursion_limit = "1024"]
#![deny(broken_intra_doc_links)]
#![deny(unused_crate_dependencies)]

use futures::{channel::oneshot, prelude::*};
use std::{
    borrow::Cow, convert::TryFrom as _, fs, io, iter, path::PathBuf, sync::Arc, thread,
    time::Duration,
};
use structopt::StructOpt as _;
use substrate_lite::{
    chain, chain_spec,
    database::full_sled,
    header,
    libp2p::{connection, multiaddr, peer_id::PeerId},
};
use tracing::Instrument as _;

mod cli;
mod network_service;
mod sync_service;

fn main() {
    futures::executor::block_on(async_main())
}

async fn async_main() {
    let cli_options = cli::CliOptions::from_args();

    // Setup the logging system of the binary.
    if matches!(
        cli_options.output,
        cli::Output::Informant | cli::Output::Logs | cli::Output::LogsJson
    ) {
        let builder = tracing_subscriber::fmt()
            .with_timer(tracing_subscriber::fmt::time::ChronoUtc::rfc3339())
            .with_span_events(tracing_subscriber::fmt::format::FmtSpan::ACTIVE)
            .with_max_level(if matches!(cli_options.output, cli::Output::Informant) {
                tracing::Level::WARN // TODO: display warnings in a nicer way ; in particular, immediately put the informant on top of warnings
            } else {
                tracing::Level::TRACE // TODO: configurable?
            })
            .with_writer(io::stdout);

        // Because calling `builder.json()` changes the type of `builder`, we do it at the end
        // and call `init()` at the same time.
        //
        // This registers a global process-wide subscriber.
        // While this is poor programming practices and we would prefer using a crate that doesn't
        // rely on global variables, the `tracing` crate is currently one of the best logging
        // crates in the Rust ecosystem at the time of writing of this comment.
        if matches!(cli_options.output, cli::Output::LogsJson) {
            builder.json().init();
        } else {
            builder
                .with_ansi(match cli_options.color {
                    cli::ColorChoice::Always => true,
                    cli::ColorChoice::Never => false,
                })
                .init();
        }
    }

    let chain_spec = {
        let json: Cow<[u8]> = match &cli_options.chain {
            cli::CliChain::Polkadot => (&include_bytes!("../../polkadot.json")[..]).into(),
            cli::CliChain::Kusama => (&include_bytes!("../../kusama.json")[..]).into(),
            cli::CliChain::Westend => (&include_bytes!("../../westend.json")[..]).into(),
            cli::CliChain::Custom(path) => {
                fs::read(path).expect("Failed to read chain specs").into()
            }
        };

        substrate_lite::chain_spec::ChainSpec::from_json_bytes(&json)
            .expect("Failed to decode chain specs")
    };

    let genesis_chain_information =
        chain::chain_information::ChainInformation::from_genesis_storage(
            chain_spec.genesis_storage(),
        )
        .unwrap(); // TODO: don't unwrap?

    // If `chain_spec` define a parachain, also load the specs of the relay chain.
    let (relay_chain_spec, _parachain_id) =
        if let Some((relay_chain_name, parachain_id)) = chain_spec.relay_chain() {
            let json: Cow<[u8]> = match &cli_options.chain {
                cli::CliChain::Custom(parachain_path) => {
                    // TODO: this is a bit of a hack
                    let relay_chain_path = parachain_path
                        .parent()
                        .unwrap()
                        .join(format!("{}.json", relay_chain_name));
                    fs::read(&relay_chain_path)
                        .expect("Failed to read relay chain specs")
                        .into()
                }
                _ => panic!("Unexpected relay chain specified in hard-coded specs"),
            };

            let spec = substrate_lite::chain_spec::ChainSpec::from_json_bytes(&json)
                .expect("Failed to decode relay chain chain specs");

            // Make sure we're not accidentally opening the same chain twice, otherwise weird
            // interactions will happen.
            assert_ne!(spec.id(), chain_spec.id());

            (Some(spec), Some(parachain_id))
        } else {
            (None, None)
        };

    let relay_genesis_chain_information = if let Some(relay_chain_spec) = &relay_chain_spec {
        Some(
            chain::chain_information::ChainInformation::from_genesis_storage(
                relay_chain_spec.genesis_storage(),
            )
            .unwrap(),
        ) // TODO: don't unwrap?
    } else {
        None
    };

    let threads_pool = futures::executor::ThreadPool::builder()
        .name_prefix("tasks-pool-")
        .create()
        .unwrap();

    let database = open_database(&chain_spec, &genesis_chain_information, cli_options.tmp).await;
    let relay_chain_database = if let Some(relay_chain_spec) = &relay_chain_spec {
        Some(
            open_database(
                &relay_chain_spec,
                relay_genesis_chain_information.as_ref().unwrap(),
                cli_options.tmp,
            )
            .await,
        )
    } else {
        None
    };

    // TODO: remove; just for testing
    /*let metadata = substrate_lite::metadata::metadata_from_runtime_code(
        chain_spec
            .genesis_storage()
            .clone()
            .find(|(k, _)| *k == b":code")
            .unwrap().1,
            1024,
    )
    .unwrap();
    println!(
        "{:#?}",
        substrate_lite::metadata::decode(&metadata).unwrap()
    );*/

    let network_service = network_service::NetworkService::new(network_service::Config {
        listen_addresses: Vec::new(),
        chains: iter::once(network_service::ChainConfig {
            protocol_id: chain_spec.protocol_id().to_owned(),
            genesis_block_hash: genesis_chain_information.finalized_block_header.hash(),
            best_block: {
                let hash = database.finalized_block_hash().unwrap();
                let header = database.block_scale_encoded_header(&hash).unwrap().unwrap();
                let number = header::decode(&header).unwrap().number;
                (number, hash)
            },
            bootstrap_nodes: {
                let mut list = Vec::with_capacity(chain_spec.boot_nodes().len());
                for node in chain_spec.boot_nodes().iter() {
                    let mut address: multiaddr::Multiaddr = node.parse().unwrap(); // TODO: don't unwrap?
                    if let Some(multiaddr::Protocol::P2p(peer_id)) = address.pop() {
                        let peer_id = PeerId::from_multihash(peer_id).unwrap(); // TODO: don't unwrap
                        list.push((peer_id, address));
                    } else {
                        panic!() // TODO:
                    }
                }
                list
            },
        })
        .chain(
            relay_chain_spec
                .as_ref()
                .map(|relay_chains_specs| {
                    network_service::ChainConfig {
                        protocol_id: relay_chains_specs.protocol_id().to_owned(),
                        genesis_block_hash: relay_genesis_chain_information
                            .as_ref()
                            .unwrap()
                            .finalized_block_header
                            .hash(),
                        best_block: {
                            let db = relay_chain_database.as_ref().unwrap();
                            let hash = db.finalized_block_hash().unwrap();
                            let header = db.block_scale_encoded_header(&hash).unwrap().unwrap();
                            let number = header::decode(&header).unwrap().number;
                            (number, hash)
                        },
                        bootstrap_nodes: {
                            let mut list =
                                Vec::with_capacity(relay_chains_specs.boot_nodes().len());
                            for node in relay_chains_specs.boot_nodes().iter() {
                                let mut address: multiaddr::Multiaddr = node.parse().unwrap(); // TODO: don't unwrap?
                                if let Some(multiaddr::Protocol::P2p(peer_id)) = address.pop() {
                                    let peer_id = PeerId::from_multihash(peer_id).unwrap(); // TODO: don't unwrap
                                    list.push((peer_id, address));
                                } else {
                                    panic!() // TODO:
                                }
                            }
                            list
                        },
                    }
                })
                .into_iter(),
        )
        .collect(),
        noise_key: if let Some(node_key) = cli_options.node_key {
            connection::NoiseKey::new(node_key.as_ref())
        } else {
            // TODO: load from disk or something instead
            connection::NoiseKey::new(&rand::random())
        },
        tasks_executor: {
            let threads_pool = threads_pool.clone();
            Box::new(move |task| threads_pool.spawn_ok(task))
        },
    })
    .instrument(tracing::debug_span!("network-service-init"))
    .await
    .unwrap();

    let sync_service = sync_service::SyncService::new(sync_service::Config {
        tasks_executor: {
            let threads_pool = threads_pool.clone();
            Box::new(move |task| threads_pool.spawn_ok(task))
        },
        database,
    })
    .instrument(tracing::debug_span!("sync-service-init"))
    .await;

    let relay_chain_sync_service = if let Some(relay_chain_database) = relay_chain_database {
        Some(
            sync_service::SyncService::new(sync_service::Config {
                tasks_executor: {
                    let threads_pool = threads_pool.clone();
                    Box::new(move |task| threads_pool.spawn_ok(task))
                },
                database: relay_chain_database,
            })
            .instrument(tracing::debug_span!("relay-chain-sync-service-init"))
            .await,
        )
    } else {
        None
    };

    /*let mut telemetry = {
        let endpoints = chain_spec
            .telemetry_endpoints()
            .map(|addr| (addr.as_ref().to_owned(), 0))
            .collect::<Vec<_>>();

        substrate_lite::telemetry::init_telemetry(substrate_lite::telemetry::TelemetryConfig {
            endpoints: substrate_lite::telemetry::TelemetryEndpoints::new(endpoints).unwrap(),
            wasm_external_transport: None,
            tasks_executor: {
                let threads_pool = threads_pool.clone();
                Box::new(move |task| threads_pool.spawn_obj_ok(From::from(task))) as Box<_>
            },
        })
    };*/

<<<<<<< HEAD
    let mut informant_timer = stream::once(future::ready(())).chain(
        stream::unfold((), move |_| {
            futures_timer::Delay::new(Duration::from_secs(1)).map(|_| Some(((), ())))
        })
        .map(|_| ()),
    );
=======
    // Starting from here, a SIGINT (or equivalent) handler is setup. If the user does Ctrl+C,
    // a message will be sent on `ctrlc_rx`.
    // This should be performed after all the expensive initialization is done, as otherwise the
    // fact that initialization isn't interrupted by Ctrl+C could be frustrating for the user, but
    // also as soon as possible, as we want as many parts as possible to be cleanly destroyed on
    // Ctrl+C.
    let mut ctrlc_rx = {
        let (tx, rx) = oneshot::channel();
        let mut tx = Some(tx);
        ctrlc::set_handler(move || {
            if let Some(tx) = tx.take() {
                let _ = tx.send(());
            }
        })
        .expect("Error setting Ctrl-C handler");
        rx.fuse()
    };

    let mut informant_timer = stream::unfold((), move |_| {
        futures_timer::Delay::new(Duration::from_secs(1)).map(|_| Some(((), ())))
    })
    .map(|_| ());
>>>>>>> 53942058

    let mut telemetry_timer = stream::once(future::ready(())).chain(
        stream::unfold((), move |_| {
            futures_timer::Delay::new(Duration::from_secs(5)).map(|_| Some(((), ())))
        })
        .map(|_| ()),
    );

    let mut network_known_best = None;

    loop {
        futures::select! {
            _ = informant_timer.next() => {
                if matches!(cli_options.output, cli::Output::Informant) {
                    // We end the informant line with a `\r` so that it overwrites itself every time.
                    // If any other line gets printed, it will overwrite the informant, and the
                    // informant will then print itself below, which is a fine behaviour.
                    let sync_state = sync_service.sync_state().await;
                    eprint!("{}\r", substrate_lite::informant::InformantLine {
                        enable_colors: match cli_options.color {
                            cli::ColorChoice::Always => true,
                            cli::ColorChoice::Never => false,
                        },
                        chain_name: chain_spec.name(),
                        relay_chain: if let Some(relay_chain_spec) = &relay_chain_spec {
                            let relay_sync_state = relay_chain_sync_service.as_ref().unwrap().sync_state().await;
                            Some(substrate_lite::informant::RelayChain {
                                chain_name: relay_chain_spec.name(),
                                best_number: relay_sync_state.best_block_number,
                            })
                        } else {
                            None
                        },
                        max_line_width: terminal_size::terminal_size().map(|(w, _)| w.0.into()).unwrap_or(80),
                        num_network_connections: u64::try_from(network_service.num_established_connections().await)
                            .unwrap_or(u64::max_value()),
                        best_number: sync_state.best_block_number,
                        finalized_number: sync_state.finalized_block_number,
                        best_hash: &sync_state.best_block_hash,
                        finalized_hash: &sync_state.finalized_block_hash,
                        network_known_best,
                    });
                }
            },

            network_message = network_service.next_event().fuse() => {
                match network_message {
                    network_service::Event::Connected { chain_index: 0, peer_id, best_block_number } => {
                        sync_service.add_source(peer_id, best_block_number).await;
                    }
                    network_service::Event::Connected { chain_index: 1, peer_id, best_block_number } => {
                        relay_chain_sync_service.as_ref().unwrap().add_source(peer_id, best_block_number).await;
                    }
                    network_service::Event::Disconnected { chain_index: 0, peer_id } => {
                        sync_service.remove_source(peer_id).await;
                    }
                    network_service::Event::Disconnected { chain_index: 1, peer_id } => {
                        relay_chain_sync_service.as_ref().unwrap().remove_source(peer_id).await;
                    }
                    network_service::Event::BlockAnnounce { chain_index: 0, peer_id, announce } => {
                        let decoded = announce.decode();
                        sync_service.raise_source_best_block(peer_id, decoded.header.number).await;
                        match network_known_best {
                            Some(n) if n >= decoded.header.number => {},
                            _ => network_known_best = Some(decoded.header.number),
                        }
                    }
                    network_service::Event::BlockAnnounce { chain_index: 1, peer_id, announce } => {
                        let decoded = announce.decode();
                        relay_chain_sync_service.as_ref().unwrap().raise_source_best_block(peer_id, decoded.header.number).await;
                    }
                    _ => unreachable!()
                }
            }

            sync_message = sync_service.next_event().fuse() => {
                match sync_message {
                    sync_service::Event::BlocksRequest { id, target, request } => {
                        let block_request = network_service.clone().blocks_request(
                            target,
                            0,
                            request,
                        );

                        threads_pool.spawn_ok({
                            let sync_service = sync_service.clone();
                            async move {
                                let result = block_request.await;
                                sync_service.answer_blocks_request(id, result.map_err(|_| ())).await;
                            }
                        });
                    }
                }
            }

            relay_chain_sync_message = async {
                if let Some(relay_chain_sync_service) = &relay_chain_sync_service {
                    relay_chain_sync_service.next_event().await
                } else {
                    future::pending().await
                }
            }.fuse() => {
                match relay_chain_sync_message {
                    sync_service::Event::BlocksRequest { id, target, request } => {
                        let block_request = network_service.clone().blocks_request(
                            target,
                            1,
                            request
                        );

                        threads_pool.spawn_ok({
                            let relay_chain_sync_service = relay_chain_sync_service.as_ref().unwrap().clone();
                            async move {
                                let result = block_request.await;
                                relay_chain_sync_service.answer_blocks_request(id, result.map_err(|_| ())).await;
                            }
                        });
                    }
                }
            }

            /*telemetry_event = telemetry.next_event().fuse() => {
                telemetry.send(substrate_lite::telemetry::message::TelemetryMessage::SystemConnected(substrate_lite::telemetry::message::SystemConnected {
                    chain: chain_spec.name().to_owned().into_boxed_str(),
                    name: String::from("Polkadot ✨ lite ✨").into_boxed_str(),  // TODO: node name
                    implementation: String::from("Secret projet 🤫").into_boxed_str(),  // TODO:
                    version: String::from(env!("CARGO_PKG_VERSION")).into_boxed_str(),
                    validator: None,
                    network_id: None, // TODO: Some(service.local_peer_id().to_base58().into_boxed_str()),
                }));
            },*/

            _ = telemetry_timer.next() => {
                /*let sync_state = sync_state.lock().await.clone();

                // Some of the fields below are set to `None` because there is no plan to
                // implement reporting accurate metrics about the node.
                telemetry.send(substrate_lite::telemetry::message::TelemetryMessage::SystemInterval(substrate_lite::telemetry::message::SystemInterval {
                    stats: substrate_lite::telemetry::message::NodeStats {
                        peers: network_state.num_network_connections.load(Ordering::Relaxed),
                        txcount: 0,  // TODO:
                    },
                    memory: None,
                    cpu: None,
                    bandwidth_upload: Some(0.0), // TODO:
                    bandwidth_download: Some(0.0), // TODO:
                    finalized_height: Some(sync_state.finalized_block_number),
                    finalized_hash: Some(sync_state.finalized_block_hash.into()),
                    block: substrate_lite::telemetry::message::Block {
                        hash: sync_state.best_block_hash.into(),
                        height: sync_state.best_block_number,
                    },
                    used_state_cache_size: None,
                    used_db_cache_size: None,
                    disk_read_per_sec: None,
                    disk_write_per_sec: None,
                }));*/
            },

            _ = ctrlc_rx => return,
        }
    }
}

/// Opens the database from the filesystem, or create a new database if none is found.
///
/// If `tmp` is `true`, open the database in memory instead.
///
/// # Panic
///
/// Panics if the database can't be open. This function is expected to be called from the `main`
/// function.
///
#[tracing::instrument(skip(chain_spec))]
async fn open_database(
    chain_spec: &chain_spec::ChainSpec,
    genesis_chain_information: &chain::chain_information::ChainInformation,
    tmp: bool,
) -> Arc<full_sled::SledFullDatabase> {
    Arc::new({
        // Directory supposed to contain the database.
        let db_path = if !tmp {
            let base_path =
                app_dirs::app_dir(app_dirs::AppDataType::UserData, &cli::APP_INFO, "database")
                    .unwrap();
            Some(base_path.join(chain_spec.id()))
        } else {
            None
        };

        // The `unwrap()` here can panic for example in case of access denied.
        match background_open_database(db_path.clone()).await.unwrap() {
            // Database already exists and contains data.
            full_sled::DatabaseOpen::Open(database) => {
                // TODO: verify that the database matches the chain spec
                // TODO: print the hash in a nicer way
                eprintln!(
                    "Loading existing database with finalized hash {:?}",
                    database.finalized_block_hash().unwrap()
                );
                database
            }

            // The database doesn't exist or is empty.
            full_sled::DatabaseOpen::Empty(empty) => {
                // The finalized block is the genesis block. As such, it has an empty body and
                // no justification.
                empty
                    .initialize(
                        genesis_chain_information,
                        iter::empty(),
                        None,
                        chain_spec.genesis_storage(),
                    )
                    .unwrap()
            }
        }
    })
}

/// Since opening the database can take a long time, this utility function performs this operation
/// in the background while showing a small progress bar to the user.
///
/// If `path` is `None`, the database is opened in memory.
#[tracing::instrument]
async fn background_open_database(
    path: Option<PathBuf>,
) -> Result<full_sled::DatabaseOpen, full_sled::SledError> {
    let (tx, rx) = oneshot::channel();
    let mut rx = rx.fuse();

    let thread_spawn_result = thread::Builder::new().name("database-open".into()).spawn({
        let path = path.clone();
        move || {
            let result = full_sled::open(full_sled::Config {
                ty: if let Some(path) = &path {
                    full_sled::ConfigTy::Disk(path)
                } else {
                    full_sled::ConfigTy::Memory
                },
            });
            let _ = tx.send(result);
        }
    });

    // Fall back to opening the database on the same thread if the thread spawn failed.
    if thread_spawn_result.is_err() {
        return full_sled::open(full_sled::Config {
            ty: if let Some(path) = &path {
                full_sled::ConfigTy::Disk(path)
            } else {
                full_sled::ConfigTy::Memory
            },
        });
    }

    let mut progress_timer = stream::unfold((), move |_| {
        futures_timer::Delay::new(Duration::from_millis(200)).map(|_| Some(((), ())))
    })
    .map(|_| ());

    let mut next_progress_icon = ['-', '\\', '|', '/'].iter().cloned().cycle();

    loop {
        futures::select! {
            res = rx => return res.unwrap(),
            _ = progress_timer.next() => {
                eprint!("    Opening database... {}\r", next_progress_icon.next().unwrap());
            }
        }
    }
}<|MERGE_RESOLUTION|>--- conflicted
+++ resolved
@@ -291,14 +291,6 @@
         })
     };*/
 
-<<<<<<< HEAD
-    let mut informant_timer = stream::once(future::ready(())).chain(
-        stream::unfold((), move |_| {
-            futures_timer::Delay::new(Duration::from_secs(1)).map(|_| Some(((), ())))
-        })
-        .map(|_| ()),
-    );
-=======
     // Starting from here, a SIGINT (or equivalent) handler is setup. If the user does Ctrl+C,
     // a message will be sent on `ctrlc_rx`.
     // This should be performed after all the expensive initialization is done, as otherwise the
@@ -317,11 +309,12 @@
         rx.fuse()
     };
 
-    let mut informant_timer = stream::unfold((), move |_| {
-        futures_timer::Delay::new(Duration::from_secs(1)).map(|_| Some(((), ())))
-    })
-    .map(|_| ());
->>>>>>> 53942058
+    let mut informant_timer = stream::once(future::ready(())).chain(
+        stream::unfold((), move |_| {
+            futures_timer::Delay::new(Duration::from_secs(1)).map(|_| Some(((), ())))
+        })
+        .map(|_| ()),
+    );
 
     let mut telemetry_timer = stream::once(future::ready(())).chain(
         stream::unfold((), move |_| {
