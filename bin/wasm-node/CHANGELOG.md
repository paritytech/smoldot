# Changelog

## Unreleased

<<<<<<< HEAD
### Changed

- Add more details to the debug and trace logs that happen in case of errors such as networking errors or block verification failures ([#2161](https://github.com/paritytech/smoldot/pull/2161)).
=======
### Fixed

- Increase the threshold after which smoldot considers that a protocol name sent through multistream-select is an attempt at a DoS attack, to accomodate for the change in the GrandPa protocol name in Substrate. ([#2162](https://github.com/paritytech/smoldot/pull/2162))
>>>>>>> e5158a13

## 0.6.6 - 2022-03-18

### Added

- Add `ClientOptions.cpuRateLimit`, which lets the user put an upper bound on the amount of CPU that the client uses on average ([#2151](https://github.com/paritytech/smoldot/pull/2151)).
- Add support for parsing the "fron" (Frontier) consensus log items in headers. The content of these log items is ignored by the client. ([#2150](https://github.com/paritytech/smoldot/pull/2150))

## 0.6.5 - 2022-03-17

### Changed

- Chain specifications with a `codeSubstitutes` field containing a block hash are no longer supported ([#2127](https://github.com/paritytech/smoldot/pull/2127)).
- Prune list of unverified blocks if it grows too much in order to resist spam attacks ([#2114](https://github.com/paritytech/smoldot/pull/2114)).
- Log block's parent hash in case of block announce ([#2105](https://github.com/paritytech/smoldot/pull/2105)).
- Only call `console.error` once in case of a Rust panic ([#2093](https://github.com/paritytech/smoldot/pull/2093)).

### Fixed

- Fix parachain blocks being reported multiple times in case of a relay chain fork ([#2106](https://github.com/paritytech/smoldot/pull/2106)).
- Implement the `ext_crypto_ecdsa_sign_version_1` host function ([#2120](https://github.com/paritytech/smoldot/pull/2120)).
- Implement the `ext_crypto_ecdsa_verify_version_1` host function ([#2120](https://github.com/paritytech/smoldot/pull/2120)).
- Implement the `ext_crypto_ecdsa_sign_prehashed_version_1` host function ([#2120](https://github.com/paritytech/smoldot/pull/2120)).
- Implement the `ext_crypto_ecdsa_verify_prehashed_version_1` host function ([#2120](https://github.com/paritytech/smoldot/pull/2120)).
- Properly mark all descendants as bad when a block is determined to be bad ([#2121](https://github.com/paritytech/smoldot/pull/2121)).<|MERGE_RESOLUTION|>--- conflicted
+++ resolved
@@ -2,15 +2,13 @@
 
 ## Unreleased
 
-<<<<<<< HEAD
 ### Changed
 
 - Add more details to the debug and trace logs that happen in case of errors such as networking errors or block verification failures ([#2161](https://github.com/paritytech/smoldot/pull/2161)).
-=======
+
 ### Fixed
 
 - Increase the threshold after which smoldot considers that a protocol name sent through multistream-select is an attempt at a DoS attack, to accomodate for the change in the GrandPa protocol name in Substrate. ([#2162](https://github.com/paritytech/smoldot/pull/2162))
->>>>>>> e5158a13
 
 ## 0.6.6 - 2022-03-18
 
