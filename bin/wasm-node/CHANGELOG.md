--- conflicted
+++ resolved
@@ -2,11 +2,10 @@
 
 ## Unreleased
 
-<<<<<<< HEAD
 ### Changed
 
 - In earlier versions of smoldot, `setTimeout(callback, 0)` was frequently used in order split execution of CPU-intensive tasks in multiple smaller ones while still giving back control to the execution environment (such as NodeJS or the browser). Unfortunately, when a web page is in the background, browsers set a minimum delay of one second for `setTimeout`. For this reason, the usage of ̀`setTimeout` has now been reduced to the strict minimum, except when the environment is browser and `document.visibilityState` is equal to `visible`. ([#2999](https://github.com/paritytech/smoldot/pull/2999))
-=======
+
 ## 0.7.7 - 2022-11-11
 
 ### Added
@@ -18,7 +17,6 @@
 - The `enableExperimentalWebRTC` field has been removed from `ClientConfig`, and replaced with a `forbidWebRtc` option. WebRTC is now considered stable enough to be enabled by default. ([#2977](https://github.com/paritytech/smoldot/pull/2977))
 - The version of the runtime API is now verified to match the excepted value when the `payment_queryInfo`, `state_getMetadata`, and `system_accountNextIndex` JSON-RPC functions are called. This means that without an update to the smoldot source code these JSON-RPC functions will stop working if the runtime API is out of range. However, this eliminates the likelihood that smoldot returns accidentally parses a value in a different way than intended and an incorrect result. ([#2995](https://github.com/paritytech/smoldot/pull/2995))
 - Reduced the number of networking round-trips after a connection has been opened by assuming that the remote supports the desired networking protocols instead of waiting for its confirmation. ([#2984](https://github.com/paritytech/smoldot/pull/2984))
->>>>>>> a5d6e00f
 
 ## 0.7.6 - 2022-11-04
 
