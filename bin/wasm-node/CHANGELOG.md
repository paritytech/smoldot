# Changelog

## Unreleased

<<<<<<< HEAD
### Added

- Add support for version 2 of the `TransactionPaymentApi` runtime API. This fixes the `payment_queryInfo` JSON-RPC call with newer runtime versions.

### Changed

- The version of the runtime API is now verified to match the excepted value when the `payment_queryInfo`, `state_getMetadata`, and `system_accountNextIndex` JSON-RPC functions are called. This means that without an update to the smoldot source code these JSON-RPC functions will stop working if the runtime API is out of range. However, this eliminates the likelihood that smoldot returns accidentally parses a value in a different way than intended and an incorrect result.
=======
### Changed

- The `enableExperimentalWebRTC` field has been removed from `ClientConfig`, and replaced with a `forbidWebRtc` option. WebRTC is now considered stable enough to be enabled by default. ([#2977](https://github.com/paritytech/smoldot/pull/2977))
- Reduced the number of networking round-trips after a connection has been opened by assuming that the remote supports the desired networking protocols instead of waiting for its confirmation. ([#2984](https://github.com/paritytech/smoldot/pull/2984))
>>>>>>> becc0a3e

## 0.7.6 - 2022-11-04

### Fixed

- On NodeJS, the usage of `hrtime` has been replaced with `performance.now()`. While this doesn't change anything for NodeJS users, Deno users that were importing smoldot through the <https://esm.sh> website will no longer get an error due to Deno's compatibility layer not supporting `hrtime`. As a reminder, smoldot is also published on the Deno/x registry and using <https://esm.sh> is unnecessary. ([#2964](https://github.com/paritytech/smoldot/pull/2964))
- Fix the `ext_crypto_ecdsa_verify_version_1` and `ext_crypto_ecdsa_verify_prehashed_version_1` host functions mixing their parameters and thus always failing. ([#2955](https://github.com/paritytech/smoldot/pull/2955))
- Fix an occasional panic in `runtime_service.rs` when adding a parachain. ([#2965](https://github.com/paritytech/smoldot/pull/2965))

## 0.7.5 - 2022-10-31

### Fixed

- Fix the `state_getKeysPaged` JSON-RPC function returning incorrect results in some situations. ([#2947](https://github.com/paritytech/smoldot/pull/2947))
- When opening a WebRTC connection, the ufrag and password of SDP requests are now properly set according to the WebRTC libp2p specification. ([#2924](https://github.com/paritytech/smoldot/pull/2924))

## 0.7.4 - 2022-10-27

### Changed

- The `payment_queryInfo` JSON-RPC function now works with runtimes that have defined the type of `Balance` to be less than 16 bytes. ([#2914](https://github.com/paritytech/smoldot/pull/2914))
- The parameter of `chainHead_unstable_finalizedDatabase` has been renamed from `max_size_bytes` to `maxSizeBytes`. ([#2923](https://github.com/paritytech/smoldot/pull/2923))
- The database now contains the hash of the genesis block header. This hash is verified when the database is loaded, and the database is ignored if there is a mismatch. This prevents accidents where the wrong database is provided, which would lead to the chain not working and would be hard to debug. ([#2928](https://github.com/paritytech/smoldot/pull/2928))

### Fixed

- Fix panic on Deno when a WebSocket connection abruptly closes. ([#2939](https://github.com/paritytech/smoldot/pull/2939))
- Fix errors showing in the browser's console about WebSockets being already in the CLOSING or CLOSED state. ([#2925](https://github.com/paritytech/smoldot/pull/2925))
- No longer panic when a WebRTC connection fails to open due to the browser calling callbacks in an unexpected order. ([#2936](https://github.com/paritytech/smoldot/pull/2936))

## 0.7.3 - 2022-10-19

### Changed

- The WebRTC protocol implementation is now up to date with the specification. While the specification hasn't been finalized yet and could still evolve, the current version is believed to be likely to be final. ([#2896](https://github.com/paritytech/smoldot/pull/2896))

### Fixed

- Fix timeout not being checked when opening a notifications substream. ([#2323](https://github.com/paritytech/smoldot/pull/2323))
- Fix inbound notifications substreams close requests being ignored. ([#2323](https://github.com/paritytech/smoldot/pull/2323))
- Fix closed inbound notifications substreams still being considered as open when closed gracefully by the remote. ([#2323](https://github.com/paritytech/smoldot/pull/2323))

## 0.7.2 - 2022-10-12

### Changed

- The warp syncing algorithm no longer downloads the runtime code and the runtime call proofs at the same time. Instead, it now first downloads the runtime, then checks the list of available functions, then downloads runtime call proofs. While this slightly degrades the warp syncing time by adding a round-trip time, it is more correct to first analyze the runtime instead of blindly assuming that it supports a certain set of functions. ([#2845](https://github.com/paritytech/smoldot/pull/2845))

### Fixed

- Fix smoldot trying to send requests to peers whose connection is shutting down, leading to a panic. ([#2847](https://github.com/paritytech/smoldot/pull/2847))
- Fix the responses to libp2p identify requests being wrongly empty. ([#2840](https://github.com/paritytech/smoldot/pull/2840))
- Fix some Merkle proofs and SCALE-encoded structures being accepted as correct when they are actually invalid. This is a very minor fix that can presumably not be used as an attack vector. ([#2819](https://github.com/paritytech/smoldot/pull/2819))

## 0.7.1 - 2022-10-04

### Fixed

- Syncing no longer stalls if the gap between the finalized and latest block is more than 100 blocks. ([#2801](https://github.com/paritytech/smoldot/pull/2801))
- No longer silently discard justifications when receive a block from the network that was already known locally. ([#2800](https://github.com/paritytech/smoldot/pull/2800))
- CPU-heavy operations such as verifying finality proofs or compiling the runtime will now better respect the CPU rate limit. ([#2803](https://github.com/paritytech/smoldot/pull/2803))
- Fix the `finalizedBlockHashes` and `prunedBlockHashes` fields having wrong names in `chainHead_unstable_followEvent` events. ([#2812](https://github.com/paritytech/smoldot/pull/2812))
- Remove "type" parameter from `chainHead_unstable_storage` JSON-RPC method, in accordance with the update in the JSON-RPC specification. ([#2818](https://github.com/paritytech/smoldot/pull/2818))
- The `chainHead_unstable_storage` JSON-RPC method now returns an `error` notification if the block's header couldn't be decoded instead of a `disjoint` notification. ([#2818](https://github.com/paritytech/smoldot/pull/2818))

## 0.7.0 - 2022-09-28

### Removed

- Removed `Chain.databaseContent` function. Use the `chainHead_unstable_finalizedDatabase` JSON-RPC function to obtain the database content instead. ([#2791](https://github.com/paritytech/smoldot/pull/2791))

### Changed

- `Chain.sendJsonRpc` now throws a `MalformedJsonRpcError` exception if the JSON-RPC request is too large or malformed, or a `QueueFullError` if the queue of JSON-RPC requests of the chain is full. ([#2778](https://github.com/paritytech/smoldot/pull/2778))
- Removed `AddChainOptions.jsonRpcCallback`. Use the new `Chain.nextJsonRpcResponse` asynchronous function to pull JSON-RPC responses instead of registering a callback. A `AddChainOptions.disableJsonRpc` flag is now supported in order to bring the same effects as not passing any `jsonRpcCallback`. ([#2778](https://github.com/paritytech/smoldot/pull/2778))
- Removed the `version` field of the struct returned by the `rpc_methods` function. ([#2756](https://github.com/paritytech/smoldot/pull/2756))

### Fixed

- Fix several panics related to cancelling the opening of incoming substreams. ([#2785](https://github.com/paritytech/smoldot/pull/2785))
- Fix old runtimes not being cleaned up properly and runtimes being downloaded multiple times after an on-chain runtime upgrade. ([#2781](https://github.com/paritytech/smoldot/pull/2781))

## 0.6.34 - 2022-09-20

### Added

- Add experimental support for WebRTC according to the in-progress specification for libp2p-webrtc. For now this feature must explicitly be enabled by passing `enableExperimentalWebRTC: true` as part of the ̀`ClientConfig`. The multiaddress format for WebRTC is `/ip4/.../udp/.../webrtc/certhash/...` (or `/ip6/...`), where the payload behind `/certhash` is a multibase-encoded multihash-encoded SHA256 of the DTLS certificate used by the remote. ([#2579](https://github.com/paritytech/smoldot/pull/2579))
- Add support for the `chainHead_unstable_finalizedDatabase` JSON-RPC method. This JSON-RPC method aims to be a replacement for the `databaseContent` method of the `Chain` and is expected to remain a permanently unstable smoldot-specific function. ([#2749](https://github.com/paritytech/smoldot/pull/2749))

### Changed

- No longer try to connect to a peer for 20 seconds after failing to connect to it. This prevents loops where we keep trying to connect to the same address(es) over and over again. ([#2747](https://github.com/paritytech/smoldot/pull/2747))

### Fixed

- Fix potential infinite loop in networking connection task. ([#2751](https://github.com/paritytech/smoldot/pull/2751))
- Fix panic when trying to perform a runtime call on an old block while having no networking connection. ([#2764](https://github.com/paritytech/smoldot/pull/2764))

## 0.6.33 - 2022-09-13

### Added

- Add support for the `system_nodeRoles` JSON-RPC method. ([#2725](https://github.com/paritytech/smoldot/pull/2725))

### Changed

- A limit to the number of substreams a remote can maintain open over a connection is now enforced. ([#2724](https://github.com/paritytech/smoldot/pull/2724))

### Fixed

- No longer panic when calling `state_getRuntimeVersion` is unable to download the runtime code of an old block from the network. ([#2736](https://github.com/paritytech/smoldot/pull/2736))

## 0.6.32 - 2022-09-07

### Fixed

- Fix occasional panic when connecting to a parachain with forks and/or missed slots. ([#2703](https://github.com/paritytech/smoldot/pull/2703))
- Fix parachain initialization unnecessarily waiting for its corresponding relay chain initialization to be finished. ([#2705](https://github.com/paritytech/smoldot/pull/2705))
- Fix panic when broadcasting a transaction to a peer while its connection is shutting down. ([#2717](https://github.com/paritytech/smoldot/pull/2717))
- Fix crash when receiving a Yamux GoAway frame. ([#2708](https://github.com/paritytech/smoldot/pull/2708))

## 0.6.31 - 2022-08-30

### Changed

- In case of protocol error, or if a peer refuses a block announces substream, no new substream with the same peer will be attempted for 20 seconds. This avoids loops where the same peer is tried over and over again. ([#2633](https://github.com/paritytech/smoldot/pull/2633))

### Fixed

- Fix inability to decode addresses with prefixes longer than 1 byte when calling `system_accountNextIndex`. ([#2686](https://github.com/paritytech/smoldot/pull/2686))

## 0.6.30 - 2022-08-12

### Fixed

- Fix panic that occured when connecting to a peer, then discovering it through the background discovery process, then disconnecting from it. ([#2616](https://github.com/paritytech/smoldot/pull/2616))
- Fix circular dependency between JavaScript modules. ([#2614](https://github.com/paritytech/smoldot/pull/2614))
- Fix panic when a handshake timeout or protocol error happens on a connection at the same time as the local node tries to shut it down. ([#2620](https://github.com/paritytech/smoldot/pull/2620))
- Fix panic when a runtime call is made at the same time as a warp sync succeeds or that the limit to the number of blocks in memory is exceeded. ([#2621](https://github.com/paritytech/smoldot/pull/2621))

## 0.6.29 - 2022-08-09

### Fixed

- Fix sometimes erroneously reporting a very old `parent_hash` (usually the genesis block hash) in `chainHead_unstable_follow` when following a parachain. ([#2602](https://github.com/paritytech/smoldot/pull/2602))
- After smoldot has downloaded the runtime of an old parachain block, it would sometimes erroneously consider that this runtime hasn't changed since then. This would lead to issues such as `state_getRuntimeVersion` and `state_subscribeRuntimeVersion` returning information about an old runtime, or `state_getMetadata` or `state_call` using an old runtime. ([#2602](https://github.com/paritytech/smoldot/pull/2602))
- Fix WebSocket errors leading to the program stopping while running in NodeJS. ([#2604](https://github.com/paritytech/smoldot/pull/2604))

## 0.6.28 - 2022-08-08

### Changed

- The GRANDPA warp sync algorithm now downloads Merkle proofs of all the necessary storage items at once, rather than one by one sequentially. This removes approximately 11 networking round-trips and thus significantly reduces the time the warp syncing takes. ([#2578](https://github.com/paritytech/smoldot/pull/2578))
- The GRANDPA warp sync algorithm now works on AURA-based chains. It previously only worked for chains that are using BABE. Note that GRANDPA warp sync is irrelevant for parachains. ([#2581](https://github.com/paritytech/smoldot/pull/2581))
- The GRANDPA warp sync implementation has been considerably refactored. It is possible that unintended changes in behaviour have accidentally been introduced. ([#2578](https://github.com/paritytech/smoldot/pull/2578))
- A warning is now printed if the `badBlocks` field in a chain specification is not empty. Bad blocks are not supported by the smoldot light client. ([#2585](https://github.com/paritytech/smoldot/pull/2585))

### Fixed

- Fix WebSockets not working in the CommonJS bindings for NodeJS due to a problematic import. ([#2589](https://github.com/paritytech/smoldot/pull/2589)).

## 0.6.27 - 2022-07-29

### Changed

- The JavaScript code now targets ES6. This should ensure compatibility on a wider range of platforms. ([#2565](https://github.com/paritytech/smoldot/pull/2565))

## 0.6.26 - 2022-07-20

### Added

- Add support for Deno. Smoldot is now available on the deno.land/x package registry. This doesn't modify anything to the behaviour of the smoldot NPM package. ([#2522](https://github.com/paritytech/smoldot/pull/2522))

### Fixed

- Exceptions thrown in the JSON-RPC callback no longer crash smoldot. ([#2527](https://github.com/paritytech/smoldot/pull/2527))

## 0.6.25 - 2022-07-18

### Added

- Add an optional `blockNumberBytes` field to chain specifications indicating the number of bytes used to encode the block number of the chain. If the field is missing, the value defaults to 4. Prior to this change, the value was always hardcoded to 4. This field is at the moment specific to smoldot, and Substrate will fail to parse chain specifications containing it. ([#2512](https://github.com/paritytech/smoldot/pull/2512))

### Changed

- Refactored the `package.json` file. The `browser` field has been removed. The library now exports by default code reliant on web platform APIs. An `exports` -> `node` field has been added (supported since NodeJS v13.2.0 and NodeJS v12.16.0) in order to export code reliant on NodeJS APIs when NodeJS is importing the library. ([#2519](https://github.com/paritytech/smoldot/pull/2519))

## 0.6.24 - 2022-07-14

### Added

- Add support for CommonJS projects. ([#2487](https://github.com/paritytech/smoldot/pull/2487))

### Changed

- No WebWorker/worker thread is spawned anymore by the JavaScript code. The WebAssembly virtual machine that runs smoldot is now directly instantiated by the `start` function. This should fix compatibility issues with various JavaScript bundlers. ([#2498](https://github.com/paritytech/smoldot/pull/2498))

## 0.6.23 - 2022-07-11

### Fixed

- Fix `state_getKeys` and `state_getKeysPaged` almost always erroneously returning an empty result. ([#2491](https://github.com/paritytech/smoldot/pull/2491))

## 0.6.22 - 2022-07-11

### Changed

- Block headers with an unknown consensus engine now parse successfully. This adds support for parachains using consensus engines that smoldot doesn't recognize. As smoldot cannot verify the validity of their blocks, standalone/relay chains using an unrecognized consensus engine remain unsupported. ([#2481](https://github.com/paritytech/smoldot/pull/2481))
- Standalone/relay chains that use neither Aura nor Babe are no longer supported as they are vulnerable to DoS attacks. Parachains that don't use Aura/Babe continue to work. ([#2481](https://github.com/paritytech/smoldot/pull/2481))
- No warning is generated anymore if the discovery process doesn't work due to having 0 peers, or failed due to a benign networking issue. ([#2476](https://github.com/paritytech/smoldot/pull/2476))

### Fixed

- Changes in the current best block of a parachain are now taken into account if the new best block had already been reported in the past. ([#2457](https://github.com/paritytech/smoldot/pull/2457))
- Fix active `chain_subscribeAllHeads` subscriptions silently freezing when the number of non-finalized blocks gets above a certain threshold, which typically happens if Internet connectivity is lost for a long time. ([#2465](https://github.com/paritytech/smoldot/pull/2465))

## 0.6.21 - 2022-06-30

### Added

- Block headers with a digest item of type `Other` no longer fail to parse. ([#2425](https://github.com/paritytech/smoldot/pull/2425))
- Add support for the `state_getKeys` JSON-RPC method. ([#2438](https://github.com/paritytech/smoldot/pull/2438))

### Fixed

- The `chain_subscribeAllHeads`, `chain_subscribeNewHeads`, and `chain_subscribeFinalizedHeads` JSON-RPC functions no longer panic if connected to a chain whose headers are in a format that can't be decoded. Instead, no notification is sent and a warning is printed. ([#2442](https://github.com/paritytech/smoldot/pull/2442))

### Changed

- The format of the database returned by `Client.databaseContent` has been changed to include the list of nodes that are known to be present on the peer-to-peer network. When the database is restored, these nodes are immediately discovered. This change aims at reducing the importance of bootnodes. This change is a breaking change, meaning that providing a database that has been obtained from a previous version of smoldot will have no effect. ([#2439](https://github.com/paritytech/smoldot/pull/2439))

## 0.6.20 - 2022-06-23

### Changed

- `new Worker` is now called with the `{ type: "module" }` option. Despite not being supported by NodeJS or Firefox, indicating this option is technically more correct and is necessary in order for smoldot to run with Deno. ([#2426](https://github.com/paritytech/smoldot/pull/2426))
- When a database and a chain specification checkpoint are both provided to `addChain`, the block in the database is used only if it has a higher block number than the block in the chain specification checkpoint. This makes it possible to bypass issues where smoldot is incapable of syncing over a certain block by updating the chain specification, without having to manually clear existing databases. ([#2401](https://github.com/paritytech/smoldot/pull/2401))

### Fixed

- Fix errors about verifying justifications. Justifications and Grandpa commits that can't be verified yet are now properly stored in memory in order to be verified later, instead of producing errors. ([#2400](https://github.com/paritytech/smoldot/pull/2400))
- Fix issue where unverified justifications would overwrite one another, meaning that an invalid justification could potentially prevent a valid justification from being taken into account. ([#2400](https://github.com/paritytech/smoldot/pull/2400))

## 0.6.19 - 2022-06-14

### Fixed

- Fix panic introduced in v0.6.18 in case of a fork in the chain related to tracking the number of blocks kept alive in the node's memory. ([#2386](https://github.com/paritytech/smoldot/pull/2386))

## 0.6.18 - 2022-06-14

### Added

- Add support for the `state_call` JSON-RPC function. ([#2374](https://github.com/paritytech/smoldot/pull/2374))
- The `relay_chain` and `para_id` fields in chain specifications can now alternatively be named respectively `relayChain` and `paraId`. This increases consistency with the other fields of chain specifications, which are all camelCase. ([#2366](https://github.com/paritytech/smoldot/pull/2366))

### Fixed

- Fix another panic in case of a carefully-crafted LEB128 length. ([#2337](https://github.com/paritytech/smoldot/pull/2337))
- Fix a panic when decoding a block header containing a large number of Aura authorities. ([#2338](https://github.com/paritytech/smoldot/pull/2338))
- Fix multiple panics when decoding network messages in case where these messages were truncated. ([#2340](https://github.com/paritytech/smoldot/pull/2340), [#2355](https://github.com/paritytech/smoldot/pull/2355))
- Fix panic when the Kademlia random discovery process initiates a request on a connection that has just started shutting down. ([#2369](https://github.com/paritytech/smoldot/pull/2369))
- Fix subscriptions to `chainHead_unstable_follow` being immediately shut down if the gap between the finalized block and the best block is above a certain threshold. This could lead to loops where the JSON-RPC client tries to re-open a subscription, only for it to be immediately shut down again.

## 0.6.17 - 2022-05-31

### Changed

- The networking code has been considerably refactored. Due to the large size of the change it is possible that unintended changes in behaviour have been introduced. ([#2264](https://github.com/paritytech/smoldot/pull/2264))

### Fixed

- Fix a panic in case of a Noise message with an invalid length. ([#2321](https://github.com/paritytech/smoldot/pull/2321))
- Fix a panic in case of a carefully-crafted LEB128 length. ([#2326](https://github.com/paritytech/smoldot/pull/2326))

## 0.6.16 - 2022-05-16

### Added

- Added support for version 1 of the trie. Previously, it wasn't possible to connect to chains that were using version 1. ([#2277](https://github.com/paritytech/smoldot/pull/2277))

### Changed

- The runtime of the genesis block is now only compiled once when a chain is added, decreasing the time this operation takes. ([#2270](https://github.com/paritytech/smoldot/pull/2270))
- Block announces are now propagated to other peers that are also light clients. Light clients should try to connect to as few full nodes as possible (to save resources), but doing so can leave them vulnerable to eclipse attacks. By having light clients connect to other light clients and making them gossip block announces to each other, we increase the likelihood that they detect situations where a given validator generates two blocks during the same slot and is trying to show one of the block only to some peers and the other block to the rest. ([#2226](https://github.com/paritytech/smoldot/pull/2226))

## 0.6.15 - 2022-04-07

### Fixed

- Backport change to checkpoints format (generated by the `sync_state_genSyncSpec` JSON-RPC function of Substrate nodes). Smoldot maintains compatibility with checkpoints generated earlier. ([#2219](https://github.com/paritytech/smoldot/pull/2219))

## 0.6.14 - 2022-04-07

### Fixed

- No longer panic if passed a chain specification containing an invalid bootnode address. Because the specification of the format of a multiaddress is flexible, invalid bootnode addresses do not trigger a hard error but instead are ignored and a warning is printed. ([#2207](https://github.com/paritytech/smoldot/pull/2207))
- Make sure that the tasks of the nodes that have a lot of CPU-heavy operations to perform periodically yield to other tasks, ensuring that the less busy tasks still make progress. This fixes a variety of issues such as chains taking a long time to initialize, or simple JSON-RPC requests taking a long time to be answered. ([#2213](https://github.com/paritytech/smoldot/pull/2213))
- Fix several potential infinite loops when finality lags behind too much ([#2215](https://github.com/paritytech/smoldot/pull/2215)).

## 0.6.13 - 2022-04-05

### Fixed

- Properly fix the regression that version 0.6.12 was supposed to fix. ([#2210](https://github.com/paritytech/smoldot/pull/2210))

## 0.6.12 - 2022-04-04

### Fixed

- Fix regression introduced in version 0.6.11 causing some JSON-RPC functions to never produce a result if they were sent before the runtime of the chain has been downloaded. ([#2201](https://github.com/paritytech/smoldot/pull/2201))

## 0.6.11 - 2022-03-31

### Fixed

- Fix the `ClientOptions.cpuRateLimit` feature being misimplemented and treating any value other than 1.0 as extremely low. ([#2189](https://github.com/paritytech/smoldot/pull/2189))
- Fixed a `TimeoutOverflowWarning` caused by calling `setTimeout` with a value that is too large. ([#2188](https://github.com/paritytech/smoldot/pull/2188))

## 0.6.10 - 2022-03-29

### Fixed

- Fix parachain blocks being reported multiple times in case they have been finalized in-between ([#2182](https://github.com/paritytech/smoldot/pull/2182)).

## 0.6.9 - 2022-03-25

### Fixed

- Properly display error messages when smoldot crashes when in a browser, instead of showing `[object ErrorEvent]`. ([#2171](https://github.com/paritytech/smoldot/pull/2171))

## 0.6.8 - 2022-03-23

### Fixed

- Fix regression introduced in version 0.6.5 where we erroneously removed entries in the mapping of which peer knows which blocks, leading to failures to request data. ([#2168](https://github.com/paritytech/smoldot/pull/2168))

## 0.6.7 - 2022-03-22

### Changed

- Add more details to the debug and trace logs that happen in case of errors such as networking errors or block verification failures ([#2161](https://github.com/paritytech/smoldot/pull/2161)).

### Fixed

- Increase the threshold after which smoldot considers that a protocol name sent through multistream-select is an attempt at a DoS attack, to accomodate for the change in the GrandPa protocol name in Substrate. ([#2162](https://github.com/paritytech/smoldot/pull/2162))

## 0.6.6 - 2022-03-18

### Added

- Add `ClientOptions.cpuRateLimit`, which lets the user put an upper bound on the amount of CPU that the client uses on average ([#2151](https://github.com/paritytech/smoldot/pull/2151)).
- Add support for parsing the "fron" (Frontier) consensus log items in headers. The content of these log items is ignored by the client. ([#2150](https://github.com/paritytech/smoldot/pull/2150))

## 0.6.5 - 2022-03-17

### Changed

- Chain specifications with a `codeSubstitutes` field containing a block hash are no longer supported ([#2127](https://github.com/paritytech/smoldot/pull/2127)).
- Prune list of unverified blocks if it grows too much in order to resist spam attacks ([#2114](https://github.com/paritytech/smoldot/pull/2114)).
- Log block's parent hash in case of block announce ([#2105](https://github.com/paritytech/smoldot/pull/2105)).
- Only call `console.error` once in case of a Rust panic ([#2093](https://github.com/paritytech/smoldot/pull/2093)).

### Fixed

- Fix parachain blocks being reported multiple times in case of a relay chain fork ([#2106](https://github.com/paritytech/smoldot/pull/2106)).
- Implement the `ext_crypto_ecdsa_sign_version_1` host function ([#2120](https://github.com/paritytech/smoldot/pull/2120)).
- Implement the `ext_crypto_ecdsa_verify_version_1` host function ([#2120](https://github.com/paritytech/smoldot/pull/2120)).
- Implement the `ext_crypto_ecdsa_sign_prehashed_version_1` host function ([#2120](https://github.com/paritytech/smoldot/pull/2120)).
- Implement the `ext_crypto_ecdsa_verify_prehashed_version_1` host function ([#2120](https://github.com/paritytech/smoldot/pull/2120)).
- Properly mark all descendants as bad when a block is determined to be bad ([#2121](https://github.com/paritytech/smoldot/pull/2121)).<|MERGE_RESOLUTION|>--- conflicted
+++ resolved
@@ -2,20 +2,15 @@
 
 ## Unreleased
 
-<<<<<<< HEAD
-### Added
-
-- Add support for version 2 of the `TransactionPaymentApi` runtime API. This fixes the `payment_queryInfo` JSON-RPC call with newer runtime versions.
-
-### Changed
-
-- The version of the runtime API is now verified to match the excepted value when the `payment_queryInfo`, `state_getMetadata`, and `system_accountNextIndex` JSON-RPC functions are called. This means that without an update to the smoldot source code these JSON-RPC functions will stop working if the runtime API is out of range. However, this eliminates the likelihood that smoldot returns accidentally parses a value in a different way than intended and an incorrect result.
-=======
+### Added
+
+- Add support for version 2 of the `TransactionPaymentApi` runtime API. This fixes the `payment_queryInfo` JSON-RPC call with newer runtime versions. ([#2995](https://github.com/paritytech/smoldot/pull/2995))
+
 ### Changed
 
 - The `enableExperimentalWebRTC` field has been removed from `ClientConfig`, and replaced with a `forbidWebRtc` option. WebRTC is now considered stable enough to be enabled by default. ([#2977](https://github.com/paritytech/smoldot/pull/2977))
+- The version of the runtime API is now verified to match the excepted value when the `payment_queryInfo`, `state_getMetadata`, and `system_accountNextIndex` JSON-RPC functions are called. This means that without an update to the smoldot source code these JSON-RPC functions will stop working if the runtime API is out of range. However, this eliminates the likelihood that smoldot returns accidentally parses a value in a different way than intended and an incorrect result. ([#2995](https://github.com/paritytech/smoldot/pull/2995))
 - Reduced the number of networking round-trips after a connection has been opened by assuming that the remote supports the desired networking protocols instead of waiting for its confirmation. ([#2984](https://github.com/paritytech/smoldot/pull/2984))
->>>>>>> becc0a3e
 
 ## 0.7.6 - 2022-11-04
 
