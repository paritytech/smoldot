# Changelog

## Unreleased

### Fixed

<<<<<<< HEAD
- No longer silently discard justifications when receive a block from the network that was already known locally. ([#2800](https://github.com/paritytech/smoldot/pull/2800))
=======
- Syncing no longer stalls if the gap between the finalized and latest block is more than 100 blocks. ([#2801](https://github.com/paritytech/smoldot/pull/2801))
- CPU-heavy operations such as verifying finality proofs or compiling the runtime will now better respect the CPU rate limit. ([#2803](https://github.com/paritytech/smoldot/pull/2803))
>>>>>>> 9e4f2572

## 0.7.0 - 2022-09-28

### Removed

- Removed `Chain.databaseContent` function. Use the `chainHead_unstable_finalizedDatabase` JSON-RPC function to obtain the database content instead. ([#2791](https://github.com/paritytech/smoldot/pull/2791))

### Changed

- `Chain.sendJsonRpc` now throws a `MalformedJsonRpcError` exception if the JSON-RPC request is too large or malformed, or a `QueueFullError` if the queue of JSON-RPC requests of the chain is full. ([#2778](https://github.com/paritytech/smoldot/pull/2778))
- Removed `AddChainOptions.jsonRpcCallback`. Use the new `Chain.nextJsonRpcResponse` asynchronous function to pull JSON-RPC responses instead of registering a callback. A `AddChainOptions.disableJsonRpc` flag is now supported in order to bring the same effects as not passing any `jsonRpcCallback`. ([#2778](https://github.com/paritytech/smoldot/pull/2778))
- Removed the `version` field of the struct returned by the `rpc_methods` function. This is technically a breaking change, but it has been introduced in a minor version bump because it is very insubstantial. ([#2756](https://github.com/paritytech/smoldot/pull/2756))

### Fixed

- Fix several panics related to cancelling the opening of incoming substreams. ([#2785](https://github.com/paritytech/smoldot/pull/2785))
- Fix old runtimes not being cleaned up properly and runtimes being downloaded multiple times after an on-chain runtime upgrade. ([#2781](https://github.com/paritytech/smoldot/pull/2781))

## 0.6.34 - 2022-09-20

### Added

- Add experimental support for WebRTC according to the in-progress specification for libp2p-webrtc. For now this feature must explicitly be enabled by passing `enableExperimentalWebRTC: true` as part of the ̀`ClientConfig`. The multiaddress format for WebRTC is `/ip4/.../udp/.../webrtc/certhash/...` (or `/ip6/...`), where the payload behind `/certhash` is a multibase-encoded multihash-encoded SHA256 of the DTLS certificate used by the remote. ([#2579](https://github.com/paritytech/smoldot/pull/2579))
- Add support for the `chainHead_unstable_finalizedDatabase` JSON-RPC method. This JSON-RPC method aims to be a replacement for the `databaseContent` method of the `Chain` and is expected to remain a permanently unstable smoldot-specific function. ([#2749](https://github.com/paritytech/smoldot/pull/2749))

### Changed

- No longer try to connect to a peer for 20 seconds after failing to connect to it. This prevents loops where we keep trying to connect to the same address(es) over and over again. ([#2747](https://github.com/paritytech/smoldot/pull/2747))

### Fixed

- Fix potential infinite loop in networking connection task. ([#2751](https://github.com/paritytech/smoldot/pull/2751))
- Fix panic when trying to perform a runtime call on an old block while having no networking connection. ([#2764](https://github.com/paritytech/smoldot/pull/2764))

## 0.6.33 - 2022-09-13

### Added

- Add support for the `system_nodeRoles` JSON-RPC method. ([#2725](https://github.com/paritytech/smoldot/pull/2725))

### Changed

- A limit to the number of substreams a remote can maintain open over a connection is now enforced. ([#2724](https://github.com/paritytech/smoldot/pull/2724))

### Fixed

- No longer panic when calling `state_getRuntimeVersion` is unable to download the runtime code of an old block from the network. ([#2736](https://github.com/paritytech/smoldot/pull/2736))

## 0.6.32 - 2022-09-07

### Fixed

- Fix occasional panic when connecting to a parachain with forks and/or missed slots. ([#2703](https://github.com/paritytech/smoldot/pull/2703))
- Fix parachain initialization unnecessarily waiting for its corresponding relay chain initialization to be finished. ([#2705](https://github.com/paritytech/smoldot/pull/2705))
- Fix panic when broadcasting a transaction to a peer while its connection is shutting down. ([#2717](https://github.com/paritytech/smoldot/pull/2717))
- Fix crash when receiving a Yamux GoAway frame. ([#2708](https://github.com/paritytech/smoldot/pull/2708))

## 0.6.31 - 2022-08-30

### Changed

- In case of protocol error, or if a peer refuses a block announces substream, no new substream with the same peer will be attempted for 20 seconds. This avoids loops where the same peer is tried over and over again. ([#2633](https://github.com/paritytech/smoldot/pull/2633))

### Fixed

- Fix inability to decode addresses with prefixes longer than 1 byte when calling `system_accountNextIndex`. ([#2686](https://github.com/paritytech/smoldot/pull/2686))

## 0.6.30 - 2022-08-12

### Fixed

- Fix panic that occured when connecting to a peer, then discovering it through the background discovery process, then disconnecting from it. ([#2616](https://github.com/paritytech/smoldot/pull/2616))
- Fix circular dependency between JavaScript modules. ([#2614](https://github.com/paritytech/smoldot/pull/2614))
- Fix panic when a handshake timeout or protocol error happens on a connection at the same time as the local node tries to shut it down. ([#2620](https://github.com/paritytech/smoldot/pull/2620))
- Fix panic when a runtime call is made at the same time as a warp sync succeeds or that the limit to the number of blocks in memory is exceeded. ([#2621](https://github.com/paritytech/smoldot/pull/2621))

## 0.6.29 - 2022-08-09

### Fixed

- Fix sometimes erroneously reporting a very old `parent_hash` (usually the genesis block hash) in `chainHead_unstable_follow` when following a parachain. ([#2602](https://github.com/paritytech/smoldot/pull/2602))
- After smoldot has downloaded the runtime of an old parachain block, it would sometimes erroneously consider that this runtime hasn't changed since then. This would lead to issues such as `state_getRuntimeVersion` and `state_subscribeRuntimeVersion` returning information about an old runtime, or `state_getMetadata` or `state_call` using an old runtime. ([#2602](https://github.com/paritytech/smoldot/pull/2602))
- Fix WebSocket errors leading to the program stopping while running in NodeJS. ([#2604](https://github.com/paritytech/smoldot/pull/2604))

## 0.6.28 - 2022-08-08

### Changed

- The GRANDPA warp sync algorithm now downloads Merkle proofs of all the necessary storage items at once, rather than one by one sequentially. This removes approximately 11 networking round-trips and thus significantly reduces the time the warp syncing takes. ([#2578](https://github.com/paritytech/smoldot/pull/2578))
- The GRANDPA warp sync algorithm now works on AURA-based chains. It previously only worked for chains that are using BABE. Note that GRANDPA warp sync is irrelevant for parachains. ([#2581](https://github.com/paritytech/smoldot/pull/2581))
- The GRANDPA warp sync implementation has been considerably refactored. It is possible that unintended changes in behaviour have accidentally been introduced. ([#2578](https://github.com/paritytech/smoldot/pull/2578))
- A warning is now printed if the `badBlocks` field in a chain specification is not empty. Bad blocks are not supported by the smoldot light client. ([#2585](https://github.com/paritytech/smoldot/pull/2585))

### Fixed

- Fix WebSockets not working in the CommonJS bindings for NodeJS due to a problematic import. ([#2589](https://github.com/paritytech/smoldot/pull/2589)).

## 0.6.27 - 2022-07-29

### Changed

- The JavaScript code now targets ES6. This should ensure compatibility on a wider range of platforms. ([#2565](https://github.com/paritytech/smoldot/pull/2565))

## 0.6.26 - 2022-07-20

### Added

- Add support for Deno. Smoldot is now available on the deno.land/x package registry. This doesn't modify anything to the behaviour of the smoldot NPM package. ([#2522](https://github.com/paritytech/smoldot/pull/2522))

### Fixed

- Exceptions thrown in the JSON-RPC callback no longer crash smoldot. ([#2527](https://github.com/paritytech/smoldot/pull/2527))

## 0.6.25 - 2022-07-18

### Added

- Add an optional `blockNumberBytes` field to chain specifications indicating the number of bytes used to encode the block number of the chain. If the field is missing, the value defaults to 4. Prior to this change, the value was always hardcoded to 4. This field is at the moment specific to smoldot, and Substrate will fail to parse chain specifications containing it. ([#2512](https://github.com/paritytech/smoldot/pull/2512))

### Changed

- Refactored the `package.json` file. The `browser` field has been removed. The library now exports by default code reliant on web platform APIs. An `exports` -> `node` field has been added (supported since NodeJS v13.2.0 and NodeJS v12.16.0) in order to export code reliant on NodeJS APIs when NodeJS is importing the library. ([#2519](https://github.com/paritytech/smoldot/pull/2519))

## 0.6.24 - 2022-07-14

### Added

- Add support for CommonJS projects. ([#2487](https://github.com/paritytech/smoldot/pull/2487))

### Changed

- No WebWorker/worker thread is spawned anymore by the JavaScript code. The WebAssembly virtual machine that runs smoldot is now directly instantiated by the `start` function. This should fix compatibility issues with various JavaScript bundlers. ([#2498](https://github.com/paritytech/smoldot/pull/2498))

## 0.6.23 - 2022-07-11

### Fixed

- Fix `state_getKeys` and `state_getKeysPaged` almost always erroneously returning an empty result. ([#2491](https://github.com/paritytech/smoldot/pull/2491))

## 0.6.22 - 2022-07-11

### Changed

- Block headers with an unknown consensus engine now parse successfully. This adds support for parachains using consensus engines that smoldot doesn't recognize. As smoldot cannot verify the validity of their blocks, standalone/relay chains using an unrecognized consensus engine remain unsupported. ([#2481](https://github.com/paritytech/smoldot/pull/2481))
- Standalone/relay chains that use neither Aura nor Babe are no longer supported as they are vulnerable to DoS attacks. Parachains that don't use Aura/Babe continue to work. ([#2481](https://github.com/paritytech/smoldot/pull/2481))
- No warning is generated anymore if the discovery process doesn't work due to having 0 peers, or failed due to a benign networking issue. ([#2476](https://github.com/paritytech/smoldot/pull/2476))

### Fixed

- Changes in the current best block of a parachain are now taken into account if the new best block had already been reported in the past. ([#2457](https://github.com/paritytech/smoldot/pull/2457))
- Fix active `chain_subscribeAllHeads` subscriptions silently freezing when the number of non-finalized blocks gets above a certain threshold, which typically happens if Internet connectivity is lost for a long time. ([#2465](https://github.com/paritytech/smoldot/pull/2465))

## 0.6.21 - 2022-06-30

### Added

- Block headers with a digest item of type `Other` no longer fail to parse. ([#2425](https://github.com/paritytech/smoldot/pull/2425))
- Add support for the `state_getKeys` JSON-RPC method. ([#2438](https://github.com/paritytech/smoldot/pull/2438))

### Fixed

- The `chain_subscribeAllHeads`, `chain_subscribeNewHeads`, and `chain_subscribeFinalizedHeads` JSON-RPC functions no longer panic if connected to a chain whose headers are in a format that can't be decoded. Instead, no notification is sent and a warning is printed. ([#2442](https://github.com/paritytech/smoldot/pull/2442))

### Changed

- The format of the database returned by `Client.databaseContent` has been changed to include the list of nodes that are known to be present on the peer-to-peer network. When the database is restored, these nodes are immediately discovered. This change aims at reducing the importance of bootnodes. This change is a breaking change, meaning that providing a database that has been obtained from a previous version of smoldot will have no effect. ([#2439](https://github.com/paritytech/smoldot/pull/2439))

## 0.6.20 - 2022-06-23

### Changed

- `new Worker` is now called with the `{ type: "module" }` option. Despite not being supported by NodeJS or Firefox, indicating this option is technically more correct and is necessary in order for smoldot to run with Deno. ([#2426](https://github.com/paritytech/smoldot/pull/2426))
- When a database and a chain specification checkpoint are both provided to `addChain`, the block in the database is used only if it has a higher block number than the block in the chain specification checkpoint. This makes it possible to bypass issues where smoldot is incapable of syncing over a certain block by updating the chain specification, without having to manually clear existing databases. ([#2401](https://github.com/paritytech/smoldot/pull/2401))

### Fixed

- Fix errors about verifying justifications. Justifications and Grandpa commits that can't be verified yet are now properly stored in memory in order to be verified later, instead of producing errors. ([#2400](https://github.com/paritytech/smoldot/pull/2400))
- Fix issue where unverified justifications would overwrite one another, meaning that an invalid justification could potentially prevent a valid justification from being taken into account. ([#2400](https://github.com/paritytech/smoldot/pull/2400))

## 0.6.19 - 2022-06-14

### Fixed

- Fix panic introduced in v0.6.18 in case of a fork in the chain related to tracking the number of blocks kept alive in the node's memory. ([#2386](https://github.com/paritytech/smoldot/pull/2386))

## 0.6.18 - 2022-06-14

### Added

- Add support for the `state_call` JSON-RPC function. ([#2374](https://github.com/paritytech/smoldot/pull/2374))
- The `relay_chain` and `para_id` fields in chain specifications can now alternatively be named respectively `relayChain` and `paraId`. This increases consistency with the other fields of chain specifications, which are all camelCase. ([#2366](https://github.com/paritytech/smoldot/pull/2366))

### Fixed

- Fix another panic in case of a carefully-crafted LEB128 length. ([#2337](https://github.com/paritytech/smoldot/pull/2337))
- Fix a panic when decoding a block header containing a large number of Aura authorities. ([#2338](https://github.com/paritytech/smoldot/pull/2338))
- Fix multiple panics when decoding network messages in case where these messages were truncated. ([#2340](https://github.com/paritytech/smoldot/pull/2340), [#2355](https://github.com/paritytech/smoldot/pull/2355))
- Fix panic when the Kademlia random discovery process initiates a request on a connection that has just started shutting down. ([#2369](https://github.com/paritytech/smoldot/pull/2369))
- Fix subscriptions to `chainHead_unstable_follow` being immediately shut down if the gap between the finalized block and the best block is above a certain threshold. This could lead to loops where the JSON-RPC client tries to re-open a subscription, only for it to be immediately shut down again.

## 0.6.17 - 2022-05-31

### Changed

- The networking code has been considerably refactored. Due to the large size of the change it is possible that unintended changes in behaviour have been introduced. ([#2264](https://github.com/paritytech/smoldot/pull/2264))

### Fixed

- Fix a panic in case of a Noise message with an invalid length. ([#2321](https://github.com/paritytech/smoldot/pull/2321))
- Fix a panic in case of a carefully-crafted LEB128 length. ([#2326](https://github.com/paritytech/smoldot/pull/2326))

## 0.6.16 - 2022-05-16

### Added

- Added support for version 1 of the trie. Previously, it wasn't possible to connect to chains that were using version 1. ([#2277](https://github.com/paritytech/smoldot/pull/2277))

### Changed

- The runtime of the genesis block is now only compiled once when a chain is added, decreasing the time this operation takes. ([#2270](https://github.com/paritytech/smoldot/pull/2270))
- Block announces are now propagated to other peers that are also light clients. Light clients should try to connect to as few full nodes as possible (to save resources), but doing so can leave them vulnerable to eclipse attacks. By having light clients connect to other light clients and making them gossip block announces to each other, we increase the likelihood that they detect situations where a given validator generates two blocks during the same slot and is trying to show one of the block only to some peers and the other block to the rest. ([#2226](https://github.com/paritytech/smoldot/pull/2226))

## 0.6.15 - 2022-04-07

### Fixed

- Backport change to checkpoints format (generated by the `sync_state_genSyncSpec` JSON-RPC function of Substrate nodes). Smoldot maintains compatibility with checkpoints generated earlier. ([#2219](https://github.com/paritytech/smoldot/pull/2219))

## 0.6.14 - 2022-04-07

### Fixed

- No longer panic if passed a chain specification containing an invalid bootnode address. Because the specification of the format of a multiaddress is flexible, invalid bootnode addresses do not trigger a hard error but instead are ignored and a warning is printed. ([#2207](https://github.com/paritytech/smoldot/pull/2207))
- Make sure that the tasks of the nodes that have a lot of CPU-heavy operations to perform periodically yield to other tasks, ensuring that the less busy tasks still make progress. This fixes a variety of issues such as chains taking a long time to initialize, or simple JSON-RPC requests taking a long time to be answered. ([#2213](https://github.com/paritytech/smoldot/pull/2213))
- Fix several potential infinite loops when finality lags behind too much ([#2215](https://github.com/paritytech/smoldot/pull/2215)).

## 0.6.13 - 2022-04-05

### Fixed

- Properly fix the regression that version 0.6.12 was supposed to fix. ([#2210](https://github.com/paritytech/smoldot/pull/2210))

## 0.6.12 - 2022-04-04

### Fixed

- Fix regression introduced in version 0.6.11 causing some JSON-RPC functions to never produce a result if they were sent before the runtime of the chain has been downloaded. ([#2201](https://github.com/paritytech/smoldot/pull/2201))

## 0.6.11 - 2022-03-31

### Fixed

- Fix the `ClientOptions.cpuRateLimit` feature being misimplemented and treating any value other than 1.0 as extremely low. ([#2189](https://github.com/paritytech/smoldot/pull/2189))
- Fixed a `TimeoutOverflowWarning` caused by calling `setTimeout` with a value that is too large. ([#2188](https://github.com/paritytech/smoldot/pull/2188))

## 0.6.10 - 2022-03-29

### Fixed

- Fix parachain blocks being reported multiple times in case they have been finalized in-between ([#2182](https://github.com/paritytech/smoldot/pull/2182)).

## 0.6.9 - 2022-03-25

### Fixed

- Properly display error messages when smoldot crashes when in a browser, instead of showing `[object ErrorEvent]`. ([#2171](https://github.com/paritytech/smoldot/pull/2171))

## 0.6.8 - 2022-03-23

### Fixed

- Fix regression introduced in version 0.6.5 where we erroneously removed entries in the mapping of which peer knows which blocks, leading to failures to request data. ([#2168](https://github.com/paritytech/smoldot/pull/2168))

## 0.6.7 - 2022-03-22

### Changed

- Add more details to the debug and trace logs that happen in case of errors such as networking errors or block verification failures ([#2161](https://github.com/paritytech/smoldot/pull/2161)).

### Fixed

- Increase the threshold after which smoldot considers that a protocol name sent through multistream-select is an attempt at a DoS attack, to accomodate for the change in the GrandPa protocol name in Substrate. ([#2162](https://github.com/paritytech/smoldot/pull/2162))

## 0.6.6 - 2022-03-18

### Added

- Add `ClientOptions.cpuRateLimit`, which lets the user put an upper bound on the amount of CPU that the client uses on average ([#2151](https://github.com/paritytech/smoldot/pull/2151)).
- Add support for parsing the "fron" (Frontier) consensus log items in headers. The content of these log items is ignored by the client. ([#2150](https://github.com/paritytech/smoldot/pull/2150))

## 0.6.5 - 2022-03-17

### Changed

- Chain specifications with a `codeSubstitutes` field containing a block hash are no longer supported ([#2127](https://github.com/paritytech/smoldot/pull/2127)).
- Prune list of unverified blocks if it grows too much in order to resist spam attacks ([#2114](https://github.com/paritytech/smoldot/pull/2114)).
- Log block's parent hash in case of block announce ([#2105](https://github.com/paritytech/smoldot/pull/2105)).
- Only call `console.error` once in case of a Rust panic ([#2093](https://github.com/paritytech/smoldot/pull/2093)).

### Fixed

- Fix parachain blocks being reported multiple times in case of a relay chain fork ([#2106](https://github.com/paritytech/smoldot/pull/2106)).
- Implement the `ext_crypto_ecdsa_sign_version_1` host function ([#2120](https://github.com/paritytech/smoldot/pull/2120)).
- Implement the `ext_crypto_ecdsa_verify_version_1` host function ([#2120](https://github.com/paritytech/smoldot/pull/2120)).
- Implement the `ext_crypto_ecdsa_sign_prehashed_version_1` host function ([#2120](https://github.com/paritytech/smoldot/pull/2120)).
- Implement the `ext_crypto_ecdsa_verify_prehashed_version_1` host function ([#2120](https://github.com/paritytech/smoldot/pull/2120)).
- Properly mark all descendants as bad when a block is determined to be bad ([#2121](https://github.com/paritytech/smoldot/pull/2121)).<|MERGE_RESOLUTION|>--- conflicted
+++ resolved
@@ -4,12 +4,9 @@
 
 ### Fixed
 
-<<<<<<< HEAD
+- Syncing no longer stalls if the gap between the finalized and latest block is more than 100 blocks. ([#2801](https://github.com/paritytech/smoldot/pull/2801))
 - No longer silently discard justifications when receive a block from the network that was already known locally. ([#2800](https://github.com/paritytech/smoldot/pull/2800))
-=======
-- Syncing no longer stalls if the gap between the finalized and latest block is more than 100 blocks. ([#2801](https://github.com/paritytech/smoldot/pull/2801))
 - CPU-heavy operations such as verifying finality proofs or compiling the runtime will now better respect the CPU rate limit. ([#2803](https://github.com/paritytech/smoldot/pull/2803))
->>>>>>> 9e4f2572
 
 ## 0.7.0 - 2022-09-28
 
