# Changelog

## Unreleased

### Fixed

<<<<<<< HEAD
- Fix occasional panic when connecting to a parachain with forks and/or missed slots. ([#2703](https://github.com/paritytech/smoldot/pull/2703))
=======
- Fix parachain initialization unnecessarily waiting for its corresponding relay chain initialization to be finished. ([#2705](https://github.com/paritytech/smoldot/pull/2705))
>>>>>>> db871a22

## 0.6.31 - 2022-08-30

### Changed

- In case of protocol error, or if a peer refuses a block announces substream, no new substream with the same peer will be attempted for 20 seconds. This avoids loops where the same peer is tried over and over again. ([#2633](https://github.com/paritytech/smoldot/pull/2633))

### Fixed

- Fix inability to decode addresses with prefixes longer than 1 byte when calling `system_accountNextIndex`. ([#2686](https://github.com/paritytech/smoldot/pull/2686))

## 0.6.30 - 2022-08-12

### Fixed

- Fix panic that occured when connecting to a peer, then discovering it through the background discovery process, then disconnecting from it. ([#2616](https://github.com/paritytech/smoldot/pull/2616))
- Fix circular dependency between JavaScript modules. ([#2614](https://github.com/paritytech/smoldot/pull/2614))
- Fix panic when a handshake timeout or protocol error happens on a connection at the same time as the local node tries to shut it down. ([#2620](https://github.com/paritytech/smoldot/pull/2620))
- Fix panic when a runtime call is made at the same time as a warp sync succeeds or that the limit to the number of blocks in memory is exceeded. ([#2621](https://github.com/paritytech/smoldot/pull/2621))

## 0.6.29 - 2022-08-09

### Fixed

- Fix sometimes erroneously reporting a very old `parent_hash` (usually the genesis block hash) in `chainHead_unstable_follow` when following a parachain. ([#2602](https://github.com/paritytech/smoldot/pull/2602))
- After smoldot has downloaded the runtime of an old parachain block, it would sometimes erroneously consider that this runtime hasn't changed since then. This would lead to issues such as `state_getRuntimeVersion` and `state_subscribeRuntimeVersion` returning information about an old runtime, or `state_getMetadata` or `state_call` using an old runtime. ([#2602](https://github.com/paritytech/smoldot/pull/2602))
- Fix WebSocket errors leading to the program stopping while running in NodeJS. ([#2604](https://github.com/paritytech/smoldot/pull/2604))

## 0.6.28 - 2022-08-08

### Changed

- The GRANDPA warp sync algorithm now downloads Merkle proofs of all the necessary storage items at once, rather than one by one sequentially. This removes approximately 11 networking round-trips and thus significantly reduces the time the warp syncing takes. ([#2578](https://github.com/paritytech/smoldot/pull/2578))
- The GRANDPA warp sync algorithm now works on AURA-based chains. It previously only worked for chains that are using BABE. Note that GRANDPA warp sync is irrelevant for parachains. ([#2581](https://github.com/paritytech/smoldot/pull/2581))
- The GRANDPA warp sync implementation has been considerably refactored. It is possible that unintended changes in behaviour have accidentally been introduced. ([#2578](https://github.com/paritytech/smoldot/pull/2578))
- A warning is now printed if the `badBlocks` field in a chain specification is not empty. Bad blocks are not supported by the smoldot light client. ([#2585](https://github.com/paritytech/smoldot/pull/2585))

### Fixed

- Fix WebSockets not working in the CommonJS bindings for NodeJS due to a problematic import. ([#2589](https://github.com/paritytech/smoldot/pull/2589)).

## 0.6.27 - 2022-07-29

### Changed

- The JavaScript code now targets ES6. This should ensure compatibility on a wider range of platforms. ([#2565](https://github.com/paritytech/smoldot/pull/2565))

## 0.6.26 - 2022-07-20

### Added

- Add support for Deno. Smoldot is now available on the deno.land/x package registry. This doesn't modify anything to the behaviour of the smoldot NPM package. ([#2522](https://github.com/paritytech/smoldot/pull/2522))

### Fixed

- Exceptions thrown in the JSON-RPC callback no longer crash smoldot. ([#2527](https://github.com/paritytech/smoldot/pull/2527))

## 0.6.25 - 2022-07-18

### Added

- Add an optional `blockNumberBytes` field to chain specifications indicating the number of bytes used to encode the block number of the chain. If the field is missing, the value defaults to 4. Prior to this change, the value was always hardcoded to 4. This field is at the moment specific to smoldot, and Substrate will fail to parse chain specifications containing it. ([#2512](https://github.com/paritytech/smoldot/pull/2512))

### Changed

- Refactored the `package.json` file. The `browser` field has been removed. The library now exports by default code reliant on web platform APIs. An `exports` -> `node` field has been added (supported since NodeJS v13.2.0 and NodeJS v12.16.0) in order to export code reliant on NodeJS APIs when NodeJS is importing the library. ([#2519](https://github.com/paritytech/smoldot/pull/2519))

## 0.6.24 - 2022-07-14

### Added

- Add support for CommonJS projects. ([#2487](https://github.com/paritytech/smoldot/pull/2487))

### Changed

- No WebWorker/worker thread is spawned anymore by the JavaScript code. The WebAssembly virtual machine that runs smoldot is now directly instantiated by the `start` function. This should fix compatibility issues with various JavaScript bundlers. ([#2498](https://github.com/paritytech/smoldot/pull/2498))

## 0.6.23 - 2022-07-11

### Fixed

- Fix `state_getKeys` and `state_getKeysPaged` almost always erroneously returning an empty result. ([#2491](https://github.com/paritytech/smoldot/pull/2491))

## 0.6.22 - 2022-07-11

### Changed

- Block headers with an unknown consensus engine now parse successfully. This adds support for parachains using consensus engines that smoldot doesn't recognize. As smoldot cannot verify the validity of their blocks, standalone/relay chains using an unrecognized consensus engine remain unsupported. ([#2481](https://github.com/paritytech/smoldot/pull/2481))
- Standalone/relay chains that use neither Aura nor Babe are no longer supported as they are vulnerable to DoS attacks. Parachains that don't use Aura/Babe continue to work. ([#2481](https://github.com/paritytech/smoldot/pull/2481))
- No warning is generated anymore if the discovery process doesn't work due to having 0 peers, or failed due to a benign networking issue. ([#2476](https://github.com/paritytech/smoldot/pull/2476))

### Fixed

- Changes in the current best block of a parachain are now taken into account if the new best block had already been reported in the past. ([#2457](https://github.com/paritytech/smoldot/pull/2457))
- Fix active `chain_subscribeAllHeads` subscriptions silently freezing when the number of non-finalized blocks gets above a certain threshold, which typically happens if Internet connectivity is lost for a long time. ([#2465](https://github.com/paritytech/smoldot/pull/2465))

## 0.6.21 - 2022-06-30

### Added

- Block headers with a digest item of type `Other` no longer fail to parse. ([#2425](https://github.com/paritytech/smoldot/pull/2425))
- Add support for the `state_getKeys` JSON-RPC method. ([#2438](https://github.com/paritytech/smoldot/pull/2438))

### Fixed

- The `chain_subscribeAllHeads`, `chain_subscribeNewHeads`, and `chain_subscribeFinalizedHeads` JSON-RPC functions no longer panic if connected to a chain whose headers are in a format that can't be decoded. Instead, no notification is sent and a warning is printed. ([#2442](https://github.com/paritytech/smoldot/pull/2442))

### Changed

- The format of the database returned by `Client.databaseContent` has been changed to include the list of nodes that are known to be present on the peer-to-peer network. When the database is restored, these nodes are immediately discovered. This change aims at reducing the importance of bootnodes. This change is a breaking change, meaning that providing a database that has been obtained from a previous version of smoldot will have no effect. ([#2439](https://github.com/paritytech/smoldot/pull/2439))

## 0.6.20 - 2022-06-23

### Changed

- `new Worker` is now called with the `{ type: "module" }` option. Despite not being supported by NodeJS or Firefox, indicating this option is technically more correct and is necessary in order for smoldot to run with Deno. ([#2426](https://github.com/paritytech/smoldot/pull/2426))
- When a database and a chain specification checkpoint are both provided to `addChain`, the block in the database is used only if it has a higher block number than the block in the chain specification checkpoint. This makes it possible to bypass issues where smoldot is incapable of syncing over a certain block by updating the chain specification, without having to manually clear existing databases. ([#2401](https://github.com/paritytech/smoldot/pull/2401))

### Fixed

- Fix errors about verifying justifications. Justifications and Grandpa commits that can't be verified yet are now properly stored in memory in order to be verified later, instead of producing errors. ([#2400](https://github.com/paritytech/smoldot/pull/2400))
- Fix issue where unverified justifications would overwrite one another, meaning that an invalid justification could potentially prevent a valid justification from being taken into account. ([#2400](https://github.com/paritytech/smoldot/pull/2400))

## 0.6.19 - 2022-06-14

### Fixed

- Fix panic introduced in v0.6.18 in case of a fork in the chain related to tracking the number of blocks kept alive in the node's memory. ([#2386](https://github.com/paritytech/smoldot/pull/2386))

## 0.6.18 - 2022-06-14

### Added

- Add support for the `state_call` JSON-RPC function. ([#2374](https://github.com/paritytech/smoldot/pull/2374))
- The `relay_chain` and `para_id` fields in chain specifications can now alternatively be named respectively `relayChain` and `paraId`. This increases consistency with the other fields of chain specifications, which are all camelCase. ([#2366](https://github.com/paritytech/smoldot/pull/2366))

### Fixed

- Fix another panic in case of a carefully-crafted LEB128 length. ([#2337](https://github.com/paritytech/smoldot/pull/2337))
- Fix a panic when decoding a block header containing a large number of Aura authorities. ([#2338](https://github.com/paritytech/smoldot/pull/2338))
- Fix multiple panics when decoding network messages in case where these messages were truncated. ([#2340](https://github.com/paritytech/smoldot/pull/2340), [#2355](https://github.com/paritytech/smoldot/pull/2355))
- Fix panic when the Kademlia random discovery process initiates a request on a connection that has just started shutting down. ([#2369](https://github.com/paritytech/smoldot/pull/2369))
- Fix subscriptions to `chainHead_unstable_follow` being immediately shut down if the gap between the finalized block and the best block is above a certain threshold. This could lead to loops where the JSON-RPC client tries to re-open a subscription, only for it to be immediately shut down again.

## 0.6.17 - 2022-05-31

### Changed

- The networking code has been considerably refactored. Due to the large size of the change it is possible that unintended changes in behaviour have been introduced. ([#2264](https://github.com/paritytech/smoldot/pull/2264))

### Fixed

- Fix a panic in case of a Noise message with an invalid length. ([#2321](https://github.com/paritytech/smoldot/pull/2321))
- Fix a panic in case of a carefully-crafted LEB128 length. ([#2326](https://github.com/paritytech/smoldot/pull/2326))

## 0.6.16 - 2022-05-16

### Added

- Added support for version 1 of the trie. Previously, it wasn't possible to connect to chains that were using version 1. ([#2277](https://github.com/paritytech/smoldot/pull/2277))

### Changed

- The runtime of the genesis block is now only compiled once when a chain is added, decreasing the time this operation takes. ([#2270](https://github.com/paritytech/smoldot/pull/2270))
- Block announces are now propagated to other peers that are also light clients. Light clients should try to connect to as few full nodes as possible (to save resources), but doing so can leave them vulnerable to eclipse attacks. By having light clients connect to other light clients and making them gossip block announces to each other, we increase the likelihood that they detect situations where a given validator generates two blocks during the same slot and is trying to show one of the block only to some peers and the other block to the rest. ([#2226](https://github.com/paritytech/smoldot/pull/2226))

## 0.6.15 - 2022-04-07

### Fixed

- Backport change to checkpoints format (generated by the `sync_state_genSyncSpec` JSON-RPC function of Substrate nodes). Smoldot maintains compatibility with checkpoints generated earlier. ([#2219](https://github.com/paritytech/smoldot/pull/2219))

## 0.6.14 - 2022-04-07

### Fixed

- No longer panic if passed a chain specification containing an invalid bootnode address. Because the specification of the format of a multiaddress is flexible, invalid bootnode addresses do not trigger a hard error but instead are ignored and a warning is printed. ([#2207](https://github.com/paritytech/smoldot/pull/2207))
- Make sure that the tasks of the nodes that have a lot of CPU-heavy operations to perform periodically yield to other tasks, ensuring that the less busy tasks still make progress. This fixes a variety of issues such as chains taking a long time to initialize, or simple JSON-RPC requests taking a long time to be answered. ([#2213](https://github.com/paritytech/smoldot/pull/2213))
- Fix several potential infinite loops when finality lags behind too much ([#2215](https://github.com/paritytech/smoldot/pull/2215)).

## 0.6.13 - 2022-04-05

### Fixed

- Properly fix the regression that version 0.6.12 was supposed to fix. ([#2210](https://github.com/paritytech/smoldot/pull/2210))

## 0.6.12 - 2022-04-04

### Fixed

- Fix regression introduced in version 0.6.11 causing some JSON-RPC functions to never produce a result if they were sent before the runtime of the chain has been downloaded. ([#2201](https://github.com/paritytech/smoldot/pull/2201))

## 0.6.11 - 2022-03-31

### Fixed

- Fix the `ClientOptions.cpuRateLimit` feature being misimplemented and treating any value other than 1.0 as extremely low. ([#2189](https://github.com/paritytech/smoldot/pull/2189))
- Fixed a `TimeoutOverflowWarning` caused by calling `setTimeout` with a value that is too large. ([#2188](https://github.com/paritytech/smoldot/pull/2188))

## 0.6.10 - 2022-03-29

### Fixed

- Fix parachain blocks being reported multiple times in case they have been finalized in-between ([#2182](https://github.com/paritytech/smoldot/pull/2182)).

## 0.6.9 - 2022-03-25

### Fixed

- Properly display error messages when smoldot crashes when in a browser, instead of showing `[object ErrorEvent]`. ([#2171](https://github.com/paritytech/smoldot/pull/2171))

## 0.6.8 - 2022-03-23

### Fixed

- Fix regression introduced in version 0.6.5 where we erroneously removed entries in the mapping of which peer knows which blocks, leading to failures to request data. ([#2168](https://github.com/paritytech/smoldot/pull/2168))

## 0.6.7 - 2022-03-22

### Changed

- Add more details to the debug and trace logs that happen in case of errors such as networking errors or block verification failures ([#2161](https://github.com/paritytech/smoldot/pull/2161)).

### Fixed

- Increase the threshold after which smoldot considers that a protocol name sent through multistream-select is an attempt at a DoS attack, to accomodate for the change in the GrandPa protocol name in Substrate. ([#2162](https://github.com/paritytech/smoldot/pull/2162))

## 0.6.6 - 2022-03-18

### Added

- Add `ClientOptions.cpuRateLimit`, which lets the user put an upper bound on the amount of CPU that the client uses on average ([#2151](https://github.com/paritytech/smoldot/pull/2151)).
- Add support for parsing the "fron" (Frontier) consensus log items in headers. The content of these log items is ignored by the client. ([#2150](https://github.com/paritytech/smoldot/pull/2150))

## 0.6.5 - 2022-03-17

### Changed

- Chain specifications with a `codeSubstitutes` field containing a block hash are no longer supported ([#2127](https://github.com/paritytech/smoldot/pull/2127)).
- Prune list of unverified blocks if it grows too much in order to resist spam attacks ([#2114](https://github.com/paritytech/smoldot/pull/2114)).
- Log block's parent hash in case of block announce ([#2105](https://github.com/paritytech/smoldot/pull/2105)).
- Only call `console.error` once in case of a Rust panic ([#2093](https://github.com/paritytech/smoldot/pull/2093)).

### Fixed

- Fix parachain blocks being reported multiple times in case of a relay chain fork ([#2106](https://github.com/paritytech/smoldot/pull/2106)).
- Implement the `ext_crypto_ecdsa_sign_version_1` host function ([#2120](https://github.com/paritytech/smoldot/pull/2120)).
- Implement the `ext_crypto_ecdsa_verify_version_1` host function ([#2120](https://github.com/paritytech/smoldot/pull/2120)).
- Implement the `ext_crypto_ecdsa_sign_prehashed_version_1` host function ([#2120](https://github.com/paritytech/smoldot/pull/2120)).
- Implement the `ext_crypto_ecdsa_verify_prehashed_version_1` host function ([#2120](https://github.com/paritytech/smoldot/pull/2120)).
- Properly mark all descendants as bad when a block is determined to be bad ([#2121](https://github.com/paritytech/smoldot/pull/2121)).<|MERGE_RESOLUTION|>--- conflicted
+++ resolved
@@ -4,11 +4,8 @@
 
 ### Fixed
 
-<<<<<<< HEAD
 - Fix occasional panic when connecting to a parachain with forks and/or missed slots. ([#2703](https://github.com/paritytech/smoldot/pull/2703))
-=======
 - Fix parachain initialization unnecessarily waiting for its corresponding relay chain initialization to be finished. ([#2705](https://github.com/paritytech/smoldot/pull/2705))
->>>>>>> db871a22
 
 ## 0.6.31 - 2022-08-30
 
