# Changelog

## Unreleased

### Fixed

<<<<<<< HEAD
- Remove "type" parameter from `chainHead_unstable_storage` JSON-RPC method, in accordance with the update in the JSON-RPC specification. ([#2818](https://github.com/paritytech/smoldot/pull/2818))
- The `chainHead_unstable_storage` JSON-RPC method now returns an `error` notification if the block's header couldn't be decoded instead of a `disjoint` notification. ([#2818](https://github.com/paritytech/smoldot/pull/2818))
=======
- Syncing no longer stalls if the gap between the finalized and latest block is more than 100 blocks. ([#2801](https://github.com/paritytech/smoldot/pull/2801))
- No longer silently discard justifications when receive a block from the network that was already known locally. ([#2800](https://github.com/paritytech/smoldot/pull/2800))
- CPU-heavy operations such as verifying finality proofs or compiling the runtime will now better respect the CPU rate limit. ([#2803](https://github.com/paritytech/smoldot/pull/2803))
- Fix the `finalizedBlockHashes` and `prunedBlockHashes` fields having wrong names in `chainHead_unstable_followEvent` events. ([#2812](https://github.com/paritytech/smoldot/pull/2812))
>>>>>>> e4fc5a21

## 0.7.0 - 2022-09-28

### Removed

- Removed `Chain.databaseContent` function. Use the `chainHead_unstable_finalizedDatabase` JSON-RPC function to obtain the database content instead. ([#2791](https://github.com/paritytech/smoldot/pull/2791))

### Changed

- `Chain.sendJsonRpc` now throws a `MalformedJsonRpcError` exception if the JSON-RPC request is too large or malformed, or a `QueueFullError` if the queue of JSON-RPC requests of the chain is full. ([#2778](https://github.com/paritytech/smoldot/pull/2778))
- Removed `AddChainOptions.jsonRpcCallback`. Use the new `Chain.nextJsonRpcResponse` asynchronous function to pull JSON-RPC responses instead of registering a callback. A `AddChainOptions.disableJsonRpc` flag is now supported in order to bring the same effects as not passing any `jsonRpcCallback`. ([#2778](https://github.com/paritytech/smoldot/pull/2778))
- Removed the `version` field of the struct returned by the `rpc_methods` function. This is technically a breaking change, but it has been introduced in a minor version bump because it is very insubstantial. ([#2756](https://github.com/paritytech/smoldot/pull/2756))

### Fixed

- Fix several panics related to cancelling the opening of incoming substreams. ([#2785](https://github.com/paritytech/smoldot/pull/2785))
- Fix old runtimes not being cleaned up properly and runtimes being downloaded multiple times after an on-chain runtime upgrade. ([#2781](https://github.com/paritytech/smoldot/pull/2781))

## 0.6.34 - 2022-09-20

### Added

- Add experimental support for WebRTC according to the in-progress specification for libp2p-webrtc. For now this feature must explicitly be enabled by passing `enableExperimentalWebRTC: true` as part of the ̀`ClientConfig`. The multiaddress format for WebRTC is `/ip4/.../udp/.../webrtc/certhash/...` (or `/ip6/...`), where the payload behind `/certhash` is a multibase-encoded multihash-encoded SHA256 of the DTLS certificate used by the remote. ([#2579](https://github.com/paritytech/smoldot/pull/2579))
- Add support for the `chainHead_unstable_finalizedDatabase` JSON-RPC method. This JSON-RPC method aims to be a replacement for the `databaseContent` method of the `Chain` and is expected to remain a permanently unstable smoldot-specific function. ([#2749](https://github.com/paritytech/smoldot/pull/2749))

### Changed

- No longer try to connect to a peer for 20 seconds after failing to connect to it. This prevents loops where we keep trying to connect to the same address(es) over and over again. ([#2747](https://github.com/paritytech/smoldot/pull/2747))

### Fixed

- Fix potential infinite loop in networking connection task. ([#2751](https://github.com/paritytech/smoldot/pull/2751))
- Fix panic when trying to perform a runtime call on an old block while having no networking connection. ([#2764](https://github.com/paritytech/smoldot/pull/2764))

## 0.6.33 - 2022-09-13

### Added

- Add support for the `system_nodeRoles` JSON-RPC method. ([#2725](https://github.com/paritytech/smoldot/pull/2725))

### Changed

- A limit to the number of substreams a remote can maintain open over a connection is now enforced. ([#2724](https://github.com/paritytech/smoldot/pull/2724))

### Fixed

- No longer panic when calling `state_getRuntimeVersion` is unable to download the runtime code of an old block from the network. ([#2736](https://github.com/paritytech/smoldot/pull/2736))

## 0.6.32 - 2022-09-07

### Fixed

- Fix occasional panic when connecting to a parachain with forks and/or missed slots. ([#2703](https://github.com/paritytech/smoldot/pull/2703))
- Fix parachain initialization unnecessarily waiting for its corresponding relay chain initialization to be finished. ([#2705](https://github.com/paritytech/smoldot/pull/2705))
- Fix panic when broadcasting a transaction to a peer while its connection is shutting down. ([#2717](https://github.com/paritytech/smoldot/pull/2717))
- Fix crash when receiving a Yamux GoAway frame. ([#2708](https://github.com/paritytech/smoldot/pull/2708))

## 0.6.31 - 2022-08-30

### Changed

- In case of protocol error, or if a peer refuses a block announces substream, no new substream with the same peer will be attempted for 20 seconds. This avoids loops where the same peer is tried over and over again. ([#2633](https://github.com/paritytech/smoldot/pull/2633))

### Fixed

- Fix inability to decode addresses with prefixes longer than 1 byte when calling `system_accountNextIndex`. ([#2686](https://github.com/paritytech/smoldot/pull/2686))

## 0.6.30 - 2022-08-12

### Fixed

- Fix panic that occured when connecting to a peer, then discovering it through the background discovery process, then disconnecting from it. ([#2616](https://github.com/paritytech/smoldot/pull/2616))
- Fix circular dependency between JavaScript modules. ([#2614](https://github.com/paritytech/smoldot/pull/2614))
- Fix panic when a handshake timeout or protocol error happens on a connection at the same time as the local node tries to shut it down. ([#2620](https://github.com/paritytech/smoldot/pull/2620))
- Fix panic when a runtime call is made at the same time as a warp sync succeeds or that the limit to the number of blocks in memory is exceeded. ([#2621](https://github.com/paritytech/smoldot/pull/2621))

## 0.6.29 - 2022-08-09

### Fixed

- Fix sometimes erroneously reporting a very old `parent_hash` (usually the genesis block hash) in `chainHead_unstable_follow` when following a parachain. ([#2602](https://github.com/paritytech/smoldot/pull/2602))
- After smoldot has downloaded the runtime of an old parachain block, it would sometimes erroneously consider that this runtime hasn't changed since then. This would lead to issues such as `state_getRuntimeVersion` and `state_subscribeRuntimeVersion` returning information about an old runtime, or `state_getMetadata` or `state_call` using an old runtime. ([#2602](https://github.com/paritytech/smoldot/pull/2602))
- Fix WebSocket errors leading to the program stopping while running in NodeJS. ([#2604](https://github.com/paritytech/smoldot/pull/2604))

## 0.6.28 - 2022-08-08

### Changed

- The GRANDPA warp sync algorithm now downloads Merkle proofs of all the necessary storage items at once, rather than one by one sequentially. This removes approximately 11 networking round-trips and thus significantly reduces the time the warp syncing takes. ([#2578](https://github.com/paritytech/smoldot/pull/2578))
- The GRANDPA warp sync algorithm now works on AURA-based chains. It previously only worked for chains that are using BABE. Note that GRANDPA warp sync is irrelevant for parachains. ([#2581](https://github.com/paritytech/smoldot/pull/2581))
- The GRANDPA warp sync implementation has been considerably refactored. It is possible that unintended changes in behaviour have accidentally been introduced. ([#2578](https://github.com/paritytech/smoldot/pull/2578))
- A warning is now printed if the `badBlocks` field in a chain specification is not empty. Bad blocks are not supported by the smoldot light client. ([#2585](https://github.com/paritytech/smoldot/pull/2585))

### Fixed

- Fix WebSockets not working in the CommonJS bindings for NodeJS due to a problematic import. ([#2589](https://github.com/paritytech/smoldot/pull/2589)).

## 0.6.27 - 2022-07-29

### Changed

- The JavaScript code now targets ES6. This should ensure compatibility on a wider range of platforms. ([#2565](https://github.com/paritytech/smoldot/pull/2565))

## 0.6.26 - 2022-07-20

### Added

- Add support for Deno. Smoldot is now available on the deno.land/x package registry. This doesn't modify anything to the behaviour of the smoldot NPM package. ([#2522](https://github.com/paritytech/smoldot/pull/2522))

### Fixed

- Exceptions thrown in the JSON-RPC callback no longer crash smoldot. ([#2527](https://github.com/paritytech/smoldot/pull/2527))

## 0.6.25 - 2022-07-18

### Added

- Add an optional `blockNumberBytes` field to chain specifications indicating the number of bytes used to encode the block number of the chain. If the field is missing, the value defaults to 4. Prior to this change, the value was always hardcoded to 4. This field is at the moment specific to smoldot, and Substrate will fail to parse chain specifications containing it. ([#2512](https://github.com/paritytech/smoldot/pull/2512))

### Changed

- Refactored the `package.json` file. The `browser` field has been removed. The library now exports by default code reliant on web platform APIs. An `exports` -> `node` field has been added (supported since NodeJS v13.2.0 and NodeJS v12.16.0) in order to export code reliant on NodeJS APIs when NodeJS is importing the library. ([#2519](https://github.com/paritytech/smoldot/pull/2519))

## 0.6.24 - 2022-07-14

### Added

- Add support for CommonJS projects. ([#2487](https://github.com/paritytech/smoldot/pull/2487))

### Changed

- No WebWorker/worker thread is spawned anymore by the JavaScript code. The WebAssembly virtual machine that runs smoldot is now directly instantiated by the `start` function. This should fix compatibility issues with various JavaScript bundlers. ([#2498](https://github.com/paritytech/smoldot/pull/2498))

## 0.6.23 - 2022-07-11

### Fixed

- Fix `state_getKeys` and `state_getKeysPaged` almost always erroneously returning an empty result. ([#2491](https://github.com/paritytech/smoldot/pull/2491))

## 0.6.22 - 2022-07-11

### Changed

- Block headers with an unknown consensus engine now parse successfully. This adds support for parachains using consensus engines that smoldot doesn't recognize. As smoldot cannot verify the validity of their blocks, standalone/relay chains using an unrecognized consensus engine remain unsupported. ([#2481](https://github.com/paritytech/smoldot/pull/2481))
- Standalone/relay chains that use neither Aura nor Babe are no longer supported as they are vulnerable to DoS attacks. Parachains that don't use Aura/Babe continue to work. ([#2481](https://github.com/paritytech/smoldot/pull/2481))
- No warning is generated anymore if the discovery process doesn't work due to having 0 peers, or failed due to a benign networking issue. ([#2476](https://github.com/paritytech/smoldot/pull/2476))

### Fixed

- Changes in the current best block of a parachain are now taken into account if the new best block had already been reported in the past. ([#2457](https://github.com/paritytech/smoldot/pull/2457))
- Fix active `chain_subscribeAllHeads` subscriptions silently freezing when the number of non-finalized blocks gets above a certain threshold, which typically happens if Internet connectivity is lost for a long time. ([#2465](https://github.com/paritytech/smoldot/pull/2465))

## 0.6.21 - 2022-06-30

### Added

- Block headers with a digest item of type `Other` no longer fail to parse. ([#2425](https://github.com/paritytech/smoldot/pull/2425))
- Add support for the `state_getKeys` JSON-RPC method. ([#2438](https://github.com/paritytech/smoldot/pull/2438))

### Fixed

- The `chain_subscribeAllHeads`, `chain_subscribeNewHeads`, and `chain_subscribeFinalizedHeads` JSON-RPC functions no longer panic if connected to a chain whose headers are in a format that can't be decoded. Instead, no notification is sent and a warning is printed. ([#2442](https://github.com/paritytech/smoldot/pull/2442))

### Changed

- The format of the database returned by `Client.databaseContent` has been changed to include the list of nodes that are known to be present on the peer-to-peer network. When the database is restored, these nodes are immediately discovered. This change aims at reducing the importance of bootnodes. This change is a breaking change, meaning that providing a database that has been obtained from a previous version of smoldot will have no effect. ([#2439](https://github.com/paritytech/smoldot/pull/2439))

## 0.6.20 - 2022-06-23

### Changed

- `new Worker` is now called with the `{ type: "module" }` option. Despite not being supported by NodeJS or Firefox, indicating this option is technically more correct and is necessary in order for smoldot to run with Deno. ([#2426](https://github.com/paritytech/smoldot/pull/2426))
- When a database and a chain specification checkpoint are both provided to `addChain`, the block in the database is used only if it has a higher block number than the block in the chain specification checkpoint. This makes it possible to bypass issues where smoldot is incapable of syncing over a certain block by updating the chain specification, without having to manually clear existing databases. ([#2401](https://github.com/paritytech/smoldot/pull/2401))

### Fixed

- Fix errors about verifying justifications. Justifications and Grandpa commits that can't be verified yet are now properly stored in memory in order to be verified later, instead of producing errors. ([#2400](https://github.com/paritytech/smoldot/pull/2400))
- Fix issue where unverified justifications would overwrite one another, meaning that an invalid justification could potentially prevent a valid justification from being taken into account. ([#2400](https://github.com/paritytech/smoldot/pull/2400))

## 0.6.19 - 2022-06-14

### Fixed

- Fix panic introduced in v0.6.18 in case of a fork in the chain related to tracking the number of blocks kept alive in the node's memory. ([#2386](https://github.com/paritytech/smoldot/pull/2386))

## 0.6.18 - 2022-06-14

### Added

- Add support for the `state_call` JSON-RPC function. ([#2374](https://github.com/paritytech/smoldot/pull/2374))
- The `relay_chain` and `para_id` fields in chain specifications can now alternatively be named respectively `relayChain` and `paraId`. This increases consistency with the other fields of chain specifications, which are all camelCase. ([#2366](https://github.com/paritytech/smoldot/pull/2366))

### Fixed

- Fix another panic in case of a carefully-crafted LEB128 length. ([#2337](https://github.com/paritytech/smoldot/pull/2337))
- Fix a panic when decoding a block header containing a large number of Aura authorities. ([#2338](https://github.com/paritytech/smoldot/pull/2338))
- Fix multiple panics when decoding network messages in case where these messages were truncated. ([#2340](https://github.com/paritytech/smoldot/pull/2340), [#2355](https://github.com/paritytech/smoldot/pull/2355))
- Fix panic when the Kademlia random discovery process initiates a request on a connection that has just started shutting down. ([#2369](https://github.com/paritytech/smoldot/pull/2369))
- Fix subscriptions to `chainHead_unstable_follow` being immediately shut down if the gap between the finalized block and the best block is above a certain threshold. This could lead to loops where the JSON-RPC client tries to re-open a subscription, only for it to be immediately shut down again.

## 0.6.17 - 2022-05-31

### Changed

- The networking code has been considerably refactored. Due to the large size of the change it is possible that unintended changes in behaviour have been introduced. ([#2264](https://github.com/paritytech/smoldot/pull/2264))

### Fixed

- Fix a panic in case of a Noise message with an invalid length. ([#2321](https://github.com/paritytech/smoldot/pull/2321))
- Fix a panic in case of a carefully-crafted LEB128 length. ([#2326](https://github.com/paritytech/smoldot/pull/2326))

## 0.6.16 - 2022-05-16

### Added

- Added support for version 1 of the trie. Previously, it wasn't possible to connect to chains that were using version 1. ([#2277](https://github.com/paritytech/smoldot/pull/2277))

### Changed

- The runtime of the genesis block is now only compiled once when a chain is added, decreasing the time this operation takes. ([#2270](https://github.com/paritytech/smoldot/pull/2270))
- Block announces are now propagated to other peers that are also light clients. Light clients should try to connect to as few full nodes as possible (to save resources), but doing so can leave them vulnerable to eclipse attacks. By having light clients connect to other light clients and making them gossip block announces to each other, we increase the likelihood that they detect situations where a given validator generates two blocks during the same slot and is trying to show one of the block only to some peers and the other block to the rest. ([#2226](https://github.com/paritytech/smoldot/pull/2226))

## 0.6.15 - 2022-04-07

### Fixed

- Backport change to checkpoints format (generated by the `sync_state_genSyncSpec` JSON-RPC function of Substrate nodes). Smoldot maintains compatibility with checkpoints generated earlier. ([#2219](https://github.com/paritytech/smoldot/pull/2219))

## 0.6.14 - 2022-04-07

### Fixed

- No longer panic if passed a chain specification containing an invalid bootnode address. Because the specification of the format of a multiaddress is flexible, invalid bootnode addresses do not trigger a hard error but instead are ignored and a warning is printed. ([#2207](https://github.com/paritytech/smoldot/pull/2207))
- Make sure that the tasks of the nodes that have a lot of CPU-heavy operations to perform periodically yield to other tasks, ensuring that the less busy tasks still make progress. This fixes a variety of issues such as chains taking a long time to initialize, or simple JSON-RPC requests taking a long time to be answered. ([#2213](https://github.com/paritytech/smoldot/pull/2213))
- Fix several potential infinite loops when finality lags behind too much ([#2215](https://github.com/paritytech/smoldot/pull/2215)).

## 0.6.13 - 2022-04-05

### Fixed

- Properly fix the regression that version 0.6.12 was supposed to fix. ([#2210](https://github.com/paritytech/smoldot/pull/2210))

## 0.6.12 - 2022-04-04

### Fixed

- Fix regression introduced in version 0.6.11 causing some JSON-RPC functions to never produce a result if they were sent before the runtime of the chain has been downloaded. ([#2201](https://github.com/paritytech/smoldot/pull/2201))

## 0.6.11 - 2022-03-31

### Fixed

- Fix the `ClientOptions.cpuRateLimit` feature being misimplemented and treating any value other than 1.0 as extremely low. ([#2189](https://github.com/paritytech/smoldot/pull/2189))
- Fixed a `TimeoutOverflowWarning` caused by calling `setTimeout` with a value that is too large. ([#2188](https://github.com/paritytech/smoldot/pull/2188))

## 0.6.10 - 2022-03-29

### Fixed

- Fix parachain blocks being reported multiple times in case they have been finalized in-between ([#2182](https://github.com/paritytech/smoldot/pull/2182)).

## 0.6.9 - 2022-03-25

### Fixed

- Properly display error messages when smoldot crashes when in a browser, instead of showing `[object ErrorEvent]`. ([#2171](https://github.com/paritytech/smoldot/pull/2171))

## 0.6.8 - 2022-03-23

### Fixed

- Fix regression introduced in version 0.6.5 where we erroneously removed entries in the mapping of which peer knows which blocks, leading to failures to request data. ([#2168](https://github.com/paritytech/smoldot/pull/2168))

## 0.6.7 - 2022-03-22

### Changed

- Add more details to the debug and trace logs that happen in case of errors such as networking errors or block verification failures ([#2161](https://github.com/paritytech/smoldot/pull/2161)).

### Fixed

- Increase the threshold after which smoldot considers that a protocol name sent through multistream-select is an attempt at a DoS attack, to accomodate for the change in the GrandPa protocol name in Substrate. ([#2162](https://github.com/paritytech/smoldot/pull/2162))

## 0.6.6 - 2022-03-18

### Added

- Add `ClientOptions.cpuRateLimit`, which lets the user put an upper bound on the amount of CPU that the client uses on average ([#2151](https://github.com/paritytech/smoldot/pull/2151)).
- Add support for parsing the "fron" (Frontier) consensus log items in headers. The content of these log items is ignored by the client. ([#2150](https://github.com/paritytech/smoldot/pull/2150))

## 0.6.5 - 2022-03-17

### Changed

- Chain specifications with a `codeSubstitutes` field containing a block hash are no longer supported ([#2127](https://github.com/paritytech/smoldot/pull/2127)).
- Prune list of unverified blocks if it grows too much in order to resist spam attacks ([#2114](https://github.com/paritytech/smoldot/pull/2114)).
- Log block's parent hash in case of block announce ([#2105](https://github.com/paritytech/smoldot/pull/2105)).
- Only call `console.error` once in case of a Rust panic ([#2093](https://github.com/paritytech/smoldot/pull/2093)).

### Fixed

- Fix parachain blocks being reported multiple times in case of a relay chain fork ([#2106](https://github.com/paritytech/smoldot/pull/2106)).
- Implement the `ext_crypto_ecdsa_sign_version_1` host function ([#2120](https://github.com/paritytech/smoldot/pull/2120)).
- Implement the `ext_crypto_ecdsa_verify_version_1` host function ([#2120](https://github.com/paritytech/smoldot/pull/2120)).
- Implement the `ext_crypto_ecdsa_sign_prehashed_version_1` host function ([#2120](https://github.com/paritytech/smoldot/pull/2120)).
- Implement the `ext_crypto_ecdsa_verify_prehashed_version_1` host function ([#2120](https://github.com/paritytech/smoldot/pull/2120)).
- Properly mark all descendants as bad when a block is determined to be bad ([#2121](https://github.com/paritytech/smoldot/pull/2121)).<|MERGE_RESOLUTION|>--- conflicted
+++ resolved
@@ -4,15 +4,12 @@
 
 ### Fixed
 
-<<<<<<< HEAD
-- Remove "type" parameter from `chainHead_unstable_storage` JSON-RPC method, in accordance with the update in the JSON-RPC specification. ([#2818](https://github.com/paritytech/smoldot/pull/2818))
-- The `chainHead_unstable_storage` JSON-RPC method now returns an `error` notification if the block's header couldn't be decoded instead of a `disjoint` notification. ([#2818](https://github.com/paritytech/smoldot/pull/2818))
-=======
 - Syncing no longer stalls if the gap between the finalized and latest block is more than 100 blocks. ([#2801](https://github.com/paritytech/smoldot/pull/2801))
 - No longer silently discard justifications when receive a block from the network that was already known locally. ([#2800](https://github.com/paritytech/smoldot/pull/2800))
 - CPU-heavy operations such as verifying finality proofs or compiling the runtime will now better respect the CPU rate limit. ([#2803](https://github.com/paritytech/smoldot/pull/2803))
 - Fix the `finalizedBlockHashes` and `prunedBlockHashes` fields having wrong names in `chainHead_unstable_followEvent` events. ([#2812](https://github.com/paritytech/smoldot/pull/2812))
->>>>>>> e4fc5a21
+- Remove "type" parameter from `chainHead_unstable_storage` JSON-RPC method, in accordance with the update in the JSON-RPC specification. ([#2818](https://github.com/paritytech/smoldot/pull/2818))
+- The `chainHead_unstable_storage` JSON-RPC method now returns an `error` notification if the block's header couldn't be decoded instead of a `disjoint` notification. ([#2818](https://github.com/paritytech/smoldot/pull/2818))
 
 ## 0.7.0 - 2022-09-28
 
