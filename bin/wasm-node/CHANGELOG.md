# Changelog

## Unreleased

<<<<<<< HEAD
### Fixed

- Fix potential infinite loop in networking connection task. ([#2751](https://github.com/paritytech/smoldot/pull/2751))
=======
### Changed

- No longer try to connect to a peer for 20 seconds after failing to connect to it. This prevents loops where we keep trying to connect to the same address(es) over and over again ([#2747](https://github.com/paritytech/smoldot/pull/2747)).
>>>>>>> c660afd5

### Added

- Add support for the `chainHead_unstable_finalizedDatabase` JSON-RPC method. This JSON-RPC method aims to be a replacement for the `databaseContent` method of the `Chain` and is expected to remain a permanently unstable smoldot-specific function. ([#2749](https://github.com/paritytech/smoldot/pull/2749))

## 0.6.33 - 2022-09-13

### Added

- Add support for the `system_nodeRoles` JSON-RPC method. ([#2725](https://github.com/paritytech/smoldot/pull/2725))

### Changed

- A limit to the number of substreams a remote can maintain open over a connection is now enforced. ([#2724](https://github.com/paritytech/smoldot/pull/2724))

### Fixed

- No longer panic when calling `state_getRuntimeVersion` is unable to download the runtime code of an old block from the network. ([#2736](https://github.com/paritytech/smoldot/pull/2736))

## 0.6.32 - 2022-09-07

### Fixed

- Fix occasional panic when connecting to a parachain with forks and/or missed slots. ([#2703](https://github.com/paritytech/smoldot/pull/2703))
- Fix parachain initialization unnecessarily waiting for its corresponding relay chain initialization to be finished. ([#2705](https://github.com/paritytech/smoldot/pull/2705))
- Fix panic when broadcasting a transaction to a peer while its connection is shutting down. ([#2717](https://github.com/paritytech/smoldot/pull/2717))
- Fix crash when receiving a Yamux GoAway frame. ([#2708](https://github.com/paritytech/smoldot/pull/2708))

## 0.6.31 - 2022-08-30

### Changed

- In case of protocol error, or if a peer refuses a block announces substream, no new substream with the same peer will be attempted for 20 seconds. This avoids loops where the same peer is tried over and over again. ([#2633](https://github.com/paritytech/smoldot/pull/2633))

### Fixed

- Fix inability to decode addresses with prefixes longer than 1 byte when calling `system_accountNextIndex`. ([#2686](https://github.com/paritytech/smoldot/pull/2686))

## 0.6.30 - 2022-08-12

### Fixed

- Fix panic that occured when connecting to a peer, then discovering it through the background discovery process, then disconnecting from it. ([#2616](https://github.com/paritytech/smoldot/pull/2616))
- Fix circular dependency between JavaScript modules. ([#2614](https://github.com/paritytech/smoldot/pull/2614))
- Fix panic when a handshake timeout or protocol error happens on a connection at the same time as the local node tries to shut it down. ([#2620](https://github.com/paritytech/smoldot/pull/2620))
- Fix panic when a runtime call is made at the same time as a warp sync succeeds or that the limit to the number of blocks in memory is exceeded. ([#2621](https://github.com/paritytech/smoldot/pull/2621))

## 0.6.29 - 2022-08-09

### Fixed

- Fix sometimes erroneously reporting a very old `parent_hash` (usually the genesis block hash) in `chainHead_unstable_follow` when following a parachain. ([#2602](https://github.com/paritytech/smoldot/pull/2602))
- After smoldot has downloaded the runtime of an old parachain block, it would sometimes erroneously consider that this runtime hasn't changed since then. This would lead to issues such as `state_getRuntimeVersion` and `state_subscribeRuntimeVersion` returning information about an old runtime, or `state_getMetadata` or `state_call` using an old runtime. ([#2602](https://github.com/paritytech/smoldot/pull/2602))
- Fix WebSocket errors leading to the program stopping while running in NodeJS. ([#2604](https://github.com/paritytech/smoldot/pull/2604))

## 0.6.28 - 2022-08-08

### Changed

- The GRANDPA warp sync algorithm now downloads Merkle proofs of all the necessary storage items at once, rather than one by one sequentially. This removes approximately 11 networking round-trips and thus significantly reduces the time the warp syncing takes. ([#2578](https://github.com/paritytech/smoldot/pull/2578))
- The GRANDPA warp sync algorithm now works on AURA-based chains. It previously only worked for chains that are using BABE. Note that GRANDPA warp sync is irrelevant for parachains. ([#2581](https://github.com/paritytech/smoldot/pull/2581))
- The GRANDPA warp sync implementation has been considerably refactored. It is possible that unintended changes in behaviour have accidentally been introduced. ([#2578](https://github.com/paritytech/smoldot/pull/2578))
- A warning is now printed if the `badBlocks` field in a chain specification is not empty. Bad blocks are not supported by the smoldot light client. ([#2585](https://github.com/paritytech/smoldot/pull/2585))

### Fixed

- Fix WebSockets not working in the CommonJS bindings for NodeJS due to a problematic import. ([#2589](https://github.com/paritytech/smoldot/pull/2589)).

## 0.6.27 - 2022-07-29

### Changed

- The JavaScript code now targets ES6. This should ensure compatibility on a wider range of platforms. ([#2565](https://github.com/paritytech/smoldot/pull/2565))

## 0.6.26 - 2022-07-20

### Added

- Add support for Deno. Smoldot is now available on the deno.land/x package registry. This doesn't modify anything to the behaviour of the smoldot NPM package. ([#2522](https://github.com/paritytech/smoldot/pull/2522))

### Fixed

- Exceptions thrown in the JSON-RPC callback no longer crash smoldot. ([#2527](https://github.com/paritytech/smoldot/pull/2527))

## 0.6.25 - 2022-07-18

### Added

- Add an optional `blockNumberBytes` field to chain specifications indicating the number of bytes used to encode the block number of the chain. If the field is missing, the value defaults to 4. Prior to this change, the value was always hardcoded to 4. This field is at the moment specific to smoldot, and Substrate will fail to parse chain specifications containing it. ([#2512](https://github.com/paritytech/smoldot/pull/2512))

### Changed

- Refactored the `package.json` file. The `browser` field has been removed. The library now exports by default code reliant on web platform APIs. An `exports` -> `node` field has been added (supported since NodeJS v13.2.0 and NodeJS v12.16.0) in order to export code reliant on NodeJS APIs when NodeJS is importing the library. ([#2519](https://github.com/paritytech/smoldot/pull/2519))

## 0.6.24 - 2022-07-14

### Added

- Add support for CommonJS projects. ([#2487](https://github.com/paritytech/smoldot/pull/2487))

### Changed

- No WebWorker/worker thread is spawned anymore by the JavaScript code. The WebAssembly virtual machine that runs smoldot is now directly instantiated by the `start` function. This should fix compatibility issues with various JavaScript bundlers. ([#2498](https://github.com/paritytech/smoldot/pull/2498))

## 0.6.23 - 2022-07-11

### Fixed

- Fix `state_getKeys` and `state_getKeysPaged` almost always erroneously returning an empty result. ([#2491](https://github.com/paritytech/smoldot/pull/2491))

## 0.6.22 - 2022-07-11

### Changed

- Block headers with an unknown consensus engine now parse successfully. This adds support for parachains using consensus engines that smoldot doesn't recognize. As smoldot cannot verify the validity of their blocks, standalone/relay chains using an unrecognized consensus engine remain unsupported. ([#2481](https://github.com/paritytech/smoldot/pull/2481))
- Standalone/relay chains that use neither Aura nor Babe are no longer supported as they are vulnerable to DoS attacks. Parachains that don't use Aura/Babe continue to work. ([#2481](https://github.com/paritytech/smoldot/pull/2481))
- No warning is generated anymore if the discovery process doesn't work due to having 0 peers, or failed due to a benign networking issue. ([#2476](https://github.com/paritytech/smoldot/pull/2476))

### Fixed

- Changes in the current best block of a parachain are now taken into account if the new best block had already been reported in the past. ([#2457](https://github.com/paritytech/smoldot/pull/2457))
- Fix active `chain_subscribeAllHeads` subscriptions silently freezing when the number of non-finalized blocks gets above a certain threshold, which typically happens if Internet connectivity is lost for a long time. ([#2465](https://github.com/paritytech/smoldot/pull/2465))

## 0.6.21 - 2022-06-30

### Added

- Block headers with a digest item of type `Other` no longer fail to parse. ([#2425](https://github.com/paritytech/smoldot/pull/2425))
- Add support for the `state_getKeys` JSON-RPC method. ([#2438](https://github.com/paritytech/smoldot/pull/2438))

### Fixed

- The `chain_subscribeAllHeads`, `chain_subscribeNewHeads`, and `chain_subscribeFinalizedHeads` JSON-RPC functions no longer panic if connected to a chain whose headers are in a format that can't be decoded. Instead, no notification is sent and a warning is printed. ([#2442](https://github.com/paritytech/smoldot/pull/2442))

### Changed

- The format of the database returned by `Client.databaseContent` has been changed to include the list of nodes that are known to be present on the peer-to-peer network. When the database is restored, these nodes are immediately discovered. This change aims at reducing the importance of bootnodes. This change is a breaking change, meaning that providing a database that has been obtained from a previous version of smoldot will have no effect. ([#2439](https://github.com/paritytech/smoldot/pull/2439))

## 0.6.20 - 2022-06-23

### Changed

- `new Worker` is now called with the `{ type: "module" }` option. Despite not being supported by NodeJS or Firefox, indicating this option is technically more correct and is necessary in order for smoldot to run with Deno. ([#2426](https://github.com/paritytech/smoldot/pull/2426))
- When a database and a chain specification checkpoint are both provided to `addChain`, the block in the database is used only if it has a higher block number than the block in the chain specification checkpoint. This makes it possible to bypass issues where smoldot is incapable of syncing over a certain block by updating the chain specification, without having to manually clear existing databases. ([#2401](https://github.com/paritytech/smoldot/pull/2401))

### Fixed

- Fix errors about verifying justifications. Justifications and Grandpa commits that can't be verified yet are now properly stored in memory in order to be verified later, instead of producing errors. ([#2400](https://github.com/paritytech/smoldot/pull/2400))
- Fix issue where unverified justifications would overwrite one another, meaning that an invalid justification could potentially prevent a valid justification from being taken into account. ([#2400](https://github.com/paritytech/smoldot/pull/2400))

## 0.6.19 - 2022-06-14

### Fixed

- Fix panic introduced in v0.6.18 in case of a fork in the chain related to tracking the number of blocks kept alive in the node's memory. ([#2386](https://github.com/paritytech/smoldot/pull/2386))

## 0.6.18 - 2022-06-14

### Added

- Add support for the `state_call` JSON-RPC function. ([#2374](https://github.com/paritytech/smoldot/pull/2374))
- The `relay_chain` and `para_id` fields in chain specifications can now alternatively be named respectively `relayChain` and `paraId`. This increases consistency with the other fields of chain specifications, which are all camelCase. ([#2366](https://github.com/paritytech/smoldot/pull/2366))

### Fixed

- Fix another panic in case of a carefully-crafted LEB128 length. ([#2337](https://github.com/paritytech/smoldot/pull/2337))
- Fix a panic when decoding a block header containing a large number of Aura authorities. ([#2338](https://github.com/paritytech/smoldot/pull/2338))
- Fix multiple panics when decoding network messages in case where these messages were truncated. ([#2340](https://github.com/paritytech/smoldot/pull/2340), [#2355](https://github.com/paritytech/smoldot/pull/2355))
- Fix panic when the Kademlia random discovery process initiates a request on a connection that has just started shutting down. ([#2369](https://github.com/paritytech/smoldot/pull/2369))
- Fix subscriptions to `chainHead_unstable_follow` being immediately shut down if the gap between the finalized block and the best block is above a certain threshold. This could lead to loops where the JSON-RPC client tries to re-open a subscription, only for it to be immediately shut down again.

## 0.6.17 - 2022-05-31

### Changed

- The networking code has been considerably refactored. Due to the large size of the change it is possible that unintended changes in behaviour have been introduced. ([#2264](https://github.com/paritytech/smoldot/pull/2264))

### Fixed

- Fix a panic in case of a Noise message with an invalid length. ([#2321](https://github.com/paritytech/smoldot/pull/2321))
- Fix a panic in case of a carefully-crafted LEB128 length. ([#2326](https://github.com/paritytech/smoldot/pull/2326))

## 0.6.16 - 2022-05-16

### Added

- Added support for version 1 of the trie. Previously, it wasn't possible to connect to chains that were using version 1. ([#2277](https://github.com/paritytech/smoldot/pull/2277))

### Changed

- The runtime of the genesis block is now only compiled once when a chain is added, decreasing the time this operation takes. ([#2270](https://github.com/paritytech/smoldot/pull/2270))
- Block announces are now propagated to other peers that are also light clients. Light clients should try to connect to as few full nodes as possible (to save resources), but doing so can leave them vulnerable to eclipse attacks. By having light clients connect to other light clients and making them gossip block announces to each other, we increase the likelihood that they detect situations where a given validator generates two blocks during the same slot and is trying to show one of the block only to some peers and the other block to the rest. ([#2226](https://github.com/paritytech/smoldot/pull/2226))

## 0.6.15 - 2022-04-07

### Fixed

- Backport change to checkpoints format (generated by the `sync_state_genSyncSpec` JSON-RPC function of Substrate nodes). Smoldot maintains compatibility with checkpoints generated earlier. ([#2219](https://github.com/paritytech/smoldot/pull/2219))

## 0.6.14 - 2022-04-07

### Fixed

- No longer panic if passed a chain specification containing an invalid bootnode address. Because the specification of the format of a multiaddress is flexible, invalid bootnode addresses do not trigger a hard error but instead are ignored and a warning is printed. ([#2207](https://github.com/paritytech/smoldot/pull/2207))
- Make sure that the tasks of the nodes that have a lot of CPU-heavy operations to perform periodically yield to other tasks, ensuring that the less busy tasks still make progress. This fixes a variety of issues such as chains taking a long time to initialize, or simple JSON-RPC requests taking a long time to be answered. ([#2213](https://github.com/paritytech/smoldot/pull/2213))
- Fix several potential infinite loops when finality lags behind too much ([#2215](https://github.com/paritytech/smoldot/pull/2215)).

## 0.6.13 - 2022-04-05

### Fixed

- Properly fix the regression that version 0.6.12 was supposed to fix. ([#2210](https://github.com/paritytech/smoldot/pull/2210))

## 0.6.12 - 2022-04-04

### Fixed

- Fix regression introduced in version 0.6.11 causing some JSON-RPC functions to never produce a result if they were sent before the runtime of the chain has been downloaded. ([#2201](https://github.com/paritytech/smoldot/pull/2201))

## 0.6.11 - 2022-03-31

### Fixed

- Fix the `ClientOptions.cpuRateLimit` feature being misimplemented and treating any value other than 1.0 as extremely low. ([#2189](https://github.com/paritytech/smoldot/pull/2189))
- Fixed a `TimeoutOverflowWarning` caused by calling `setTimeout` with a value that is too large. ([#2188](https://github.com/paritytech/smoldot/pull/2188))

## 0.6.10 - 2022-03-29

### Fixed

- Fix parachain blocks being reported multiple times in case they have been finalized in-between ([#2182](https://github.com/paritytech/smoldot/pull/2182)).

## 0.6.9 - 2022-03-25

### Fixed

- Properly display error messages when smoldot crashes when in a browser, instead of showing `[object ErrorEvent]`. ([#2171](https://github.com/paritytech/smoldot/pull/2171))

## 0.6.8 - 2022-03-23

### Fixed

- Fix regression introduced in version 0.6.5 where we erroneously removed entries in the mapping of which peer knows which blocks, leading to failures to request data. ([#2168](https://github.com/paritytech/smoldot/pull/2168))

## 0.6.7 - 2022-03-22

### Changed

- Add more details to the debug and trace logs that happen in case of errors such as networking errors or block verification failures ([#2161](https://github.com/paritytech/smoldot/pull/2161)).

### Fixed

- Increase the threshold after which smoldot considers that a protocol name sent through multistream-select is an attempt at a DoS attack, to accomodate for the change in the GrandPa protocol name in Substrate. ([#2162](https://github.com/paritytech/smoldot/pull/2162))

## 0.6.6 - 2022-03-18

### Added

- Add `ClientOptions.cpuRateLimit`, which lets the user put an upper bound on the amount of CPU that the client uses on average ([#2151](https://github.com/paritytech/smoldot/pull/2151)).
- Add support for parsing the "fron" (Frontier) consensus log items in headers. The content of these log items is ignored by the client. ([#2150](https://github.com/paritytech/smoldot/pull/2150))

## 0.6.5 - 2022-03-17

### Changed

- Chain specifications with a `codeSubstitutes` field containing a block hash are no longer supported ([#2127](https://github.com/paritytech/smoldot/pull/2127)).
- Prune list of unverified blocks if it grows too much in order to resist spam attacks ([#2114](https://github.com/paritytech/smoldot/pull/2114)).
- Log block's parent hash in case of block announce ([#2105](https://github.com/paritytech/smoldot/pull/2105)).
- Only call `console.error` once in case of a Rust panic ([#2093](https://github.com/paritytech/smoldot/pull/2093)).

### Fixed

- Fix parachain blocks being reported multiple times in case of a relay chain fork ([#2106](https://github.com/paritytech/smoldot/pull/2106)).
- Implement the `ext_crypto_ecdsa_sign_version_1` host function ([#2120](https://github.com/paritytech/smoldot/pull/2120)).
- Implement the `ext_crypto_ecdsa_verify_version_1` host function ([#2120](https://github.com/paritytech/smoldot/pull/2120)).
- Implement the `ext_crypto_ecdsa_sign_prehashed_version_1` host function ([#2120](https://github.com/paritytech/smoldot/pull/2120)).
- Implement the `ext_crypto_ecdsa_verify_prehashed_version_1` host function ([#2120](https://github.com/paritytech/smoldot/pull/2120)).
- Properly mark all descendants as bad when a block is determined to be bad ([#2121](https://github.com/paritytech/smoldot/pull/2121)).<|MERGE_RESOLUTION|>--- conflicted
+++ resolved
@@ -2,15 +2,13 @@
 
 ## Unreleased
 
-<<<<<<< HEAD
 ### Fixed
 
 - Fix potential infinite loop in networking connection task. ([#2751](https://github.com/paritytech/smoldot/pull/2751))
-=======
+
 ### Changed
 
 - No longer try to connect to a peer for 20 seconds after failing to connect to it. This prevents loops where we keep trying to connect to the same address(es) over and over again ([#2747](https://github.com/paritytech/smoldot/pull/2747)).
->>>>>>> c660afd5
 
 ### Added
 
