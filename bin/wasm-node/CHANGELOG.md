--- conflicted
+++ resolved
@@ -1,6 +1,10 @@
 # Changelog
 
 ## Unreleased
+
+### Fixed
+
+- Fix some Merkle proofs and SCALE-encoded structures being accepted as correct when they are actually invalid. This is a very minor fix that can presumably not be used as an attack vector. ([#2819](https://github.com/paritytech/smoldot/pull/2819))
 
 ## 0.7.1 - 2022-10-04
 
@@ -9,13 +13,9 @@
 - Syncing no longer stalls if the gap between the finalized and latest block is more than 100 blocks. ([#2801](https://github.com/paritytech/smoldot/pull/2801))
 - No longer silently discard justifications when receive a block from the network that was already known locally. ([#2800](https://github.com/paritytech/smoldot/pull/2800))
 - CPU-heavy operations such as verifying finality proofs or compiling the runtime will now better respect the CPU rate limit. ([#2803](https://github.com/paritytech/smoldot/pull/2803))
-<<<<<<< HEAD
-- Fix some Merkle proofs and SCALE-encoded structures being accepted as correct when they are actually invalid. This is a very minor fix that can presumably not be used as an attack vector. ([#2819](https://github.com/paritytech/smoldot/pull/2819))
-=======
 - Fix the `finalizedBlockHashes` and `prunedBlockHashes` fields having wrong names in `chainHead_unstable_followEvent` events. ([#2812](https://github.com/paritytech/smoldot/pull/2812))
 - Remove "type" parameter from `chainHead_unstable_storage` JSON-RPC method, in accordance with the update in the JSON-RPC specification. ([#2818](https://github.com/paritytech/smoldot/pull/2818))
 - The `chainHead_unstable_storage` JSON-RPC method now returns an `error` notification if the block's header couldn't be decoded instead of a `disjoint` notification. ([#2818](https://github.com/paritytech/smoldot/pull/2818))
->>>>>>> 2d4a2d8a
 
 ## 0.7.0 - 2022-09-28
 
