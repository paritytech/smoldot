# Changelog

## Unreleased

### Changed

<<<<<<< HEAD
- The `enableExperimentalWebRTC` field has been removed from `ClientConfig`, and replaced with a `forbidWebRtc` option. WebRTC is now considered stable enough to be enabled by default ([#2977](https://github.com/paritytech/smoldot/pull/2977)).
=======
- Reduced the number of networking round-trips after a connection has been opened by assuming that the remote supports the desired networking protocols instead of waiting for its confirmation. ([#2984](https://github.com/paritytech/smoldot/pull/2984))
>>>>>>> b8484391

## 0.7.6 - 2022-11-04

### Fixed

- On NodeJS, the usage of `hrtime` has been replaced with `performance.now()`. While this doesn't change anything for NodeJS users, Deno users that were importing smoldot through the <https://esm.sh> website will no longer get an error due to Deno's compatibility layer not supporting `hrtime`. As a reminder, smoldot is also published on the Deno/x registry and using <https://esm.sh> is unnecessary. ([#2964](https://github.com/paritytech/smoldot/pull/2964))
- Fix the `ext_crypto_ecdsa_verify_version_1` and `ext_crypto_ecdsa_verify_prehashed_version_1` host functions mixing their parameters and thus always failing. ([#2955](https://github.com/paritytech/smoldot/pull/2955))
- Fix an occasional panic in `runtime_service.rs` when adding a parachain. ([#2965](https://github.com/paritytech/smoldot/pull/2965))

## 0.7.5 - 2022-10-31

### Fixed

- Fix the `state_getKeysPaged` JSON-RPC function returning incorrect results in some situations. ([#2947](https://github.com/paritytech/smoldot/pull/2947))
- When opening a WebRTC connection, the ufrag and password of SDP requests are now properly set according to the WebRTC libp2p specification. ([#2924](https://github.com/paritytech/smoldot/pull/2924))

## 0.7.4 - 2022-10-27

### Changed

- The `payment_queryInfo` JSON-RPC function now works with runtimes that have defined the type of `Balance` to be less than 16 bytes. ([#2914](https://github.com/paritytech/smoldot/pull/2914))
- The parameter of `chainHead_unstable_finalizedDatabase` has been renamed from `max_size_bytes` to `maxSizeBytes`. ([#2923](https://github.com/paritytech/smoldot/pull/2923))
- The database now contains the hash of the genesis block header. This hash is verified when the database is loaded, and the database is ignored if there is a mismatch. This prevents accidents where the wrong database is provided, which would lead to the chain not working and would be hard to debug. ([#2928](https://github.com/paritytech/smoldot/pull/2928))

### Fixed

- Fix panic on Deno when a WebSocket connection abruptly closes. ([#2939](https://github.com/paritytech/smoldot/pull/2939))
- Fix errors showing in the browser's console about WebSockets being already in the CLOSING or CLOSED state. ([#2925](https://github.com/paritytech/smoldot/pull/2925))
- No longer panic when a WebRTC connection fails to open due to the browser calling callbacks in an unexpected order. ([#2936](https://github.com/paritytech/smoldot/pull/2936))

## 0.7.3 - 2022-10-19

### Changed

- The WebRTC protocol implementation is now up to date with the specification. While the specification hasn't been finalized yet and could still evolve, the current version is believed to be likely to be final. ([#2896](https://github.com/paritytech/smoldot/pull/2896))

### Fixed

- Fix timeout not being checked when opening a notifications substream. ([#2323](https://github.com/paritytech/smoldot/pull/2323))
- Fix inbound notifications substreams close requests being ignored. ([#2323](https://github.com/paritytech/smoldot/pull/2323))
- Fix closed inbound notifications substreams still being considered as open when closed gracefully by the remote. ([#2323](https://github.com/paritytech/smoldot/pull/2323))

## 0.7.2 - 2022-10-12

### Changed

- The warp syncing algorithm no longer downloads the runtime code and the runtime call proofs at the same time. Instead, it now first downloads the runtime, then checks the list of available functions, then downloads runtime call proofs. While this slightly degrades the warp syncing time by adding a round-trip time, it is more correct to first analyze the runtime instead of blindly assuming that it supports a certain set of functions. ([#2845](https://github.com/paritytech/smoldot/pull/2845))

### Fixed

- Fix smoldot trying to send requests to peers whose connection is shutting down, leading to a panic. ([#2847](https://github.com/paritytech/smoldot/pull/2847))
- Fix the responses to libp2p identify requests being wrongly empty. ([#2840](https://github.com/paritytech/smoldot/pull/2840))
- Fix some Merkle proofs and SCALE-encoded structures being accepted as correct when they are actually invalid. This is a very minor fix that can presumably not be used as an attack vector. ([#2819](https://github.com/paritytech/smoldot/pull/2819))

## 0.7.1 - 2022-10-04

### Fixed

- Syncing no longer stalls if the gap between the finalized and latest block is more than 100 blocks. ([#2801](https://github.com/paritytech/smoldot/pull/2801))
- No longer silently discard justifications when receive a block from the network that was already known locally. ([#2800](https://github.com/paritytech/smoldot/pull/2800))
- CPU-heavy operations such as verifying finality proofs or compiling the runtime will now better respect the CPU rate limit. ([#2803](https://github.com/paritytech/smoldot/pull/2803))
- Fix the `finalizedBlockHashes` and `prunedBlockHashes` fields having wrong names in `chainHead_unstable_followEvent` events. ([#2812](https://github.com/paritytech/smoldot/pull/2812))
- Remove "type" parameter from `chainHead_unstable_storage` JSON-RPC method, in accordance with the update in the JSON-RPC specification. ([#2818](https://github.com/paritytech/smoldot/pull/2818))
- The `chainHead_unstable_storage` JSON-RPC method now returns an `error` notification if the block's header couldn't be decoded instead of a `disjoint` notification. ([#2818](https://github.com/paritytech/smoldot/pull/2818))

## 0.7.0 - 2022-09-28

### Removed

- Removed `Chain.databaseContent` function. Use the `chainHead_unstable_finalizedDatabase` JSON-RPC function to obtain the database content instead. ([#2791](https://github.com/paritytech/smoldot/pull/2791))

### Changed

- `Chain.sendJsonRpc` now throws a `MalformedJsonRpcError` exception if the JSON-RPC request is too large or malformed, or a `QueueFullError` if the queue of JSON-RPC requests of the chain is full. ([#2778](https://github.com/paritytech/smoldot/pull/2778))
- Removed `AddChainOptions.jsonRpcCallback`. Use the new `Chain.nextJsonRpcResponse` asynchronous function to pull JSON-RPC responses instead of registering a callback. A `AddChainOptions.disableJsonRpc` flag is now supported in order to bring the same effects as not passing any `jsonRpcCallback`. ([#2778](https://github.com/paritytech/smoldot/pull/2778))
- Removed the `version` field of the struct returned by the `rpc_methods` function. ([#2756](https://github.com/paritytech/smoldot/pull/2756))

### Fixed

- Fix several panics related to cancelling the opening of incoming substreams. ([#2785](https://github.com/paritytech/smoldot/pull/2785))
- Fix old runtimes not being cleaned up properly and runtimes being downloaded multiple times after an on-chain runtime upgrade. ([#2781](https://github.com/paritytech/smoldot/pull/2781))

## 0.6.34 - 2022-09-20

### Added

- Add experimental support for WebRTC according to the in-progress specification for libp2p-webrtc. For now this feature must explicitly be enabled by passing `enableExperimentalWebRTC: true` as part of the ̀`ClientConfig`. The multiaddress format for WebRTC is `/ip4/.../udp/.../webrtc/certhash/...` (or `/ip6/...`), where the payload behind `/certhash` is a multibase-encoded multihash-encoded SHA256 of the DTLS certificate used by the remote. ([#2579](https://github.com/paritytech/smoldot/pull/2579))
- Add support for the `chainHead_unstable_finalizedDatabase` JSON-RPC method. This JSON-RPC method aims to be a replacement for the `databaseContent` method of the `Chain` and is expected to remain a permanently unstable smoldot-specific function. ([#2749](https://github.com/paritytech/smoldot/pull/2749))

### Changed

- No longer try to connect to a peer for 20 seconds after failing to connect to it. This prevents loops where we keep trying to connect to the same address(es) over and over again. ([#2747](https://github.com/paritytech/smoldot/pull/2747))

### Fixed

- Fix potential infinite loop in networking connection task. ([#2751](https://github.com/paritytech/smoldot/pull/2751))
- Fix panic when trying to perform a runtime call on an old block while having no networking connection. ([#2764](https://github.com/paritytech/smoldot/pull/2764))

## 0.6.33 - 2022-09-13

### Added

- Add support for the `system_nodeRoles` JSON-RPC method. ([#2725](https://github.com/paritytech/smoldot/pull/2725))

### Changed

- A limit to the number of substreams a remote can maintain open over a connection is now enforced. ([#2724](https://github.com/paritytech/smoldot/pull/2724))

### Fixed

- No longer panic when calling `state_getRuntimeVersion` is unable to download the runtime code of an old block from the network. ([#2736](https://github.com/paritytech/smoldot/pull/2736))

## 0.6.32 - 2022-09-07

### Fixed

- Fix occasional panic when connecting to a parachain with forks and/or missed slots. ([#2703](https://github.com/paritytech/smoldot/pull/2703))
- Fix parachain initialization unnecessarily waiting for its corresponding relay chain initialization to be finished. ([#2705](https://github.com/paritytech/smoldot/pull/2705))
- Fix panic when broadcasting a transaction to a peer while its connection is shutting down. ([#2717](https://github.com/paritytech/smoldot/pull/2717))
- Fix crash when receiving a Yamux GoAway frame. ([#2708](https://github.com/paritytech/smoldot/pull/2708))

## 0.6.31 - 2022-08-30

### Changed

- In case of protocol error, or if a peer refuses a block announces substream, no new substream with the same peer will be attempted for 20 seconds. This avoids loops where the same peer is tried over and over again. ([#2633](https://github.com/paritytech/smoldot/pull/2633))

### Fixed

- Fix inability to decode addresses with prefixes longer than 1 byte when calling `system_accountNextIndex`. ([#2686](https://github.com/paritytech/smoldot/pull/2686))

## 0.6.30 - 2022-08-12

### Fixed

- Fix panic that occured when connecting to a peer, then discovering it through the background discovery process, then disconnecting from it. ([#2616](https://github.com/paritytech/smoldot/pull/2616))
- Fix circular dependency between JavaScript modules. ([#2614](https://github.com/paritytech/smoldot/pull/2614))
- Fix panic when a handshake timeout or protocol error happens on a connection at the same time as the local node tries to shut it down. ([#2620](https://github.com/paritytech/smoldot/pull/2620))
- Fix panic when a runtime call is made at the same time as a warp sync succeeds or that the limit to the number of blocks in memory is exceeded. ([#2621](https://github.com/paritytech/smoldot/pull/2621))

## 0.6.29 - 2022-08-09

### Fixed

- Fix sometimes erroneously reporting a very old `parent_hash` (usually the genesis block hash) in `chainHead_unstable_follow` when following a parachain. ([#2602](https://github.com/paritytech/smoldot/pull/2602))
- After smoldot has downloaded the runtime of an old parachain block, it would sometimes erroneously consider that this runtime hasn't changed since then. This would lead to issues such as `state_getRuntimeVersion` and `state_subscribeRuntimeVersion` returning information about an old runtime, or `state_getMetadata` or `state_call` using an old runtime. ([#2602](https://github.com/paritytech/smoldot/pull/2602))
- Fix WebSocket errors leading to the program stopping while running in NodeJS. ([#2604](https://github.com/paritytech/smoldot/pull/2604))

## 0.6.28 - 2022-08-08

### Changed

- The GRANDPA warp sync algorithm now downloads Merkle proofs of all the necessary storage items at once, rather than one by one sequentially. This removes approximately 11 networking round-trips and thus significantly reduces the time the warp syncing takes. ([#2578](https://github.com/paritytech/smoldot/pull/2578))
- The GRANDPA warp sync algorithm now works on AURA-based chains. It previously only worked for chains that are using BABE. Note that GRANDPA warp sync is irrelevant for parachains. ([#2581](https://github.com/paritytech/smoldot/pull/2581))
- The GRANDPA warp sync implementation has been considerably refactored. It is possible that unintended changes in behaviour have accidentally been introduced. ([#2578](https://github.com/paritytech/smoldot/pull/2578))
- A warning is now printed if the `badBlocks` field in a chain specification is not empty. Bad blocks are not supported by the smoldot light client. ([#2585](https://github.com/paritytech/smoldot/pull/2585))

### Fixed

- Fix WebSockets not working in the CommonJS bindings for NodeJS due to a problematic import. ([#2589](https://github.com/paritytech/smoldot/pull/2589)).

## 0.6.27 - 2022-07-29

### Changed

- The JavaScript code now targets ES6. This should ensure compatibility on a wider range of platforms. ([#2565](https://github.com/paritytech/smoldot/pull/2565))

## 0.6.26 - 2022-07-20

### Added

- Add support for Deno. Smoldot is now available on the deno.land/x package registry. This doesn't modify anything to the behaviour of the smoldot NPM package. ([#2522](https://github.com/paritytech/smoldot/pull/2522))

### Fixed

- Exceptions thrown in the JSON-RPC callback no longer crash smoldot. ([#2527](https://github.com/paritytech/smoldot/pull/2527))

## 0.6.25 - 2022-07-18

### Added

- Add an optional `blockNumberBytes` field to chain specifications indicating the number of bytes used to encode the block number of the chain. If the field is missing, the value defaults to 4. Prior to this change, the value was always hardcoded to 4. This field is at the moment specific to smoldot, and Substrate will fail to parse chain specifications containing it. ([#2512](https://github.com/paritytech/smoldot/pull/2512))

### Changed

- Refactored the `package.json` file. The `browser` field has been removed. The library now exports by default code reliant on web platform APIs. An `exports` -> `node` field has been added (supported since NodeJS v13.2.0 and NodeJS v12.16.0) in order to export code reliant on NodeJS APIs when NodeJS is importing the library. ([#2519](https://github.com/paritytech/smoldot/pull/2519))

## 0.6.24 - 2022-07-14

### Added

- Add support for CommonJS projects. ([#2487](https://github.com/paritytech/smoldot/pull/2487))

### Changed

- No WebWorker/worker thread is spawned anymore by the JavaScript code. The WebAssembly virtual machine that runs smoldot is now directly instantiated by the `start` function. This should fix compatibility issues with various JavaScript bundlers. ([#2498](https://github.com/paritytech/smoldot/pull/2498))

## 0.6.23 - 2022-07-11

### Fixed

- Fix `state_getKeys` and `state_getKeysPaged` almost always erroneously returning an empty result. ([#2491](https://github.com/paritytech/smoldot/pull/2491))

## 0.6.22 - 2022-07-11

### Changed

- Block headers with an unknown consensus engine now parse successfully. This adds support for parachains using consensus engines that smoldot doesn't recognize. As smoldot cannot verify the validity of their blocks, standalone/relay chains using an unrecognized consensus engine remain unsupported. ([#2481](https://github.com/paritytech/smoldot/pull/2481))
- Standalone/relay chains that use neither Aura nor Babe are no longer supported as they are vulnerable to DoS attacks. Parachains that don't use Aura/Babe continue to work. ([#2481](https://github.com/paritytech/smoldot/pull/2481))
- No warning is generated anymore if the discovery process doesn't work due to having 0 peers, or failed due to a benign networking issue. ([#2476](https://github.com/paritytech/smoldot/pull/2476))

### Fixed

- Changes in the current best block of a parachain are now taken into account if the new best block had already been reported in the past. ([#2457](https://github.com/paritytech/smoldot/pull/2457))
- Fix active `chain_subscribeAllHeads` subscriptions silently freezing when the number of non-finalized blocks gets above a certain threshold, which typically happens if Internet connectivity is lost for a long time. ([#2465](https://github.com/paritytech/smoldot/pull/2465))

## 0.6.21 - 2022-06-30

### Added

- Block headers with a digest item of type `Other` no longer fail to parse. ([#2425](https://github.com/paritytech/smoldot/pull/2425))
- Add support for the `state_getKeys` JSON-RPC method. ([#2438](https://github.com/paritytech/smoldot/pull/2438))

### Fixed

- The `chain_subscribeAllHeads`, `chain_subscribeNewHeads`, and `chain_subscribeFinalizedHeads` JSON-RPC functions no longer panic if connected to a chain whose headers are in a format that can't be decoded. Instead, no notification is sent and a warning is printed. ([#2442](https://github.com/paritytech/smoldot/pull/2442))

### Changed

- The format of the database returned by `Client.databaseContent` has been changed to include the list of nodes that are known to be present on the peer-to-peer network. When the database is restored, these nodes are immediately discovered. This change aims at reducing the importance of bootnodes. This change is a breaking change, meaning that providing a database that has been obtained from a previous version of smoldot will have no effect. ([#2439](https://github.com/paritytech/smoldot/pull/2439))

## 0.6.20 - 2022-06-23

### Changed

- `new Worker` is now called with the `{ type: "module" }` option. Despite not being supported by NodeJS or Firefox, indicating this option is technically more correct and is necessary in order for smoldot to run with Deno. ([#2426](https://github.com/paritytech/smoldot/pull/2426))
- When a database and a chain specification checkpoint are both provided to `addChain`, the block in the database is used only if it has a higher block number than the block in the chain specification checkpoint. This makes it possible to bypass issues where smoldot is incapable of syncing over a certain block by updating the chain specification, without having to manually clear existing databases. ([#2401](https://github.com/paritytech/smoldot/pull/2401))

### Fixed

- Fix errors about verifying justifications. Justifications and Grandpa commits that can't be verified yet are now properly stored in memory in order to be verified later, instead of producing errors. ([#2400](https://github.com/paritytech/smoldot/pull/2400))
- Fix issue where unverified justifications would overwrite one another, meaning that an invalid justification could potentially prevent a valid justification from being taken into account. ([#2400](https://github.com/paritytech/smoldot/pull/2400))

## 0.6.19 - 2022-06-14

### Fixed

- Fix panic introduced in v0.6.18 in case of a fork in the chain related to tracking the number of blocks kept alive in the node's memory. ([#2386](https://github.com/paritytech/smoldot/pull/2386))

## 0.6.18 - 2022-06-14

### Added

- Add support for the `state_call` JSON-RPC function. ([#2374](https://github.com/paritytech/smoldot/pull/2374))
- The `relay_chain` and `para_id` fields in chain specifications can now alternatively be named respectively `relayChain` and `paraId`. This increases consistency with the other fields of chain specifications, which are all camelCase. ([#2366](https://github.com/paritytech/smoldot/pull/2366))

### Fixed

- Fix another panic in case of a carefully-crafted LEB128 length. ([#2337](https://github.com/paritytech/smoldot/pull/2337))
- Fix a panic when decoding a block header containing a large number of Aura authorities. ([#2338](https://github.com/paritytech/smoldot/pull/2338))
- Fix multiple panics when decoding network messages in case where these messages were truncated. ([#2340](https://github.com/paritytech/smoldot/pull/2340), [#2355](https://github.com/paritytech/smoldot/pull/2355))
- Fix panic when the Kademlia random discovery process initiates a request on a connection that has just started shutting down. ([#2369](https://github.com/paritytech/smoldot/pull/2369))
- Fix subscriptions to `chainHead_unstable_follow` being immediately shut down if the gap between the finalized block and the best block is above a certain threshold. This could lead to loops where the JSON-RPC client tries to re-open a subscription, only for it to be immediately shut down again.

## 0.6.17 - 2022-05-31

### Changed

- The networking code has been considerably refactored. Due to the large size of the change it is possible that unintended changes in behaviour have been introduced. ([#2264](https://github.com/paritytech/smoldot/pull/2264))

### Fixed

- Fix a panic in case of a Noise message with an invalid length. ([#2321](https://github.com/paritytech/smoldot/pull/2321))
- Fix a panic in case of a carefully-crafted LEB128 length. ([#2326](https://github.com/paritytech/smoldot/pull/2326))

## 0.6.16 - 2022-05-16

### Added

- Added support for version 1 of the trie. Previously, it wasn't possible to connect to chains that were using version 1. ([#2277](https://github.com/paritytech/smoldot/pull/2277))

### Changed

- The runtime of the genesis block is now only compiled once when a chain is added, decreasing the time this operation takes. ([#2270](https://github.com/paritytech/smoldot/pull/2270))
- Block announces are now propagated to other peers that are also light clients. Light clients should try to connect to as few full nodes as possible (to save resources), but doing so can leave them vulnerable to eclipse attacks. By having light clients connect to other light clients and making them gossip block announces to each other, we increase the likelihood that they detect situations where a given validator generates two blocks during the same slot and is trying to show one of the block only to some peers and the other block to the rest. ([#2226](https://github.com/paritytech/smoldot/pull/2226))

## 0.6.15 - 2022-04-07

### Fixed

- Backport change to checkpoints format (generated by the `sync_state_genSyncSpec` JSON-RPC function of Substrate nodes). Smoldot maintains compatibility with checkpoints generated earlier. ([#2219](https://github.com/paritytech/smoldot/pull/2219))

## 0.6.14 - 2022-04-07

### Fixed

- No longer panic if passed a chain specification containing an invalid bootnode address. Because the specification of the format of a multiaddress is flexible, invalid bootnode addresses do not trigger a hard error but instead are ignored and a warning is printed. ([#2207](https://github.com/paritytech/smoldot/pull/2207))
- Make sure that the tasks of the nodes that have a lot of CPU-heavy operations to perform periodically yield to other tasks, ensuring that the less busy tasks still make progress. This fixes a variety of issues such as chains taking a long time to initialize, or simple JSON-RPC requests taking a long time to be answered. ([#2213](https://github.com/paritytech/smoldot/pull/2213))
- Fix several potential infinite loops when finality lags behind too much ([#2215](https://github.com/paritytech/smoldot/pull/2215)).

## 0.6.13 - 2022-04-05

### Fixed

- Properly fix the regression that version 0.6.12 was supposed to fix. ([#2210](https://github.com/paritytech/smoldot/pull/2210))

## 0.6.12 - 2022-04-04

### Fixed

- Fix regression introduced in version 0.6.11 causing some JSON-RPC functions to never produce a result if they were sent before the runtime of the chain has been downloaded. ([#2201](https://github.com/paritytech/smoldot/pull/2201))

## 0.6.11 - 2022-03-31

### Fixed

- Fix the `ClientOptions.cpuRateLimit` feature being misimplemented and treating any value other than 1.0 as extremely low. ([#2189](https://github.com/paritytech/smoldot/pull/2189))
- Fixed a `TimeoutOverflowWarning` caused by calling `setTimeout` with a value that is too large. ([#2188](https://github.com/paritytech/smoldot/pull/2188))

## 0.6.10 - 2022-03-29

### Fixed

- Fix parachain blocks being reported multiple times in case they have been finalized in-between ([#2182](https://github.com/paritytech/smoldot/pull/2182)).

## 0.6.9 - 2022-03-25

### Fixed

- Properly display error messages when smoldot crashes when in a browser, instead of showing `[object ErrorEvent]`. ([#2171](https://github.com/paritytech/smoldot/pull/2171))

## 0.6.8 - 2022-03-23

### Fixed

- Fix regression introduced in version 0.6.5 where we erroneously removed entries in the mapping of which peer knows which blocks, leading to failures to request data. ([#2168](https://github.com/paritytech/smoldot/pull/2168))

## 0.6.7 - 2022-03-22

### Changed

- Add more details to the debug and trace logs that happen in case of errors such as networking errors or block verification failures ([#2161](https://github.com/paritytech/smoldot/pull/2161)).

### Fixed

- Increase the threshold after which smoldot considers that a protocol name sent through multistream-select is an attempt at a DoS attack, to accomodate for the change in the GrandPa protocol name in Substrate. ([#2162](https://github.com/paritytech/smoldot/pull/2162))

## 0.6.6 - 2022-03-18

### Added

- Add `ClientOptions.cpuRateLimit`, which lets the user put an upper bound on the amount of CPU that the client uses on average ([#2151](https://github.com/paritytech/smoldot/pull/2151)).
- Add support for parsing the "fron" (Frontier) consensus log items in headers. The content of these log items is ignored by the client. ([#2150](https://github.com/paritytech/smoldot/pull/2150))

## 0.6.5 - 2022-03-17

### Changed

- Chain specifications with a `codeSubstitutes` field containing a block hash are no longer supported ([#2127](https://github.com/paritytech/smoldot/pull/2127)).
- Prune list of unverified blocks if it grows too much in order to resist spam attacks ([#2114](https://github.com/paritytech/smoldot/pull/2114)).
- Log block's parent hash in case of block announce ([#2105](https://github.com/paritytech/smoldot/pull/2105)).
- Only call `console.error` once in case of a Rust panic ([#2093](https://github.com/paritytech/smoldot/pull/2093)).

### Fixed

- Fix parachain blocks being reported multiple times in case of a relay chain fork ([#2106](https://github.com/paritytech/smoldot/pull/2106)).
- Implement the `ext_crypto_ecdsa_sign_version_1` host function ([#2120](https://github.com/paritytech/smoldot/pull/2120)).
- Implement the `ext_crypto_ecdsa_verify_version_1` host function ([#2120](https://github.com/paritytech/smoldot/pull/2120)).
- Implement the `ext_crypto_ecdsa_sign_prehashed_version_1` host function ([#2120](https://github.com/paritytech/smoldot/pull/2120)).
- Implement the `ext_crypto_ecdsa_verify_prehashed_version_1` host function ([#2120](https://github.com/paritytech/smoldot/pull/2120)).
- Properly mark all descendants as bad when a block is determined to be bad ([#2121](https://github.com/paritytech/smoldot/pull/2121)).<|MERGE_RESOLUTION|>--- conflicted
+++ resolved
@@ -4,11 +4,8 @@
 
 ### Changed
 
-<<<<<<< HEAD
-- The `enableExperimentalWebRTC` field has been removed from `ClientConfig`, and replaced with a `forbidWebRtc` option. WebRTC is now considered stable enough to be enabled by default ([#2977](https://github.com/paritytech/smoldot/pull/2977)).
-=======
+- The `enableExperimentalWebRTC` field has been removed from `ClientConfig`, and replaced with a `forbidWebRtc` option. WebRTC is now considered stable enough to be enabled by default. ([#2977](https://github.com/paritytech/smoldot/pull/2977))
 - Reduced the number of networking round-trips after a connection has been opened by assuming that the remote supports the desired networking protocols instead of waiting for its confirmation. ([#2984](https://github.com/paritytech/smoldot/pull/2984))
->>>>>>> b8484391
 
 ## 0.7.6 - 2022-11-04
 
