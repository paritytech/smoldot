--- conflicted
+++ resolved
@@ -2,15 +2,13 @@
 
 ## Unreleased
 
-<<<<<<< HEAD
 ### Added
 
 - Add support for Deno. Smoldot is now available on the deno.land/x package registry. This doesn't modify anything to the behaviour of the smoldot NPM package. ([#2522](https://github.com/paritytech/smoldot/pull/2522))
-=======
+
 ### Fixed
 
 - Exceptions thrown in the JSON-RPC callback no longer crash smoldot. ([#2527](https://github.com/paritytech/smoldot/pull/2527))
->>>>>>> 93d848b8
 
 ## 0.6.25 - 2022-07-18
 
