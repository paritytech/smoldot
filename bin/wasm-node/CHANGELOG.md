# Changelog

## Unreleased

<<<<<<< HEAD
### Fixed

- No longer panic if passed a chain specification containing an invalid bootnode address. Because the specification of the format of a multiaddress is flexible, invalid bootnode addresses do not trigger a hard error but instead are ignored and a warning is printed. ([#2207](https://github.com/paritytech/smoldot/pull/2207))
=======
## 0.6.13 - 2022-04-05

### Fixed

- Properly fix the regression that version 0.6.12 was supposed to fix. ([#2210](https://github.com/paritytech/smoldot/pull/2210))
>>>>>>> c276fc71

## 0.6.12 - 2022-04-04

### Fixed

- Fix regression introduced in version 0.6.11 causing some JSON-RPC functions to never produce a result if they were sent before the runtime of the chain has been downloaded. ([#2201](https://github.com/paritytech/smoldot/pull/2201))

## 0.6.11 - 2022-03-31

### Fixed

- Fix the `ClientOptions.cpuRateLimit` feature being misimplemented and treating any value other than 1.0 as extremely low. ([#2189](https://github.com/paritytech/smoldot/pull/2189))
- Fixed a `TimeoutOverflowWarning` caused by calling `setTimeout` with a value that is too large. ([#2188](https://github.com/paritytech/smoldot/pull/2188))

## 0.6.10 - 2022-03-29

### Fixed

- Fix parachain blocks being reported multiple times in case they have been finalized in-between ([#2182](https://github.com/paritytech/smoldot/pull/2182)).

## 0.6.9 - 2022-03-25

### Fixed

- Properly display error messages when smoldot crashes when in a browser, instead of showing `[object ErrorEvent]`. ([#2171](https://github.com/paritytech/smoldot/pull/2171))

## 0.6.8 - 2022-03-23

### Fixed

- Fix regression introduced in version 0.6.5 where we erroneously removed entries in the mapping of which peer knows which blocks, leading to failures to request data. ([#2168](https://github.com/paritytech/smoldot/pull/2168))

## 0.6.7 - 2022-03-22

### Changed

- Add more details to the debug and trace logs that happen in case of errors such as networking errors or block verification failures ([#2161](https://github.com/paritytech/smoldot/pull/2161)).

### Fixed

- Increase the threshold after which smoldot considers that a protocol name sent through multistream-select is an attempt at a DoS attack, to accomodate for the change in the GrandPa protocol name in Substrate. ([#2162](https://github.com/paritytech/smoldot/pull/2162))

## 0.6.6 - 2022-03-18

### Added

- Add `ClientOptions.cpuRateLimit`, which lets the user put an upper bound on the amount of CPU that the client uses on average ([#2151](https://github.com/paritytech/smoldot/pull/2151)).
- Add support for parsing the "fron" (Frontier) consensus log items in headers. The content of these log items is ignored by the client. ([#2150](https://github.com/paritytech/smoldot/pull/2150))

## 0.6.5 - 2022-03-17

### Changed

- Chain specifications with a `codeSubstitutes` field containing a block hash are no longer supported ([#2127](https://github.com/paritytech/smoldot/pull/2127)).
- Prune list of unverified blocks if it grows too much in order to resist spam attacks ([#2114](https://github.com/paritytech/smoldot/pull/2114)).
- Log block's parent hash in case of block announce ([#2105](https://github.com/paritytech/smoldot/pull/2105)).
- Only call `console.error` once in case of a Rust panic ([#2093](https://github.com/paritytech/smoldot/pull/2093)).

### Fixed

- Fix parachain blocks being reported multiple times in case of a relay chain fork ([#2106](https://github.com/paritytech/smoldot/pull/2106)).
- Implement the `ext_crypto_ecdsa_sign_version_1` host function ([#2120](https://github.com/paritytech/smoldot/pull/2120)).
- Implement the `ext_crypto_ecdsa_verify_version_1` host function ([#2120](https://github.com/paritytech/smoldot/pull/2120)).
- Implement the `ext_crypto_ecdsa_sign_prehashed_version_1` host function ([#2120](https://github.com/paritytech/smoldot/pull/2120)).
- Implement the `ext_crypto_ecdsa_verify_prehashed_version_1` host function ([#2120](https://github.com/paritytech/smoldot/pull/2120)).
- Properly mark all descendants as bad when a block is determined to be bad ([#2121](https://github.com/paritytech/smoldot/pull/2121)).<|MERGE_RESOLUTION|>--- conflicted
+++ resolved
@@ -2,17 +2,15 @@
 
 ## Unreleased
 
-<<<<<<< HEAD
 ### Fixed
 
 - No longer panic if passed a chain specification containing an invalid bootnode address. Because the specification of the format of a multiaddress is flexible, invalid bootnode addresses do not trigger a hard error but instead are ignored and a warning is printed. ([#2207](https://github.com/paritytech/smoldot/pull/2207))
-=======
+
 ## 0.6.13 - 2022-04-05
 
 ### Fixed
 
 - Properly fix the regression that version 0.6.12 was supposed to fix. ([#2210](https://github.com/paritytech/smoldot/pull/2210))
->>>>>>> c276fc71
 
 ## 0.6.12 - 2022-04-04
 
