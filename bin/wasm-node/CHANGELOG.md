# Changelog

## Unreleased

<<<<<<< HEAD
### Added

- Add support for CommonJS projects [#2487](https://github.com/paritytech/smoldot/pull/2487)
=======
## 0.6.22 - 2022-07-11
>>>>>>> 2d7195a2

## Changed

- Block headers with an unknown consensus engine now parse successfully. This adds support for parachains using consensus engines that smoldot doesn't recognize. As smoldot cannot verify the validity of their blocks, standalone/relay chains using an unrecognized consensus engine remain unsupported. ([#2481](https://github.com/paritytech/smoldot/pull/2481))
- Standalone/relay chains that use neither Aura nor Babe are no longer supported as they are vulnerable to DoS attacks. Parachains that don't use Aura/Babe continue to work. ([#2481](https://github.com/paritytech/smoldot/pull/2481))
- No warning is generated anymore if the discovery process doesn't work due to having 0 peers, or failed due to a benign networking issue. ([#2476](https://github.com/paritytech/smoldot/pull/2476))

### Fixed

- Changes in the current best block of a parachain are now taken into account if the new best block had already been reported in the past. ([#2457](https://github.com/paritytech/smoldot/pull/2457))
- Fix active `chain_subscribeAllHeads` subscriptions silently freezing when the number of non-finalized blocks gets above a certain threshold, which typically happens if Internet connectivity is lost for a long time. ([#2465](https://github.com/paritytech/smoldot/pull/2465))

## 0.6.21 - 2022-06-30

### Added

- Block headers with a digest item of type `Other` no longer fail to parse. ([#2425](https://github.com/paritytech/smoldot/pull/2425))
- Add support for the `state_getKeys` JSON-RPC method. ([#2438](https://github.com/paritytech/smoldot/pull/2438))

### Fixed

- The `chain_subscribeAllHeads`, `chain_subscribeNewHeads`, and `chain_subscribeFinalizedHeads` JSON-RPC functions no longer panic if connected to a chain whose headers are in a format that can't be decoded. Instead, no notification is sent and a warning is printed. ([#2442](https://github.com/paritytech/smoldot/pull/2442))

### Changed

- The format of the database returned by `Client.databaseContent` has been changed to include the list of nodes that are known to be present on the peer-to-peer network. When the database is restored, these nodes are immediately discovered. This change aims at reducing the importance of bootnodes. This change is a breaking change, meaning that providing a database that has been obtained from a previous version of smoldot will have no effect. ([#2439](https://github.com/paritytech/smoldot/pull/2439))

## 0.6.20 - 2022-06-23

### Changed

- `new Worker` is now called with the `{ type: "module" }` option. Despite not being supported by NodeJS or Firefox, indicating this option is technically more correct and is necessary in order for smoldot to run with Deno. ([#2426](https://github.com/paritytech/smoldot/pull/2426))
- When a database and a chain specification checkpoint are both provided to `addChain`, the block in the database is used only if it has a higher block number than the block in the chain specification checkpoint. This makes it possible to bypass issues where smoldot is incapable of syncing over a certain block by updating the chain specification, without having to manually clear existing databases. ([#2401](https://github.com/paritytech/smoldot/pull/2401))

### Fixed

- Fix errors about verifying justifications. Justifications and Grandpa commits that can't be verified yet are now properly stored in memory in order to be verified later, instead of producing errors. ([#2400](https://github.com/paritytech/smoldot/pull/2400))
- Fix issue where unverified justifications would overwrite one another, meaning that an invalid justification could potentially prevent a valid justification from being taken into account. ([#2400](https://github.com/paritytech/smoldot/pull/2400))

## 0.6.19 - 2022-06-14

### Fixed

- Fix panic introduced in v0.6.18 in case of a fork in the chain related to tracking the number of blocks kept alive in the node's memory. ([#2386](https://github.com/paritytech/smoldot/pull/2386))

## 0.6.18 - 2022-06-14

### Added

- Add support for the `state_call` JSON-RPC function. ([#2374](https://github.com/paritytech/smoldot/pull/2374))
- The `relay_chain` and `para_id` fields in chain specifications can now alternatively be named respectively `relayChain` and `paraId`. This increases consistency with the other fields of chain specifications, which are all camelCase. ([#2366](https://github.com/paritytech/smoldot/pull/2366))

### Fixed

- Fix another panic in case of a carefully-crafted LEB128 length. ([#2337](https://github.com/paritytech/smoldot/pull/2337))
- Fix a panic when decoding a block header containing a large number of Aura authorities. ([#2338](https://github.com/paritytech/smoldot/pull/2338))
- Fix multiple panics when decoding network messages in case where these messages were truncated. ([#2340](https://github.com/paritytech/smoldot/pull/2340), [#2355](https://github.com/paritytech/smoldot/pull/2355))
- Fix panic when the Kademlia random discovery process initiates a request on a connection that has just started shutting down. ([#2369](https://github.com/paritytech/smoldot/pull/2369))
- Fix subscriptions to `chainHead_unstable_follow` being immediately shut down if the gap between the finalized block and the best block is above a certain threshold. This could lead to loops where the JSON-RPC client tries to re-open a subscription, only for it to be immediately shut down again.

## 0.6.17 - 2022-05-31

### Changed

- The networking code has been considerably refactored. Due to the large size of the change it is possible that unintended changes in behaviour have been introduced. ([#2264](https://github.com/paritytech/smoldot/pull/2264))

### Fixed

- Fix a panic in case of a Noise message with an invalid length. ([#2321](https://github.com/paritytech/smoldot/pull/2321))
- Fix a panic in case of a carefully-crafted LEB128 length. ([#2326](https://github.com/paritytech/smoldot/pull/2326))

## 0.6.16 - 2022-05-16

### Added

- Added support for version 1 of the trie. Previously, it wasn't possible to connect to chains that were using version 1. ([#2277](https://github.com/paritytech/smoldot/pull/2277))

### Changed

- The runtime of the genesis block is now only compiled once when a chain is added, decreasing the time this operation takes. ([#2270](https://github.com/paritytech/smoldot/pull/2270))
- Block announces are now propagated to other peers that are also light clients. Light clients should try to connect to as few full nodes as possible (to save resources), but doing so can leave them vulnerable to eclipse attacks. By having light clients connect to other light clients and making them gossip block announces to each other, we increase the likelihood that they detect situations where a given validator generates two blocks during the same slot and is trying to show one of the block only to some peers and the other block to the rest. ([#2226](https://github.com/paritytech/smoldot/pull/2226))

## 0.6.15 - 2022-04-07

### Fixed

- Backport change to checkpoints format (generated by the `sync_state_genSyncSpec` JSON-RPC function of Substrate nodes). Smoldot maintains compatibility with checkpoints generated earlier. ([#2219](https://github.com/paritytech/smoldot/pull/2219))

## 0.6.14 - 2022-04-07

### Fixed

- No longer panic if passed a chain specification containing an invalid bootnode address. Because the specification of the format of a multiaddress is flexible, invalid bootnode addresses do not trigger a hard error but instead are ignored and a warning is printed. ([#2207](https://github.com/paritytech/smoldot/pull/2207))
- Make sure that the tasks of the nodes that have a lot of CPU-heavy operations to perform periodically yield to other tasks, ensuring that the less busy tasks still make progress. This fixes a variety of issues such as chains taking a long time to initialize, or simple JSON-RPC requests taking a long time to be answered. ([#2213](https://github.com/paritytech/smoldot/pull/2213))
- Fix several potential infinite loops when finality lags behind too much ([#2215](https://github.com/paritytech/smoldot/pull/2215)).

## 0.6.13 - 2022-04-05

### Fixed

- Properly fix the regression that version 0.6.12 was supposed to fix. ([#2210](https://github.com/paritytech/smoldot/pull/2210))

## 0.6.12 - 2022-04-04

### Fixed

- Fix regression introduced in version 0.6.11 causing some JSON-RPC functions to never produce a result if they were sent before the runtime of the chain has been downloaded. ([#2201](https://github.com/paritytech/smoldot/pull/2201))

## 0.6.11 - 2022-03-31

### Fixed

- Fix the `ClientOptions.cpuRateLimit` feature being misimplemented and treating any value other than 1.0 as extremely low. ([#2189](https://github.com/paritytech/smoldot/pull/2189))
- Fixed a `TimeoutOverflowWarning` caused by calling `setTimeout` with a value that is too large. ([#2188](https://github.com/paritytech/smoldot/pull/2188))

## 0.6.10 - 2022-03-29

### Fixed

- Fix parachain blocks being reported multiple times in case they have been finalized in-between ([#2182](https://github.com/paritytech/smoldot/pull/2182)).

## 0.6.9 - 2022-03-25

### Fixed

- Properly display error messages when smoldot crashes when in a browser, instead of showing `[object ErrorEvent]`. ([#2171](https://github.com/paritytech/smoldot/pull/2171))

## 0.6.8 - 2022-03-23

### Fixed

- Fix regression introduced in version 0.6.5 where we erroneously removed entries in the mapping of which peer knows which blocks, leading to failures to request data. ([#2168](https://github.com/paritytech/smoldot/pull/2168))

## 0.6.7 - 2022-03-22

### Changed

- Add more details to the debug and trace logs that happen in case of errors such as networking errors or block verification failures ([#2161](https://github.com/paritytech/smoldot/pull/2161)).

### Fixed

- Increase the threshold after which smoldot considers that a protocol name sent through multistream-select is an attempt at a DoS attack, to accomodate for the change in the GrandPa protocol name in Substrate. ([#2162](https://github.com/paritytech/smoldot/pull/2162))

## 0.6.6 - 2022-03-18

### Added

- Add `ClientOptions.cpuRateLimit`, which lets the user put an upper bound on the amount of CPU that the client uses on average ([#2151](https://github.com/paritytech/smoldot/pull/2151)).
- Add support for parsing the "fron" (Frontier) consensus log items in headers. The content of these log items is ignored by the client. ([#2150](https://github.com/paritytech/smoldot/pull/2150))

## 0.6.5 - 2022-03-17

### Changed

- Chain specifications with a `codeSubstitutes` field containing a block hash are no longer supported ([#2127](https://github.com/paritytech/smoldot/pull/2127)).
- Prune list of unverified blocks if it grows too much in order to resist spam attacks ([#2114](https://github.com/paritytech/smoldot/pull/2114)).
- Log block's parent hash in case of block announce ([#2105](https://github.com/paritytech/smoldot/pull/2105)).
- Only call `console.error` once in case of a Rust panic ([#2093](https://github.com/paritytech/smoldot/pull/2093)).

### Fixed

- Fix parachain blocks being reported multiple times in case of a relay chain fork ([#2106](https://github.com/paritytech/smoldot/pull/2106)).
- Implement the `ext_crypto_ecdsa_sign_version_1` host function ([#2120](https://github.com/paritytech/smoldot/pull/2120)).
- Implement the `ext_crypto_ecdsa_verify_version_1` host function ([#2120](https://github.com/paritytech/smoldot/pull/2120)).
- Implement the `ext_crypto_ecdsa_sign_prehashed_version_1` host function ([#2120](https://github.com/paritytech/smoldot/pull/2120)).
- Implement the `ext_crypto_ecdsa_verify_prehashed_version_1` host function ([#2120](https://github.com/paritytech/smoldot/pull/2120)).
- Properly mark all descendants as bad when a block is determined to be bad ([#2121](https://github.com/paritytech/smoldot/pull/2121)).<|MERGE_RESOLUTION|>--- conflicted
+++ resolved
@@ -2,13 +2,11 @@
 
 ## Unreleased
 
-<<<<<<< HEAD
 ### Added
 
 - Add support for CommonJS projects [#2487](https://github.com/paritytech/smoldot/pull/2487)
-=======
+
 ## 0.6.22 - 2022-07-11
->>>>>>> 2d7195a2
 
 ## Changed
 
