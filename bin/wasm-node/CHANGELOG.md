# Changelog

## Unreleased

### Fixed

- No longer panic if passed a chain specification containing an invalid bootnode address. Because the specification of the format of a multiaddress is flexible, invalid bootnode addresses do not trigger a hard error but instead are ignored and a warning is printed. ([#2207](https://github.com/paritytech/smoldot/pull/2207))
<<<<<<< HEAD
- Make sure that the tasks of the nodes that have a lot of CPU-heavy operations to perform periodically yield to other tasks, ensuring that the less busy tasks still make progress. This fixes a variety of issues such as chains taking a long time to initialize, or simple JSON-RPC requests taking a long time to be answered. ([#2213](https://github.com/paritytech/smoldot/pull/2213))
=======
- Fix several potential infinite loops when finality lags behind too much ([#2215](https://github.com/paritytech/smoldot/pull/2215)).
>>>>>>> 5db43527

## 0.6.13 - 2022-04-05

### Fixed

- Properly fix the regression that version 0.6.12 was supposed to fix. ([#2210](https://github.com/paritytech/smoldot/pull/2210))

## 0.6.12 - 2022-04-04

### Fixed

- Fix regression introduced in version 0.6.11 causing some JSON-RPC functions to never produce a result if they were sent before the runtime of the chain has been downloaded. ([#2201](https://github.com/paritytech/smoldot/pull/2201))

## 0.6.11 - 2022-03-31

### Fixed

- Fix the `ClientOptions.cpuRateLimit` feature being misimplemented and treating any value other than 1.0 as extremely low. ([#2189](https://github.com/paritytech/smoldot/pull/2189))
- Fixed a `TimeoutOverflowWarning` caused by calling `setTimeout` with a value that is too large. ([#2188](https://github.com/paritytech/smoldot/pull/2188))

## 0.6.10 - 2022-03-29

### Fixed

- Fix parachain blocks being reported multiple times in case they have been finalized in-between ([#2182](https://github.com/paritytech/smoldot/pull/2182)).

## 0.6.9 - 2022-03-25

### Fixed

- Properly display error messages when smoldot crashes when in a browser, instead of showing `[object ErrorEvent]`. ([#2171](https://github.com/paritytech/smoldot/pull/2171))

## 0.6.8 - 2022-03-23

### Fixed

- Fix regression introduced in version 0.6.5 where we erroneously removed entries in the mapping of which peer knows which blocks, leading to failures to request data. ([#2168](https://github.com/paritytech/smoldot/pull/2168))

## 0.6.7 - 2022-03-22

### Changed

- Add more details to the debug and trace logs that happen in case of errors such as networking errors or block verification failures ([#2161](https://github.com/paritytech/smoldot/pull/2161)).

### Fixed

- Increase the threshold after which smoldot considers that a protocol name sent through multistream-select is an attempt at a DoS attack, to accomodate for the change in the GrandPa protocol name in Substrate. ([#2162](https://github.com/paritytech/smoldot/pull/2162))

## 0.6.6 - 2022-03-18

### Added

- Add `ClientOptions.cpuRateLimit`, which lets the user put an upper bound on the amount of CPU that the client uses on average ([#2151](https://github.com/paritytech/smoldot/pull/2151)).
- Add support for parsing the "fron" (Frontier) consensus log items in headers. The content of these log items is ignored by the client. ([#2150](https://github.com/paritytech/smoldot/pull/2150))

## 0.6.5 - 2022-03-17

### Changed

- Chain specifications with a `codeSubstitutes` field containing a block hash are no longer supported ([#2127](https://github.com/paritytech/smoldot/pull/2127)).
- Prune list of unverified blocks if it grows too much in order to resist spam attacks ([#2114](https://github.com/paritytech/smoldot/pull/2114)).
- Log block's parent hash in case of block announce ([#2105](https://github.com/paritytech/smoldot/pull/2105)).
- Only call `console.error` once in case of a Rust panic ([#2093](https://github.com/paritytech/smoldot/pull/2093)).

### Fixed

- Fix parachain blocks being reported multiple times in case of a relay chain fork ([#2106](https://github.com/paritytech/smoldot/pull/2106)).
- Implement the `ext_crypto_ecdsa_sign_version_1` host function ([#2120](https://github.com/paritytech/smoldot/pull/2120)).
- Implement the `ext_crypto_ecdsa_verify_version_1` host function ([#2120](https://github.com/paritytech/smoldot/pull/2120)).
- Implement the `ext_crypto_ecdsa_sign_prehashed_version_1` host function ([#2120](https://github.com/paritytech/smoldot/pull/2120)).
- Implement the `ext_crypto_ecdsa_verify_prehashed_version_1` host function ([#2120](https://github.com/paritytech/smoldot/pull/2120)).
- Properly mark all descendants as bad when a block is determined to be bad ([#2121](https://github.com/paritytech/smoldot/pull/2121)).<|MERGE_RESOLUTION|>--- conflicted
+++ resolved
@@ -5,11 +5,8 @@
 ### Fixed
 
 - No longer panic if passed a chain specification containing an invalid bootnode address. Because the specification of the format of a multiaddress is flexible, invalid bootnode addresses do not trigger a hard error but instead are ignored and a warning is printed. ([#2207](https://github.com/paritytech/smoldot/pull/2207))
-<<<<<<< HEAD
 - Make sure that the tasks of the nodes that have a lot of CPU-heavy operations to perform periodically yield to other tasks, ensuring that the less busy tasks still make progress. This fixes a variety of issues such as chains taking a long time to initialize, or simple JSON-RPC requests taking a long time to be answered. ([#2213](https://github.com/paritytech/smoldot/pull/2213))
-=======
 - Fix several potential infinite loops when finality lags behind too much ([#2215](https://github.com/paritytech/smoldot/pull/2215)).
->>>>>>> 5db43527
 
 ## 0.6.13 - 2022-04-05
 
