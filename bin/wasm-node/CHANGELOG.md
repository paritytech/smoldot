# Changelog

## Unreleased

### Changed

- Removed the `version` field of the struct returned by the `rpc_methods` function. This is technically a breaking change, but it has been introduced in a minor version bump because it is very insubstantial. ([#2756](https://github.com/paritytech/smoldot/pull/2756))

### Fixed

<<<<<<< HEAD
- Fix several panics related to cancelling the opening of incoming substreams. ([#2785](https://github.com/paritytech/smoldot/pull/2785))
=======
- Fix old runtimes not being cleaned up properly and runtimes being downloaded multiple times after an on-chain runtime upgrade. ([#2781](https://github.com/paritytech/smoldot/pull/2781))
>>>>>>> d8c76bac

## 0.6.34 - 2022-09-20

### Added

- Add experimental support for WebRTC according to the in-progress specification for libp2p-webrtc. For now this feature must explicitly be enabled by passing `enableExperimentalWebRTC: true` as part of the ̀`ClientConfig`. The multiaddress format for WebRTC is `/ip4/.../udp/.../webrtc/certhash/...` (or `/ip6/...`), where the payload behind `/certhash` is a multibase-encoded multihash-encoded SHA256 of the DTLS certificate used by the remote. ([#2579](https://github.com/paritytech/smoldot/pull/2579))
- Add support for the `chainHead_unstable_finalizedDatabase` JSON-RPC method. This JSON-RPC method aims to be a replacement for the `databaseContent` method of the `Chain` and is expected to remain a permanently unstable smoldot-specific function. ([#2749](https://github.com/paritytech/smoldot/pull/2749))

### Changed

- No longer try to connect to a peer for 20 seconds after failing to connect to it. This prevents loops where we keep trying to connect to the same address(es) over and over again. ([#2747](https://github.com/paritytech/smoldot/pull/2747))

### Fixed

- Fix potential infinite loop in networking connection task. ([#2751](https://github.com/paritytech/smoldot/pull/2751))
- Fix panic when trying to perform a runtime call on an old block while having no networking connection. ([#2764](https://github.com/paritytech/smoldot/pull/2764))

## 0.6.33 - 2022-09-13

### Added

- Add support for the `system_nodeRoles` JSON-RPC method. ([#2725](https://github.com/paritytech/smoldot/pull/2725))

### Changed

- A limit to the number of substreams a remote can maintain open over a connection is now enforced. ([#2724](https://github.com/paritytech/smoldot/pull/2724))

### Fixed

- No longer panic when calling `state_getRuntimeVersion` is unable to download the runtime code of an old block from the network. ([#2736](https://github.com/paritytech/smoldot/pull/2736))

## 0.6.32 - 2022-09-07

### Fixed

- Fix occasional panic when connecting to a parachain with forks and/or missed slots. ([#2703](https://github.com/paritytech/smoldot/pull/2703))
- Fix parachain initialization unnecessarily waiting for its corresponding relay chain initialization to be finished. ([#2705](https://github.com/paritytech/smoldot/pull/2705))
- Fix panic when broadcasting a transaction to a peer while its connection is shutting down. ([#2717](https://github.com/paritytech/smoldot/pull/2717))
- Fix crash when receiving a Yamux GoAway frame. ([#2708](https://github.com/paritytech/smoldot/pull/2708))

## 0.6.31 - 2022-08-30

### Changed

- In case of protocol error, or if a peer refuses a block announces substream, no new substream with the same peer will be attempted for 20 seconds. This avoids loops where the same peer is tried over and over again. ([#2633](https://github.com/paritytech/smoldot/pull/2633))

### Fixed

- Fix inability to decode addresses with prefixes longer than 1 byte when calling `system_accountNextIndex`. ([#2686](https://github.com/paritytech/smoldot/pull/2686))

## 0.6.30 - 2022-08-12

### Fixed

- Fix panic that occured when connecting to a peer, then discovering it through the background discovery process, then disconnecting from it. ([#2616](https://github.com/paritytech/smoldot/pull/2616))
- Fix circular dependency between JavaScript modules. ([#2614](https://github.com/paritytech/smoldot/pull/2614))
- Fix panic when a handshake timeout or protocol error happens on a connection at the same time as the local node tries to shut it down. ([#2620](https://github.com/paritytech/smoldot/pull/2620))
- Fix panic when a runtime call is made at the same time as a warp sync succeeds or that the limit to the number of blocks in memory is exceeded. ([#2621](https://github.com/paritytech/smoldot/pull/2621))

## 0.6.29 - 2022-08-09

### Fixed

- Fix sometimes erroneously reporting a very old `parent_hash` (usually the genesis block hash) in `chainHead_unstable_follow` when following a parachain. ([#2602](https://github.com/paritytech/smoldot/pull/2602))
- After smoldot has downloaded the runtime of an old parachain block, it would sometimes erroneously consider that this runtime hasn't changed since then. This would lead to issues such as `state_getRuntimeVersion` and `state_subscribeRuntimeVersion` returning information about an old runtime, or `state_getMetadata` or `state_call` using an old runtime. ([#2602](https://github.com/paritytech/smoldot/pull/2602))
- Fix WebSocket errors leading to the program stopping while running in NodeJS. ([#2604](https://github.com/paritytech/smoldot/pull/2604))

## 0.6.28 - 2022-08-08

### Changed

- The GRANDPA warp sync algorithm now downloads Merkle proofs of all the necessary storage items at once, rather than one by one sequentially. This removes approximately 11 networking round-trips and thus significantly reduces the time the warp syncing takes. ([#2578](https://github.com/paritytech/smoldot/pull/2578))
- The GRANDPA warp sync algorithm now works on AURA-based chains. It previously only worked for chains that are using BABE. Note that GRANDPA warp sync is irrelevant for parachains. ([#2581](https://github.com/paritytech/smoldot/pull/2581))
- The GRANDPA warp sync implementation has been considerably refactored. It is possible that unintended changes in behaviour have accidentally been introduced. ([#2578](https://github.com/paritytech/smoldot/pull/2578))
- A warning is now printed if the `badBlocks` field in a chain specification is not empty. Bad blocks are not supported by the smoldot light client. ([#2585](https://github.com/paritytech/smoldot/pull/2585))

### Fixed

- Fix WebSockets not working in the CommonJS bindings for NodeJS due to a problematic import. ([#2589](https://github.com/paritytech/smoldot/pull/2589)).

## 0.6.27 - 2022-07-29

### Changed

- The JavaScript code now targets ES6. This should ensure compatibility on a wider range of platforms. ([#2565](https://github.com/paritytech/smoldot/pull/2565))

## 0.6.26 - 2022-07-20

### Added

- Add support for Deno. Smoldot is now available on the deno.land/x package registry. This doesn't modify anything to the behaviour of the smoldot NPM package. ([#2522](https://github.com/paritytech/smoldot/pull/2522))

### Fixed

- Exceptions thrown in the JSON-RPC callback no longer crash smoldot. ([#2527](https://github.com/paritytech/smoldot/pull/2527))

## 0.6.25 - 2022-07-18

### Added

- Add an optional `blockNumberBytes` field to chain specifications indicating the number of bytes used to encode the block number of the chain. If the field is missing, the value defaults to 4. Prior to this change, the value was always hardcoded to 4. This field is at the moment specific to smoldot, and Substrate will fail to parse chain specifications containing it. ([#2512](https://github.com/paritytech/smoldot/pull/2512))

### Changed

- Refactored the `package.json` file. The `browser` field has been removed. The library now exports by default code reliant on web platform APIs. An `exports` -> `node` field has been added (supported since NodeJS v13.2.0 and NodeJS v12.16.0) in order to export code reliant on NodeJS APIs when NodeJS is importing the library. ([#2519](https://github.com/paritytech/smoldot/pull/2519))

## 0.6.24 - 2022-07-14

### Added

- Add support for CommonJS projects. ([#2487](https://github.com/paritytech/smoldot/pull/2487))

### Changed

- No WebWorker/worker thread is spawned anymore by the JavaScript code. The WebAssembly virtual machine that runs smoldot is now directly instantiated by the `start` function. This should fix compatibility issues with various JavaScript bundlers. ([#2498](https://github.com/paritytech/smoldot/pull/2498))

## 0.6.23 - 2022-07-11

### Fixed

- Fix `state_getKeys` and `state_getKeysPaged` almost always erroneously returning an empty result. ([#2491](https://github.com/paritytech/smoldot/pull/2491))

## 0.6.22 - 2022-07-11

### Changed

- Block headers with an unknown consensus engine now parse successfully. This adds support for parachains using consensus engines that smoldot doesn't recognize. As smoldot cannot verify the validity of their blocks, standalone/relay chains using an unrecognized consensus engine remain unsupported. ([#2481](https://github.com/paritytech/smoldot/pull/2481))
- Standalone/relay chains that use neither Aura nor Babe are no longer supported as they are vulnerable to DoS attacks. Parachains that don't use Aura/Babe continue to work. ([#2481](https://github.com/paritytech/smoldot/pull/2481))
- No warning is generated anymore if the discovery process doesn't work due to having 0 peers, or failed due to a benign networking issue. ([#2476](https://github.com/paritytech/smoldot/pull/2476))

### Fixed

- Changes in the current best block of a parachain are now taken into account if the new best block had already been reported in the past. ([#2457](https://github.com/paritytech/smoldot/pull/2457))
- Fix active `chain_subscribeAllHeads` subscriptions silently freezing when the number of non-finalized blocks gets above a certain threshold, which typically happens if Internet connectivity is lost for a long time. ([#2465](https://github.com/paritytech/smoldot/pull/2465))

## 0.6.21 - 2022-06-30

### Added

- Block headers with a digest item of type `Other` no longer fail to parse. ([#2425](https://github.com/paritytech/smoldot/pull/2425))
- Add support for the `state_getKeys` JSON-RPC method. ([#2438](https://github.com/paritytech/smoldot/pull/2438))

### Fixed

- The `chain_subscribeAllHeads`, `chain_subscribeNewHeads`, and `chain_subscribeFinalizedHeads` JSON-RPC functions no longer panic if connected to a chain whose headers are in a format that can't be decoded. Instead, no notification is sent and a warning is printed. ([#2442](https://github.com/paritytech/smoldot/pull/2442))

### Changed

- The format of the database returned by `Client.databaseContent` has been changed to include the list of nodes that are known to be present on the peer-to-peer network. When the database is restored, these nodes are immediately discovered. This change aims at reducing the importance of bootnodes. This change is a breaking change, meaning that providing a database that has been obtained from a previous version of smoldot will have no effect. ([#2439](https://github.com/paritytech/smoldot/pull/2439))

## 0.6.20 - 2022-06-23

### Changed

- `new Worker` is now called with the `{ type: "module" }` option. Despite not being supported by NodeJS or Firefox, indicating this option is technically more correct and is necessary in order for smoldot to run with Deno. ([#2426](https://github.com/paritytech/smoldot/pull/2426))
- When a database and a chain specification checkpoint are both provided to `addChain`, the block in the database is used only if it has a higher block number than the block in the chain specification checkpoint. This makes it possible to bypass issues where smoldot is incapable of syncing over a certain block by updating the chain specification, without having to manually clear existing databases. ([#2401](https://github.com/paritytech/smoldot/pull/2401))

### Fixed

- Fix errors about verifying justifications. Justifications and Grandpa commits that can't be verified yet are now properly stored in memory in order to be verified later, instead of producing errors. ([#2400](https://github.com/paritytech/smoldot/pull/2400))
- Fix issue where unverified justifications would overwrite one another, meaning that an invalid justification could potentially prevent a valid justification from being taken into account. ([#2400](https://github.com/paritytech/smoldot/pull/2400))

## 0.6.19 - 2022-06-14

### Fixed

- Fix panic introduced in v0.6.18 in case of a fork in the chain related to tracking the number of blocks kept alive in the node's memory. ([#2386](https://github.com/paritytech/smoldot/pull/2386))

## 0.6.18 - 2022-06-14

### Added

- Add support for the `state_call` JSON-RPC function. ([#2374](https://github.com/paritytech/smoldot/pull/2374))
- The `relay_chain` and `para_id` fields in chain specifications can now alternatively be named respectively `relayChain` and `paraId`. This increases consistency with the other fields of chain specifications, which are all camelCase. ([#2366](https://github.com/paritytech/smoldot/pull/2366))

### Fixed

- Fix another panic in case of a carefully-crafted LEB128 length. ([#2337](https://github.com/paritytech/smoldot/pull/2337))
- Fix a panic when decoding a block header containing a large number of Aura authorities. ([#2338](https://github.com/paritytech/smoldot/pull/2338))
- Fix multiple panics when decoding network messages in case where these messages were truncated. ([#2340](https://github.com/paritytech/smoldot/pull/2340), [#2355](https://github.com/paritytech/smoldot/pull/2355))
- Fix panic when the Kademlia random discovery process initiates a request on a connection that has just started shutting down. ([#2369](https://github.com/paritytech/smoldot/pull/2369))
- Fix subscriptions to `chainHead_unstable_follow` being immediately shut down if the gap between the finalized block and the best block is above a certain threshold. This could lead to loops where the JSON-RPC client tries to re-open a subscription, only for it to be immediately shut down again.

## 0.6.17 - 2022-05-31

### Changed

- The networking code has been considerably refactored. Due to the large size of the change it is possible that unintended changes in behaviour have been introduced. ([#2264](https://github.com/paritytech/smoldot/pull/2264))

### Fixed

- Fix a panic in case of a Noise message with an invalid length. ([#2321](https://github.com/paritytech/smoldot/pull/2321))
- Fix a panic in case of a carefully-crafted LEB128 length. ([#2326](https://github.com/paritytech/smoldot/pull/2326))

## 0.6.16 - 2022-05-16

### Added

- Added support for version 1 of the trie. Previously, it wasn't possible to connect to chains that were using version 1. ([#2277](https://github.com/paritytech/smoldot/pull/2277))

### Changed

- The runtime of the genesis block is now only compiled once when a chain is added, decreasing the time this operation takes. ([#2270](https://github.com/paritytech/smoldot/pull/2270))
- Block announces are now propagated to other peers that are also light clients. Light clients should try to connect to as few full nodes as possible (to save resources), but doing so can leave them vulnerable to eclipse attacks. By having light clients connect to other light clients and making them gossip block announces to each other, we increase the likelihood that they detect situations where a given validator generates two blocks during the same slot and is trying to show one of the block only to some peers and the other block to the rest. ([#2226](https://github.com/paritytech/smoldot/pull/2226))

## 0.6.15 - 2022-04-07

### Fixed

- Backport change to checkpoints format (generated by the `sync_state_genSyncSpec` JSON-RPC function of Substrate nodes). Smoldot maintains compatibility with checkpoints generated earlier. ([#2219](https://github.com/paritytech/smoldot/pull/2219))

## 0.6.14 - 2022-04-07

### Fixed

- No longer panic if passed a chain specification containing an invalid bootnode address. Because the specification of the format of a multiaddress is flexible, invalid bootnode addresses do not trigger a hard error but instead are ignored and a warning is printed. ([#2207](https://github.com/paritytech/smoldot/pull/2207))
- Make sure that the tasks of the nodes that have a lot of CPU-heavy operations to perform periodically yield to other tasks, ensuring that the less busy tasks still make progress. This fixes a variety of issues such as chains taking a long time to initialize, or simple JSON-RPC requests taking a long time to be answered. ([#2213](https://github.com/paritytech/smoldot/pull/2213))
- Fix several potential infinite loops when finality lags behind too much ([#2215](https://github.com/paritytech/smoldot/pull/2215)).

## 0.6.13 - 2022-04-05

### Fixed

- Properly fix the regression that version 0.6.12 was supposed to fix. ([#2210](https://github.com/paritytech/smoldot/pull/2210))

## 0.6.12 - 2022-04-04

### Fixed

- Fix regression introduced in version 0.6.11 causing some JSON-RPC functions to never produce a result if they were sent before the runtime of the chain has been downloaded. ([#2201](https://github.com/paritytech/smoldot/pull/2201))

## 0.6.11 - 2022-03-31

### Fixed

- Fix the `ClientOptions.cpuRateLimit` feature being misimplemented and treating any value other than 1.0 as extremely low. ([#2189](https://github.com/paritytech/smoldot/pull/2189))
- Fixed a `TimeoutOverflowWarning` caused by calling `setTimeout` with a value that is too large. ([#2188](https://github.com/paritytech/smoldot/pull/2188))

## 0.6.10 - 2022-03-29

### Fixed

- Fix parachain blocks being reported multiple times in case they have been finalized in-between ([#2182](https://github.com/paritytech/smoldot/pull/2182)).

## 0.6.9 - 2022-03-25

### Fixed

- Properly display error messages when smoldot crashes when in a browser, instead of showing `[object ErrorEvent]`. ([#2171](https://github.com/paritytech/smoldot/pull/2171))

## 0.6.8 - 2022-03-23

### Fixed

- Fix regression introduced in version 0.6.5 where we erroneously removed entries in the mapping of which peer knows which blocks, leading to failures to request data. ([#2168](https://github.com/paritytech/smoldot/pull/2168))

## 0.6.7 - 2022-03-22

### Changed

- Add more details to the debug and trace logs that happen in case of errors such as networking errors or block verification failures ([#2161](https://github.com/paritytech/smoldot/pull/2161)).

### Fixed

- Increase the threshold after which smoldot considers that a protocol name sent through multistream-select is an attempt at a DoS attack, to accomodate for the change in the GrandPa protocol name in Substrate. ([#2162](https://github.com/paritytech/smoldot/pull/2162))

## 0.6.6 - 2022-03-18

### Added

- Add `ClientOptions.cpuRateLimit`, which lets the user put an upper bound on the amount of CPU that the client uses on average ([#2151](https://github.com/paritytech/smoldot/pull/2151)).
- Add support for parsing the "fron" (Frontier) consensus log items in headers. The content of these log items is ignored by the client. ([#2150](https://github.com/paritytech/smoldot/pull/2150))

## 0.6.5 - 2022-03-17

### Changed

- Chain specifications with a `codeSubstitutes` field containing a block hash are no longer supported ([#2127](https://github.com/paritytech/smoldot/pull/2127)).
- Prune list of unverified blocks if it grows too much in order to resist spam attacks ([#2114](https://github.com/paritytech/smoldot/pull/2114)).
- Log block's parent hash in case of block announce ([#2105](https://github.com/paritytech/smoldot/pull/2105)).
- Only call `console.error` once in case of a Rust panic ([#2093](https://github.com/paritytech/smoldot/pull/2093)).

### Fixed

- Fix parachain blocks being reported multiple times in case of a relay chain fork ([#2106](https://github.com/paritytech/smoldot/pull/2106)).
- Implement the `ext_crypto_ecdsa_sign_version_1` host function ([#2120](https://github.com/paritytech/smoldot/pull/2120)).
- Implement the `ext_crypto_ecdsa_verify_version_1` host function ([#2120](https://github.com/paritytech/smoldot/pull/2120)).
- Implement the `ext_crypto_ecdsa_sign_prehashed_version_1` host function ([#2120](https://github.com/paritytech/smoldot/pull/2120)).
- Implement the `ext_crypto_ecdsa_verify_prehashed_version_1` host function ([#2120](https://github.com/paritytech/smoldot/pull/2120)).
- Properly mark all descendants as bad when a block is determined to be bad ([#2121](https://github.com/paritytech/smoldot/pull/2121)).<|MERGE_RESOLUTION|>--- conflicted
+++ resolved
@@ -8,11 +8,8 @@
 
 ### Fixed
 
-<<<<<<< HEAD
 - Fix several panics related to cancelling the opening of incoming substreams. ([#2785](https://github.com/paritytech/smoldot/pull/2785))
-=======
 - Fix old runtimes not being cleaned up properly and runtimes being downloaded multiple times after an on-chain runtime upgrade. ([#2781](https://github.com/paritytech/smoldot/pull/2781))
->>>>>>> d8c76bac
 
 ## 0.6.34 - 2022-09-20
 
