# Changelog

## Unreleased

<<<<<<< HEAD
### Changed

- A limit to the number of substreams a remote can maintain open over a connection is now enforced. ([#2724](https://github.com/paritytech/smoldot/pull/2724))
=======
### Added

- Add support for the `system_nodeRoles` JSON-RPC method. ([#2725](https://github.com/paritytech/smoldot/pull/2725))
>>>>>>> cd8e7fb2

## 0.6.32 - 2022-09-07

### Fixed

- Fix occasional panic when connecting to a parachain with forks and/or missed slots. ([#2703](https://github.com/paritytech/smoldot/pull/2703))
- Fix parachain initialization unnecessarily waiting for its corresponding relay chain initialization to be finished. ([#2705](https://github.com/paritytech/smoldot/pull/2705))
- Fix panic when broadcasting a transaction to a peer while its connection is shutting down. ([#2717](https://github.com/paritytech/smoldot/pull/2717))
- Fix crash when receiving a Yamux GoAway frame. ([#2708](https://github.com/paritytech/smoldot/pull/2708))

## 0.6.31 - 2022-08-30

### Changed

- In case of protocol error, or if a peer refuses a block announces substream, no new substream with the same peer will be attempted for 20 seconds. This avoids loops where the same peer is tried over and over again. ([#2633](https://github.com/paritytech/smoldot/pull/2633))

### Fixed

- Fix inability to decode addresses with prefixes longer than 1 byte when calling `system_accountNextIndex`. ([#2686](https://github.com/paritytech/smoldot/pull/2686))

## 0.6.30 - 2022-08-12

### Fixed

- Fix panic that occured when connecting to a peer, then discovering it through the background discovery process, then disconnecting from it. ([#2616](https://github.com/paritytech/smoldot/pull/2616))
- Fix circular dependency between JavaScript modules. ([#2614](https://github.com/paritytech/smoldot/pull/2614))
- Fix panic when a handshake timeout or protocol error happens on a connection at the same time as the local node tries to shut it down. ([#2620](https://github.com/paritytech/smoldot/pull/2620))
- Fix panic when a runtime call is made at the same time as a warp sync succeeds or that the limit to the number of blocks in memory is exceeded. ([#2621](https://github.com/paritytech/smoldot/pull/2621))

## 0.6.29 - 2022-08-09

### Fixed

- Fix sometimes erroneously reporting a very old `parent_hash` (usually the genesis block hash) in `chainHead_unstable_follow` when following a parachain. ([#2602](https://github.com/paritytech/smoldot/pull/2602))
- After smoldot has downloaded the runtime of an old parachain block, it would sometimes erroneously consider that this runtime hasn't changed since then. This would lead to issues such as `state_getRuntimeVersion` and `state_subscribeRuntimeVersion` returning information about an old runtime, or `state_getMetadata` or `state_call` using an old runtime. ([#2602](https://github.com/paritytech/smoldot/pull/2602))
- Fix WebSocket errors leading to the program stopping while running in NodeJS. ([#2604](https://github.com/paritytech/smoldot/pull/2604))

## 0.6.28 - 2022-08-08

### Changed

- The GRANDPA warp sync algorithm now downloads Merkle proofs of all the necessary storage items at once, rather than one by one sequentially. This removes approximately 11 networking round-trips and thus significantly reduces the time the warp syncing takes. ([#2578](https://github.com/paritytech/smoldot/pull/2578))
- The GRANDPA warp sync algorithm now works on AURA-based chains. It previously only worked for chains that are using BABE. Note that GRANDPA warp sync is irrelevant for parachains. ([#2581](https://github.com/paritytech/smoldot/pull/2581))
- The GRANDPA warp sync implementation has been considerably refactored. It is possible that unintended changes in behaviour have accidentally been introduced. ([#2578](https://github.com/paritytech/smoldot/pull/2578))
- A warning is now printed if the `badBlocks` field in a chain specification is not empty. Bad blocks are not supported by the smoldot light client. ([#2585](https://github.com/paritytech/smoldot/pull/2585))

### Fixed

- Fix WebSockets not working in the CommonJS bindings for NodeJS due to a problematic import. ([#2589](https://github.com/paritytech/smoldot/pull/2589)).

## 0.6.27 - 2022-07-29

### Changed

- The JavaScript code now targets ES6. This should ensure compatibility on a wider range of platforms. ([#2565](https://github.com/paritytech/smoldot/pull/2565))

## 0.6.26 - 2022-07-20

### Added

- Add support for Deno. Smoldot is now available on the deno.land/x package registry. This doesn't modify anything to the behaviour of the smoldot NPM package. ([#2522](https://github.com/paritytech/smoldot/pull/2522))

### Fixed

- Exceptions thrown in the JSON-RPC callback no longer crash smoldot. ([#2527](https://github.com/paritytech/smoldot/pull/2527))

## 0.6.25 - 2022-07-18

### Added

- Add an optional `blockNumberBytes` field to chain specifications indicating the number of bytes used to encode the block number of the chain. If the field is missing, the value defaults to 4. Prior to this change, the value was always hardcoded to 4. This field is at the moment specific to smoldot, and Substrate will fail to parse chain specifications containing it. ([#2512](https://github.com/paritytech/smoldot/pull/2512))

### Changed

- Refactored the `package.json` file. The `browser` field has been removed. The library now exports by default code reliant on web platform APIs. An `exports` -> `node` field has been added (supported since NodeJS v13.2.0 and NodeJS v12.16.0) in order to export code reliant on NodeJS APIs when NodeJS is importing the library. ([#2519](https://github.com/paritytech/smoldot/pull/2519))

## 0.6.24 - 2022-07-14

### Added

- Add support for CommonJS projects. ([#2487](https://github.com/paritytech/smoldot/pull/2487))

### Changed

- No WebWorker/worker thread is spawned anymore by the JavaScript code. The WebAssembly virtual machine that runs smoldot is now directly instantiated by the `start` function. This should fix compatibility issues with various JavaScript bundlers. ([#2498](https://github.com/paritytech/smoldot/pull/2498))

## 0.6.23 - 2022-07-11

### Fixed

- Fix `state_getKeys` and `state_getKeysPaged` almost always erroneously returning an empty result. ([#2491](https://github.com/paritytech/smoldot/pull/2491))

## 0.6.22 - 2022-07-11

### Changed

- Block headers with an unknown consensus engine now parse successfully. This adds support for parachains using consensus engines that smoldot doesn't recognize. As smoldot cannot verify the validity of their blocks, standalone/relay chains using an unrecognized consensus engine remain unsupported. ([#2481](https://github.com/paritytech/smoldot/pull/2481))
- Standalone/relay chains that use neither Aura nor Babe are no longer supported as they are vulnerable to DoS attacks. Parachains that don't use Aura/Babe continue to work. ([#2481](https://github.com/paritytech/smoldot/pull/2481))
- No warning is generated anymore if the discovery process doesn't work due to having 0 peers, or failed due to a benign networking issue. ([#2476](https://github.com/paritytech/smoldot/pull/2476))

### Fixed

- Changes in the current best block of a parachain are now taken into account if the new best block had already been reported in the past. ([#2457](https://github.com/paritytech/smoldot/pull/2457))
- Fix active `chain_subscribeAllHeads` subscriptions silently freezing when the number of non-finalized blocks gets above a certain threshold, which typically happens if Internet connectivity is lost for a long time. ([#2465](https://github.com/paritytech/smoldot/pull/2465))

## 0.6.21 - 2022-06-30

### Added

- Block headers with a digest item of type `Other` no longer fail to parse. ([#2425](https://github.com/paritytech/smoldot/pull/2425))
- Add support for the `state_getKeys` JSON-RPC method. ([#2438](https://github.com/paritytech/smoldot/pull/2438))

### Fixed

- The `chain_subscribeAllHeads`, `chain_subscribeNewHeads`, and `chain_subscribeFinalizedHeads` JSON-RPC functions no longer panic if connected to a chain whose headers are in a format that can't be decoded. Instead, no notification is sent and a warning is printed. ([#2442](https://github.com/paritytech/smoldot/pull/2442))

### Changed

- The format of the database returned by `Client.databaseContent` has been changed to include the list of nodes that are known to be present on the peer-to-peer network. When the database is restored, these nodes are immediately discovered. This change aims at reducing the importance of bootnodes. This change is a breaking change, meaning that providing a database that has been obtained from a previous version of smoldot will have no effect. ([#2439](https://github.com/paritytech/smoldot/pull/2439))

## 0.6.20 - 2022-06-23

### Changed

- `new Worker` is now called with the `{ type: "module" }` option. Despite not being supported by NodeJS or Firefox, indicating this option is technically more correct and is necessary in order for smoldot to run with Deno. ([#2426](https://github.com/paritytech/smoldot/pull/2426))
- When a database and a chain specification checkpoint are both provided to `addChain`, the block in the database is used only if it has a higher block number than the block in the chain specification checkpoint. This makes it possible to bypass issues where smoldot is incapable of syncing over a certain block by updating the chain specification, without having to manually clear existing databases. ([#2401](https://github.com/paritytech/smoldot/pull/2401))

### Fixed

- Fix errors about verifying justifications. Justifications and Grandpa commits that can't be verified yet are now properly stored in memory in order to be verified later, instead of producing errors. ([#2400](https://github.com/paritytech/smoldot/pull/2400))
- Fix issue where unverified justifications would overwrite one another, meaning that an invalid justification could potentially prevent a valid justification from being taken into account. ([#2400](https://github.com/paritytech/smoldot/pull/2400))

## 0.6.19 - 2022-06-14

### Fixed

- Fix panic introduced in v0.6.18 in case of a fork in the chain related to tracking the number of blocks kept alive in the node's memory. ([#2386](https://github.com/paritytech/smoldot/pull/2386))

## 0.6.18 - 2022-06-14

### Added

- Add support for the `state_call` JSON-RPC function. ([#2374](https://github.com/paritytech/smoldot/pull/2374))
- The `relay_chain` and `para_id` fields in chain specifications can now alternatively be named respectively `relayChain` and `paraId`. This increases consistency with the other fields of chain specifications, which are all camelCase. ([#2366](https://github.com/paritytech/smoldot/pull/2366))

### Fixed

- Fix another panic in case of a carefully-crafted LEB128 length. ([#2337](https://github.com/paritytech/smoldot/pull/2337))
- Fix a panic when decoding a block header containing a large number of Aura authorities. ([#2338](https://github.com/paritytech/smoldot/pull/2338))
- Fix multiple panics when decoding network messages in case where these messages were truncated. ([#2340](https://github.com/paritytech/smoldot/pull/2340), [#2355](https://github.com/paritytech/smoldot/pull/2355))
- Fix panic when the Kademlia random discovery process initiates a request on a connection that has just started shutting down. ([#2369](https://github.com/paritytech/smoldot/pull/2369))
- Fix subscriptions to `chainHead_unstable_follow` being immediately shut down if the gap between the finalized block and the best block is above a certain threshold. This could lead to loops where the JSON-RPC client tries to re-open a subscription, only for it to be immediately shut down again.

## 0.6.17 - 2022-05-31

### Changed

- The networking code has been considerably refactored. Due to the large size of the change it is possible that unintended changes in behaviour have been introduced. ([#2264](https://github.com/paritytech/smoldot/pull/2264))

### Fixed

- Fix a panic in case of a Noise message with an invalid length. ([#2321](https://github.com/paritytech/smoldot/pull/2321))
- Fix a panic in case of a carefully-crafted LEB128 length. ([#2326](https://github.com/paritytech/smoldot/pull/2326))

## 0.6.16 - 2022-05-16

### Added

- Added support for version 1 of the trie. Previously, it wasn't possible to connect to chains that were using version 1. ([#2277](https://github.com/paritytech/smoldot/pull/2277))

### Changed

- The runtime of the genesis block is now only compiled once when a chain is added, decreasing the time this operation takes. ([#2270](https://github.com/paritytech/smoldot/pull/2270))
- Block announces are now propagated to other peers that are also light clients. Light clients should try to connect to as few full nodes as possible (to save resources), but doing so can leave them vulnerable to eclipse attacks. By having light clients connect to other light clients and making them gossip block announces to each other, we increase the likelihood that they detect situations where a given validator generates two blocks during the same slot and is trying to show one of the block only to some peers and the other block to the rest. ([#2226](https://github.com/paritytech/smoldot/pull/2226))

## 0.6.15 - 2022-04-07

### Fixed

- Backport change to checkpoints format (generated by the `sync_state_genSyncSpec` JSON-RPC function of Substrate nodes). Smoldot maintains compatibility with checkpoints generated earlier. ([#2219](https://github.com/paritytech/smoldot/pull/2219))

## 0.6.14 - 2022-04-07

### Fixed

- No longer panic if passed a chain specification containing an invalid bootnode address. Because the specification of the format of a multiaddress is flexible, invalid bootnode addresses do not trigger a hard error but instead are ignored and a warning is printed. ([#2207](https://github.com/paritytech/smoldot/pull/2207))
- Make sure that the tasks of the nodes that have a lot of CPU-heavy operations to perform periodically yield to other tasks, ensuring that the less busy tasks still make progress. This fixes a variety of issues such as chains taking a long time to initialize, or simple JSON-RPC requests taking a long time to be answered. ([#2213](https://github.com/paritytech/smoldot/pull/2213))
- Fix several potential infinite loops when finality lags behind too much ([#2215](https://github.com/paritytech/smoldot/pull/2215)).

## 0.6.13 - 2022-04-05

### Fixed

- Properly fix the regression that version 0.6.12 was supposed to fix. ([#2210](https://github.com/paritytech/smoldot/pull/2210))

## 0.6.12 - 2022-04-04

### Fixed

- Fix regression introduced in version 0.6.11 causing some JSON-RPC functions to never produce a result if they were sent before the runtime of the chain has been downloaded. ([#2201](https://github.com/paritytech/smoldot/pull/2201))

## 0.6.11 - 2022-03-31

### Fixed

- Fix the `ClientOptions.cpuRateLimit` feature being misimplemented and treating any value other than 1.0 as extremely low. ([#2189](https://github.com/paritytech/smoldot/pull/2189))
- Fixed a `TimeoutOverflowWarning` caused by calling `setTimeout` with a value that is too large. ([#2188](https://github.com/paritytech/smoldot/pull/2188))

## 0.6.10 - 2022-03-29

### Fixed

- Fix parachain blocks being reported multiple times in case they have been finalized in-between ([#2182](https://github.com/paritytech/smoldot/pull/2182)).

## 0.6.9 - 2022-03-25

### Fixed

- Properly display error messages when smoldot crashes when in a browser, instead of showing `[object ErrorEvent]`. ([#2171](https://github.com/paritytech/smoldot/pull/2171))

## 0.6.8 - 2022-03-23

### Fixed

- Fix regression introduced in version 0.6.5 where we erroneously removed entries in the mapping of which peer knows which blocks, leading to failures to request data. ([#2168](https://github.com/paritytech/smoldot/pull/2168))

## 0.6.7 - 2022-03-22

### Changed

- Add more details to the debug and trace logs that happen in case of errors such as networking errors or block verification failures ([#2161](https://github.com/paritytech/smoldot/pull/2161)).

### Fixed

- Increase the threshold after which smoldot considers that a protocol name sent through multistream-select is an attempt at a DoS attack, to accomodate for the change in the GrandPa protocol name in Substrate. ([#2162](https://github.com/paritytech/smoldot/pull/2162))

## 0.6.6 - 2022-03-18

### Added

- Add `ClientOptions.cpuRateLimit`, which lets the user put an upper bound on the amount of CPU that the client uses on average ([#2151](https://github.com/paritytech/smoldot/pull/2151)).
- Add support for parsing the "fron" (Frontier) consensus log items in headers. The content of these log items is ignored by the client. ([#2150](https://github.com/paritytech/smoldot/pull/2150))

## 0.6.5 - 2022-03-17

### Changed

- Chain specifications with a `codeSubstitutes` field containing a block hash are no longer supported ([#2127](https://github.com/paritytech/smoldot/pull/2127)).
- Prune list of unverified blocks if it grows too much in order to resist spam attacks ([#2114](https://github.com/paritytech/smoldot/pull/2114)).
- Log block's parent hash in case of block announce ([#2105](https://github.com/paritytech/smoldot/pull/2105)).
- Only call `console.error` once in case of a Rust panic ([#2093](https://github.com/paritytech/smoldot/pull/2093)).

### Fixed

- Fix parachain blocks being reported multiple times in case of a relay chain fork ([#2106](https://github.com/paritytech/smoldot/pull/2106)).
- Implement the `ext_crypto_ecdsa_sign_version_1` host function ([#2120](https://github.com/paritytech/smoldot/pull/2120)).
- Implement the `ext_crypto_ecdsa_verify_version_1` host function ([#2120](https://github.com/paritytech/smoldot/pull/2120)).
- Implement the `ext_crypto_ecdsa_sign_prehashed_version_1` host function ([#2120](https://github.com/paritytech/smoldot/pull/2120)).
- Implement the `ext_crypto_ecdsa_verify_prehashed_version_1` host function ([#2120](https://github.com/paritytech/smoldot/pull/2120)).
- Properly mark all descendants as bad when a block is determined to be bad ([#2121](https://github.com/paritytech/smoldot/pull/2121)).<|MERGE_RESOLUTION|>--- conflicted
+++ resolved
@@ -2,15 +2,13 @@
 
 ## Unreleased
 
-<<<<<<< HEAD
+### Added
+
+- Add support for the `system_nodeRoles` JSON-RPC method. ([#2725](https://github.com/paritytech/smoldot/pull/2725))
+
 ### Changed
 
 - A limit to the number of substreams a remote can maintain open over a connection is now enforced. ([#2724](https://github.com/paritytech/smoldot/pull/2724))
-=======
-### Added
-
-- Add support for the `system_nodeRoles` JSON-RPC method. ([#2725](https://github.com/paritytech/smoldot/pull/2725))
->>>>>>> cd8e7fb2
 
 ## 0.6.32 - 2022-09-07
 
