--- conflicted
+++ resolved
@@ -50,13 +50,8 @@
   options = options || {};
 
   return innerStart(options || {}, {
-<<<<<<< HEAD
-    zlibInflate: (buffer) => {
-        return Promise.resolve(pako.inflate(buffer))
-=======
     base64DecodeAndZlibInflate: (input) => {
-        return pako.inflate(Buffer.from(input, 'base64'))
->>>>>>> b9083047
+        return Promise.resolve(pako.inflate(Buffer.from(input, 'base64')))
     },
     performanceNow: () => {
       const time = hrtime();
