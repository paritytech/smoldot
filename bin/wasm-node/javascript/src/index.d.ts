// Smoldot
// Copyright (C) 2019-2021  Parity Technologies (UK) Ltd.
// SPDX-License-Identifier: GPL-3.0-or-later WITH Classpath-exception-2.0

// This program is free software: you can redistribute it and/or modify
// it under the terms of the GNU General Public License as published by
// the Free Software Foundation, either version 3 of the License, or
// (at your option) any later version.

// This program is distributed in the hope that it will be useful,
// but WITHOUT ANY WARRANTY; without even the implied warranty of
// MERCHANTABILITY or FITNESS FOR A PARTICULAR PURPOSE.  See the
// GNU General Public License for more details.

// You should have received a copy of the GNU General Public License
// along with this program.  If not, see <http://www.gnu.org/licenses/>.

declare class SmoldotError extends Error {
  constructor(message: string);
}

export interface SmoldotClient {
  send_json_rpc(rpc: string): void;
  terminate(): void;
}

export type SmoldotJsonRpcCallback = (response: string, chain_index: number) => void;
<<<<<<< HEAD
export type SmoldotDatabaseSaveCallback = (response: string) => void;
=======
>>>>>>> 333f3ac4
export type SmoldotLogCallback = (level: number, target: string, message: string) => void;

export interface SmoldotOptions {
  max_log_level?: number;
  chain_spec: string;
  json_rpc_callback?: SmoldotJsonRpcCallback;
  log_callback?: SmoldotLogCallback;
  parachain_spec?: string;
}

export interface Smoldot {
  start(options: SmoldotOptions): Promise<SmoldotClient>;
}

export const smoldot: Smoldot;

export default smoldot;<|MERGE_RESOLUTION|>--- conflicted
+++ resolved
@@ -25,10 +25,6 @@
 }
 
 export type SmoldotJsonRpcCallback = (response: string, chain_index: number) => void;
-<<<<<<< HEAD
-export type SmoldotDatabaseSaveCallback = (response: string) => void;
-=======
->>>>>>> 333f3ac4
 export type SmoldotLogCallback = (level: number, target: string, message: string) => void;
 
 export interface SmoldotOptions {
