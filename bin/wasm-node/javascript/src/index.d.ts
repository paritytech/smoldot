// Smoldot
// Copyright (C) 2019-2021  Parity Technologies (UK) Ltd.
// SPDX-License-Identifier: GPL-3.0-or-later WITH Classpath-exception-2.0

// This program is free software: you can redistribute it and/or modify
// it under the terms of the GNU General Public License as published by
// the Free Software Foundation, either version 3 of the License, or
// (at your option) any later version.

// This program is distributed in the hope that it will be useful,
// but WITHOUT ANY WARRANTY; without even the implied warranty of
// MERCHANTABILITY or FITNESS FOR A PARTICULAR PURPOSE.  See the
// GNU General Public License for more details.

// You should have received a copy of the GNU General Public License
// along with this program.  If not, see <http://www.gnu.org/licenses/>.

declare class SmoldotError extends Error {
  constructor(message: string);
}

export interface SmoldotClient {
  send_json_rpc(rpc: string, chian_index: number): void;
  terminate(): void;
}

<<<<<<< HEAD
export type SmoldotJsonRpcCallback = (response: string, chain_index: number) => void;
export type SmoldotDatabaseSaveCallback = (response: string) => void;
=======
export type SmoldotJsonRpcCallback = (response: string) => void;
>>>>>>> 30e7172a
export type SmoldotLogCallback = (level: number, target: string, message: string) => void;

export interface SmoldotOptions {
  max_log_level?: number;
  chain_spec: string;
  json_rpc_callback?: SmoldotJsonRpcCallback;
  log_callback?: SmoldotLogCallback;
  parachain_spec?: string;
}

export interface Smoldot {
  start(options: SmoldotOptions): Promise<SmoldotClient>;
}

export const smoldot: Smoldot;

export default smoldot;<|MERGE_RESOLUTION|>--- conflicted
+++ resolved
@@ -24,12 +24,7 @@
   terminate(): void;
 }
 
-<<<<<<< HEAD
 export type SmoldotJsonRpcCallback = (response: string, chain_index: number) => void;
-export type SmoldotDatabaseSaveCallback = (response: string) => void;
-=======
-export type SmoldotJsonRpcCallback = (response: string) => void;
->>>>>>> 30e7172a
 export type SmoldotLogCallback = (level: number, target: string, message: string) => void;
 
 export interface SmoldotOptions {
