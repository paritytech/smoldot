import smoldot from 'smoldot'; // smoldot is Smoldot

// $ExpectType Promise<SmoldotClient>
const sp = smoldot.start({
  max_log_level: 3,
  chain_spec: '',
  parachain_spec: '',
<<<<<<< HEAD
  json_rpc_callback: (resp, chain_index) => {},
  database_save_callback: (content) => {},
=======
  json_rpc_callback: (resp) => {},
>>>>>>> 30e7172a
  log_callback: (level, target, message) => {},
});

sp.then(sm => {
  // $ExpectType void
  sm.send_json_rpc('{"id":8,"jsonrpc":"2.0","method":"system_health","params":[]}');
  // $ExpectType void
  sm.terminate();
});<|MERGE_RESOLUTION|>--- conflicted
+++ resolved
@@ -5,12 +5,7 @@
   max_log_level: 3,
   chain_spec: '',
   parachain_spec: '',
-<<<<<<< HEAD
   json_rpc_callback: (resp, chain_index) => {},
-  database_save_callback: (content) => {},
-=======
-  json_rpc_callback: (resp) => {},
->>>>>>> 30e7172a
   log_callback: (level, target, message) => {},
 });
 
