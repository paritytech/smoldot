--- conflicted
+++ resolved
@@ -13,12 +13,8 @@
 
 [dependencies]
 blake2-rfc = { version = "0.2.18", default-features = false }
-<<<<<<< HEAD
-derive_more = "0.99.13"
+derive_more = "0.99.14"
 either = { version = "1.6.1", default-features = false }
-=======
-derive_more = "0.99.14"
->>>>>>> fad0e853
 fnv = { version = "1.0.7", default-features = false }
 futures = "0.3.15"
 lazy_static = "1.4.0"
