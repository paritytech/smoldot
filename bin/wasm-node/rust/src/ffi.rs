--- conflicted
+++ resolved
@@ -472,24 +472,15 @@
     spawn_task(super::start_client(
         iter::once(super::ChainConfig {
             specification: chain_specs,
-<<<<<<< HEAD
-            database_content,
             json_rpc_running: true,
-=======
->>>>>>> 30e7172a
         })
         .chain(
             parachain_specs
                 .into_iter()
-<<<<<<< HEAD
                 .map(|specification| super::ChainConfig {
                     specification,
-                    database_content: None,
                     json_rpc_running: false,
                 }),
-=======
-                .map(|specification| super::ChainConfig { specification }),
->>>>>>> 30e7172a
         ),
         max_log_level,
     ));
