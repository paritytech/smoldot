// Smoldot
// Copyright (C) 2019-2021  Parity Technologies (UK) Ltd.
// SPDX-License-Identifier: GPL-3.0-or-later WITH Classpath-exception-2.0

// This program is free software: you can redistribute it and/or modify
// it under the terms of the GNU General Public License as published by
// the Free Software Foundation, either version 3 of the License, or
// (at your option) any later version.

// This program is distributed in the hope that it will be useful,
// but WITHOUT ANY WARRANTY; without even the implied warranty of
// MERCHANTABILITY or FITNESS FOR A PARTICULAR PURPOSE.  See the
// GNU General Public License for more details.

// You should have received a copy of the GNU General Public License
// along with this program.  If not, see <http://www.gnu.org/licenses/>.

// TODO: the quality of this module is sub-par

use core::{
    cmp::Ordering,
    convert::TryFrom as _,
    fmt,
    future::Future,
    iter, marker,
    ops::{Add, Sub},
    pin::Pin,
    slice,
    task::{Context, Poll, Waker},
    time::Duration,
};
use futures::{
    channel::{mpsc, oneshot},
    prelude::*,
};
use std::{
    collections::VecDeque,
    sync::{atomic, Arc, Mutex},
    task,
};

pub mod bindings;

/// Stops execution, throwing a string exception with the given content.
pub(crate) fn throw(message: String) -> ! {
    unsafe {
        bindings::throw(
            u32::try_from(message.as_bytes().as_ptr() as usize).unwrap(),
            u32::try_from(message.as_bytes().len()).unwrap(),
        );

        // Even though this code is intended to only ever be compiled for Wasm, it might, for
        // various reasons, be compiled for the host platform as well. We use platform-specific
        // code to make sure that it compiles for all platforms.
        #[cfg(target_arch = "wasm32")]
        core::arch::wasm32::unreachable();
        #[cfg(not(target_arch = "wasm32"))]
        unreachable!();
    }
}

/// Returns the duration elapsed since the UNIX epoch, ignoring leap seconds.
pub(crate) fn unix_time() -> Duration {
    Duration::from_secs_f64(unsafe { bindings::unix_time_ms() } / 1000.0)
}

/// Spawn a background task that runs forever.
fn spawn_task(future: impl Future<Output = ()> + Send + 'static) {
    struct Waker {
        done: atomic::AtomicBool,
        wake_up_registered: atomic::AtomicBool,
        future: Mutex<Pin<Box<dyn Future<Output = ()> + Send>>>,
    }

    impl task::Wake for Waker {
        fn wake(self: Arc<Self>) {
            if self
                .wake_up_registered
                .swap(true, atomic::Ordering::Relaxed)
            {
                return;
            }

            start_timer_wrap(Duration::new(0, 0), move || {
                if self.done.load(atomic::Ordering::SeqCst) {
                    return;
                }

                let mut future = self.future.try_lock().unwrap();
                self.wake_up_registered
                    .store(false, atomic::Ordering::SeqCst);
                match Future::poll(
                    future.as_mut(),
                    &mut Context::from_waker(&task::Waker::from(self.clone())),
                ) {
                    Poll::Ready(()) => {
                        self.done.store(true, atomic::Ordering::SeqCst);
                    }
                    Poll::Pending => {}
                }
            })
        }
    }

    let waker = Arc::new(Waker {
        done: false.into(),
        wake_up_registered: false.into(),
        future: Mutex::new(Box::pin(future)),
    });

    task::Wake::wake(waker);
}

/// Uses the environment to invoke `closure` after `duration` has elapsed.
fn start_timer_wrap(duration: Duration, closure: impl FnOnce()) {
    let callback: Box<Box<dyn FnOnce()>> = Box::new(Box::new(closure));
    let timer_id = u32::try_from(Box::into_raw(callback) as usize).unwrap();
    let milliseconds = u64::try_from(duration.as_millis()).unwrap_or(u64::max_value());
    unsafe { bindings::start_timer(timer_id, (milliseconds as f64).ceil()) }
}

// TODO: cancel the timer if the `Delay` is destroyed? we create and destroy a lot of `Delay`s
pub struct Delay {
    rx: oneshot::Receiver<()>,
}

impl Delay {
    pub fn new(when: Duration) -> Self {
        let (tx, rx) = oneshot::channel();
        start_timer_wrap(when, move || {
            let _ = tx.send(());
        });
        Delay { rx }
    }
}

impl Future for Delay {
    type Output = ();

    fn poll(mut self: Pin<&mut Self>, cx: &mut Context) -> Poll<Self::Output> {
        Future::poll(Pin::new(&mut self.rx), cx).map(|v| v.unwrap())
    }
}

#[derive(Debug, Copy, Clone)]
pub struct Instant {
    /// Milliseconds.
    inner: f64,
}

impl PartialEq for Instant {
    fn eq(&self, other: &Instant) -> bool {
        self.inner == other.inner
    }
}

impl Eq for Instant {}

impl PartialOrd for Instant {
    fn partial_cmp(&self, other: &Instant) -> Option<Ordering> {
        self.inner.partial_cmp(&other.inner)
    }
}

impl Ord for Instant {
    fn cmp(&self, other: &Self) -> Ordering {
        self.inner.partial_cmp(&other.inner).unwrap()
    }
}

impl Instant {
    pub fn now() -> Instant {
        Instant {
            inner: unsafe { bindings::monotonic_clock_ms() },
        }
    }

    pub fn duration_since(&self, earlier: Instant) -> Duration {
        *self - earlier
    }

    pub fn elapsed(&self) -> Duration {
        Instant::now() - *self
    }
}

impl Add<Duration> for Instant {
    type Output = Instant;

    fn add(self, other: Duration) -> Instant {
        let new_val = self.inner + other.as_millis() as f64;
        Instant {
            inner: new_val as f64,
        }
    }
}

impl Sub<Duration> for Instant {
    type Output = Instant;

    fn sub(self, other: Duration) -> Instant {
        let new_val = self.inner - other.as_millis() as f64;
        Instant {
            inner: new_val as f64,
        }
    }
}

impl Sub<Instant> for Instant {
    type Output = Duration;

    fn sub(self, other: Instant) -> Duration {
        let ms = self.inner - other.inner;
        assert!(ms >= 0.0);
        Duration::from_millis(ms as u64)
    }
}

/// Implementation of [`log::Log`] that sends out logs to the FFI.
pub(crate) struct Logger;

impl log::Log for Logger {
    fn enabled(&self, _: &log::Metadata) -> bool {
        true
    }

    fn log(&self, record: &log::Record) {
        let target = record.target();
        let message = format!("{}", record.args());

        unsafe {
            bindings::log(
                record.level() as usize as u32,
                u32::try_from(target.as_bytes().as_ptr() as usize).unwrap(),
                u32::try_from(target.as_bytes().len()).unwrap(),
                u32::try_from(message.as_bytes().as_ptr() as usize).unwrap(),
                u32::try_from(message.as_bytes().len()).unwrap(),
            )
        }
    }

    fn flush(&self) {}
}

/// Connection connected to a target.
pub struct Connection {
    /// If `Some`, [`bindings::connection_close`] must be called. Set to a value after
    /// [`bindings::connection_new`] returns success.
    id: Option<u32>,
    /// True if [`bindings::connection_open`] has been called.
    open: bool,
    /// True if [`bindings::connection_closed`] has been called.
    closed: bool,
    /// List of messages received through [`bindings::connection_message`]. Must never contain
    /// empty messages.
    messages_queue: VecDeque<Box<[u8]>>,
    /// Position of the read cursor within the first element of [`Connection::messages_queue`].
    messages_queue_first_offset: usize,
    /// Waker to wake up whenever one of the fields above is modified.
    waker: Option<Waker>,
    /// Prevents the [`Connection`] from being unpinned.
    _pinned: marker::PhantomPinned,
}

impl Connection {
    /// Connects to the given URL. Returns a [`Connection`] on success.
    pub fn connect(url: &str) -> impl Future<Output = Result<Pin<Box<Self>>, ()>> {
        let mut pointer = Box::pin(Connection {
            id: None,
            open: false,
            closed: false,
            messages_queue: VecDeque::with_capacity(32),
            messages_queue_first_offset: 0,
            waker: None,
            _pinned: marker::PhantomPinned,
        });

        let id = u32::try_from(&*pointer as *const Connection as usize).unwrap();

        let ret_code = unsafe {
            bindings::connection_new(
                id,
                u32::try_from(url.as_bytes().as_ptr() as usize).unwrap(),
                u32::try_from(url.as_bytes().len()).unwrap(),
            )
        };

        async move {
            if ret_code != 0 {
                return Err(());
            }

            unsafe {
                Pin::get_unchecked_mut(pointer.as_mut()).id = Some(id);
            }

            future::poll_fn(|cx| {
                if pointer.closed || pointer.open {
                    return Poll::Ready(());
                }
                if pointer
                    .waker
                    .as_ref()
                    .map_or(true, |w| !cx.waker().will_wake(w))
                {
                    unsafe {
                        Pin::get_unchecked_mut(pointer.as_mut()).waker = Some(cx.waker().clone());
                    }
                }
                Poll::Pending
            })
            .await;

            if pointer.open {
                Ok(pointer)
            } else {
                debug_assert!(pointer.closed);
                Err(())
            }
        }
    }

    /// Returns a buffer containing data received on the connection.
    ///
    /// Never returns an empty buffer. If no data is available, this function waits until more
    /// data arrives.
    ///
    /// Returns `None` if the connection has been closed.
    pub async fn read_buffer<'a>(self: &'a mut Pin<Box<Self>>) -> Option<&'a [u8]> {
        future::poll_fn(|cx| {
            if !self.messages_queue.is_empty() || self.closed {
                return Poll::Ready(());
            }

            if self
                .waker
                .as_ref()
                .map_or(true, |w| !cx.waker().will_wake(w))
            {
                unsafe {
                    Pin::get_unchecked_mut(self.as_mut()).waker = Some(cx.waker().clone());
                }
            }
            Poll::Pending
        })
        .await;

        if let Some(buffer) = self.messages_queue.front() {
            debug_assert!(!buffer.is_empty());
            debug_assert!(self.messages_queue_first_offset < buffer.len());
            Some(&buffer[self.messages_queue_first_offset..])
        } else if self.closed {
            None
        } else {
            unreachable!()
        }
    }

    /// Advances the read cursor by the given amount of bytes. The first `bytes` will no longer
    /// be returned by [`Connection::read_buffer`] the next time it is called.
    ///
    /// # Panic
    ///
    /// Panics if `bytes` is larger than the size of the buffer returned by
    /// [`Connection::read_buffer`].
    ///
    pub fn advance_read_cursor(self: &mut Pin<Box<Self>>, bytes: usize) {
        let this = unsafe { Pin::get_unchecked_mut(self.as_mut()) };

        this.messages_queue_first_offset += bytes;

        if let Some(buffer) = this.messages_queue.front() {
            assert!(this.messages_queue_first_offset <= buffer.len());
            if this.messages_queue_first_offset == buffer.len() {
                this.messages_queue.pop_front();
                this.messages_queue_first_offset = 0;
            }
        } else {
            assert_eq!(bytes, 0);
        };
    }

    /// Queues the given buffer. For WebSocket connections, queues it as a binary frame.
    pub fn send(self: &mut Pin<Box<Self>>, data: &[u8]) {
        unsafe {
            let this = Pin::get_unchecked_mut(self.as_mut());

            // Connection might have been closed, but API user hasn't detected it yet.
            if this.closed {
                return;
            }

            bindings::connection_send(
                this.id.unwrap(),
                u32::try_from(data.as_ptr() as usize).unwrap(),
                u32::try_from(data.len()).unwrap(),
            );
        }
    }
}

impl fmt::Debug for Connection {
    fn fmt(&self, f: &mut fmt::Formatter) -> fmt::Result {
        f.debug_tuple("Connection")
            .field(self.id.as_ref().unwrap())
            .finish()
    }
}

impl Drop for Connection {
    fn drop(&mut self) {
        if let Some(id) = self.id {
            unsafe {
                bindings::connection_close(id);
            }
        }
    }
}

fn alloc(len: u32) -> u32 {
    let len = usize::try_from(len).unwrap();
    let mut vec = Vec::<u8>::with_capacity(len);
    unsafe {
        vec.set_len(len);
    }
    let ptr: *mut [u8] = Box::into_raw(vec.into_boxed_slice());
    u32::try_from(ptr as *mut u8 as usize).unwrap()
}

fn init(
    chain_specs_ptr: u32,
    chain_specs_len: u32,
    parachain_specs_ptr: u32,
    parachain_specs_len: u32,
    max_log_level: u32,
) {
    let chain_specs_ptr = usize::try_from(chain_specs_ptr).unwrap();
    let chain_specs_len = usize::try_from(chain_specs_len).unwrap();
    let parachain_specs_ptr = usize::try_from(parachain_specs_ptr).unwrap();
    let parachain_specs_len = usize::try_from(parachain_specs_len).unwrap();

    let chain_specs: Box<[u8]> = unsafe {
        Box::from_raw(slice::from_raw_parts_mut(
            chain_specs_ptr as *mut u8,
            chain_specs_len,
        ))
    };

    let chain_specs = String::from_utf8(Vec::from(chain_specs)).expect("non-utf8 chain specs");

    let parachain_specs = if parachain_specs_ptr != 0 {
        let data: Box<[u8]> = unsafe {
            Box::from_raw(slice::from_raw_parts_mut(
                parachain_specs_ptr as *mut u8,
                parachain_specs_len,
            ))
        };
        Some(String::from_utf8(Vec::from(data)).expect("non-utf8 relay chain specs"))
    } else {
        None
    };

    let max_log_level = match max_log_level {
        0 => log::LevelFilter::Off,
        1 => log::LevelFilter::Error,
        2 => log::LevelFilter::Warn,
        3 => log::LevelFilter::Info,
        4 => log::LevelFilter::Debug,
        _ => log::LevelFilter::Trace,
    };

    spawn_task(super::start_client(
        iter::once(super::ChainConfig {
            specification: chain_specs,
<<<<<<< HEAD
            database_content,
=======
>>>>>>> 333f3ac4
            json_rpc_running: true,
        })
        .chain(
            parachain_specs
                .into_iter()
                .map(|specification| super::ChainConfig {
                    specification,
<<<<<<< HEAD
                    database_content: None,
=======
>>>>>>> 333f3ac4
                    json_rpc_running: false,
                }),
        ),
        max_log_level,
    ));
}

<<<<<<< HEAD
pub(crate) enum JsonRpcMessage {
    Request {
        json_rpc_request: Box<[u8]>,
        chain_index: usize,
        source_id: u32,
    },
    UnsubscribeAll {
        source_id: u32,
    },
}

lazy_static::lazy_static! {
    static ref JSON_RPC_CHANNEL: (mpsc::UnboundedSender<JsonRpcMessage>, futures::lock::Mutex<mpsc::UnboundedReceiver<JsonRpcMessage>>) = {
=======
pub(crate) struct JsonRpcRequest {
    pub(crate) json_rpc_request: Box<[u8]>,
    pub(crate) chain_index: usize,
}

lazy_static::lazy_static! {
    static ref JSON_RPC_CHANNEL: (mpsc::UnboundedSender<JsonRpcRequest>, futures::lock::Mutex<mpsc::UnboundedReceiver<JsonRpcRequest>>) = {
>>>>>>> 333f3ac4
        let (tx, rx) = mpsc::unbounded();
        (tx, futures::lock::Mutex::new(rx))
    };
}

<<<<<<< HEAD
fn json_rpc_send(ptr: u32, len: u32, chain_index: u32, source_id: u32) {
=======
fn json_rpc_send(ptr: u32, len: u32, chain_index: u32) {
>>>>>>> 333f3ac4
    let ptr = usize::try_from(ptr).unwrap();
    let len = usize::try_from(len).unwrap();
    let chain_index = usize::try_from(chain_index).unwrap();

    let json_rpc_request: Box<[u8]> =
        unsafe { Box::from_raw(slice::from_raw_parts_mut(ptr as *mut u8, len)) };
<<<<<<< HEAD
    let message = JsonRpcMessage::Request {
        json_rpc_request,
        chain_index,
        source_id,
    };
    JSON_RPC_CHANNEL.0.unbounded_send(message).unwrap();
}

fn json_rpc_unsubscribe_all(source_id: u32) {
    JSON_RPC_CHANNEL
        .0
        .unbounded_send(JsonRpcMessage::UnsubscribeAll { source_id })
        .unwrap();
=======
    let request = JsonRpcRequest {
        json_rpc_request,
        chain_index,
    };
    JSON_RPC_CHANNEL.0.unbounded_send(request).unwrap();
>>>>>>> 333f3ac4
}

/// Waits for the next JSON-RPC request coming from the JavaScript side.
// TODO: maybe tie the JSON-RPC system to a certain "client", instead of being global?
<<<<<<< HEAD
pub(crate) async fn next_json_rpc() -> JsonRpcMessage {
=======
pub(crate) async fn next_json_rpc() -> JsonRpcRequest {
>>>>>>> 333f3ac4
    let mut lock = JSON_RPC_CHANNEL.1.lock().await;
    lock.next().await.unwrap()
}

/// Emit a JSON-RPC response or subscription notification in destination to the JavaScript side.
// TODO: maybe tie the JSON-RPC system to a certain "client", instead of being global?
pub(crate) fn emit_json_rpc_response(rpc: &str, chain_index: usize) {
    unsafe {
        bindings::json_rpc_respond(
<<<<<<< HEAD
            u32::try_from(rpc.as_ptr() as usize).unwrap(),
            u32::try_from(rpc.len()).unwrap(),
=======
            u32::try_from(rpc.as_bytes().as_ptr() as usize).unwrap(),
            u32::try_from(rpc.as_bytes().len()).unwrap(),
>>>>>>> 333f3ac4
            u32::try_from(chain_index).unwrap(),
        );
    }
}

fn timer_finished(timer_id: u32) {
    let callback = {
        let ptr = timer_id as *mut Box<dyn FnOnce()>;
        unsafe { Box::from_raw(ptr) }
    };

    callback();
}

fn connection_open(id: u32) {
    let connection = unsafe { &mut *(usize::try_from(id).unwrap() as *mut Connection) };
    connection.open = true;
    if let Some(waker) = connection.waker.take() {
        waker.wake();
    }
}

fn connection_message(id: u32, ptr: u32, len: u32) {
    let connection = unsafe { &mut *(usize::try_from(id).unwrap() as *mut Connection) };

    let ptr = usize::try_from(ptr).unwrap();
    let len = usize::try_from(len).unwrap();

    let message: Box<[u8]> =
        unsafe { Box::from_raw(slice::from_raw_parts_mut(ptr as *mut u8, len)) };

    // Ignore empty message to avoid all sorts of problems.
    if message.is_empty() {
        return;
    }

    if connection.messages_queue.is_empty() {
        connection.messages_queue_first_offset = 0;
    }

    // TODO: add some limit to `messages_queue`, to avoid DoS attacks?

    connection.messages_queue.push_back(message);

    if let Some(waker) = connection.waker.take() {
        waker.wake();
    }
}

fn connection_closed(id: u32) {
    let connection = unsafe { &mut *(usize::try_from(id).unwrap() as *mut Connection) };
    connection.closed = true;
    if let Some(waker) = connection.waker.take() {
        waker.wake();
    }
}<|MERGE_RESOLUTION|>--- conflicted
+++ resolved
@@ -472,10 +472,6 @@
     spawn_task(super::start_client(
         iter::once(super::ChainConfig {
             specification: chain_specs,
-<<<<<<< HEAD
-            database_content,
-=======
->>>>>>> 333f3ac4
             json_rpc_running: true,
         })
         .chain(
@@ -483,10 +479,6 @@
                 .into_iter()
                 .map(|specification| super::ChainConfig {
                     specification,
-<<<<<<< HEAD
-                    database_content: None,
-=======
->>>>>>> 333f3ac4
                     json_rpc_running: false,
                 }),
         ),
@@ -494,7 +486,6 @@
     ));
 }
 
-<<<<<<< HEAD
 pub(crate) enum JsonRpcMessage {
     Request {
         json_rpc_request: Box<[u8]>,
@@ -508,32 +499,18 @@
 
 lazy_static::lazy_static! {
     static ref JSON_RPC_CHANNEL: (mpsc::UnboundedSender<JsonRpcMessage>, futures::lock::Mutex<mpsc::UnboundedReceiver<JsonRpcMessage>>) = {
-=======
-pub(crate) struct JsonRpcRequest {
-    pub(crate) json_rpc_request: Box<[u8]>,
-    pub(crate) chain_index: usize,
-}
-
-lazy_static::lazy_static! {
-    static ref JSON_RPC_CHANNEL: (mpsc::UnboundedSender<JsonRpcRequest>, futures::lock::Mutex<mpsc::UnboundedReceiver<JsonRpcRequest>>) = {
->>>>>>> 333f3ac4
         let (tx, rx) = mpsc::unbounded();
         (tx, futures::lock::Mutex::new(rx))
     };
 }
 
-<<<<<<< HEAD
 fn json_rpc_send(ptr: u32, len: u32, chain_index: u32, source_id: u32) {
-=======
-fn json_rpc_send(ptr: u32, len: u32, chain_index: u32) {
->>>>>>> 333f3ac4
     let ptr = usize::try_from(ptr).unwrap();
     let len = usize::try_from(len).unwrap();
     let chain_index = usize::try_from(chain_index).unwrap();
 
     let json_rpc_request: Box<[u8]> =
         unsafe { Box::from_raw(slice::from_raw_parts_mut(ptr as *mut u8, len)) };
-<<<<<<< HEAD
     let message = JsonRpcMessage::Request {
         json_rpc_request,
         chain_index,
@@ -547,22 +524,11 @@
         .0
         .unbounded_send(JsonRpcMessage::UnsubscribeAll { source_id })
         .unwrap();
-=======
-    let request = JsonRpcRequest {
-        json_rpc_request,
-        chain_index,
-    };
-    JSON_RPC_CHANNEL.0.unbounded_send(request).unwrap();
->>>>>>> 333f3ac4
 }
 
 /// Waits for the next JSON-RPC request coming from the JavaScript side.
 // TODO: maybe tie the JSON-RPC system to a certain "client", instead of being global?
-<<<<<<< HEAD
 pub(crate) async fn next_json_rpc() -> JsonRpcMessage {
-=======
-pub(crate) async fn next_json_rpc() -> JsonRpcRequest {
->>>>>>> 333f3ac4
     let mut lock = JSON_RPC_CHANNEL.1.lock().await;
     lock.next().await.unwrap()
 }
@@ -572,13 +538,8 @@
 pub(crate) fn emit_json_rpc_response(rpc: &str, chain_index: usize) {
     unsafe {
         bindings::json_rpc_respond(
-<<<<<<< HEAD
-            u32::try_from(rpc.as_ptr() as usize).unwrap(),
-            u32::try_from(rpc.len()).unwrap(),
-=======
             u32::try_from(rpc.as_bytes().as_ptr() as usize).unwrap(),
             u32::try_from(rpc.as_bytes().len()).unwrap(),
->>>>>>> 333f3ac4
             u32::try_from(chain_index).unwrap(),
         );
     }
