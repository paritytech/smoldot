// Smoldot
// Copyright (C) 2019-2021  Parity Technologies (UK) Ltd.
// SPDX-License-Identifier: GPL-3.0-or-later WITH Classpath-exception-2.0

// This program is free software: you can redistribute it and/or modify
// it under the terms of the GNU General Public License as published by
// the Free Software Foundation, either version 3 of the License, or
// (at your option) any later version.

// This program is distributed in the hope that it will be useful,
// but WITHOUT ANY WARRANTY; without even the implied warranty of
// MERCHANTABILITY or FITNESS FOR A PARTICULAR PURPOSE.  See the
// GNU General Public License for more details.

// You should have received a copy of the GNU General Public License
// along with this program.  If not, see <http://www.gnu.org/licenses/>.

//! Background syncing service.
//!
//! The role of the [`SyncService`] is to do whatever necessary to obtain and stay up-to-date
//! with the best and the finalized blocks of a chain.
//!
//! The configuration of the chain to synchronize must be passed when creating a [`SyncService`],
//! after which it will spawn background tasks and use the networking service to stay
//! synchronized.
//!
//! Use [`SyncService::subscribe_best`] and [`SyncService::subscribe_finalized`] to get notified
//! about updates of the best and finalized blocks.

use crate::{ffi, lossy_channel, network_service, runtime_service};

use blake2_rfc::blake2b::blake2b;
use futures::{
    channel::{mpsc, oneshot},
    lock::Mutex,
    prelude::*,
};
use smoldot::{
    chain, header,
    informant::HashDisplay,
    libp2p, network,
    sync::{all, para},
    trie::proof_verify,
<<<<<<< HEAD
};
use std::{
    collections::HashMap, convert::TryFrom as _, num::NonZeroU32, pin::Pin, sync::Arc,
=======
>>>>>>> 282dfe69
};
use std::{collections::HashMap, convert::TryFrom as _, num::NonZeroU32, pin::Pin, sync::Arc};

pub use crate::lossy_channel::Receiver as NotificationsReceiver;

/// Configuration for a [`SyncService`].
pub struct Config {
    /// State of the finalized chain.
    pub chain_information: chain::chain_information::ChainInformation,

    /// Closure that spawns background tasks.
    pub tasks_executor: Box<dyn FnMut(Pin<Box<dyn Future<Output = ()> + Send>>) + Send>,

    /// Access to the network, and index of the chain to sync from the point of view of the
    /// network service.
    pub network_service: (Arc<network_service::NetworkService>, usize),

    /// Receiver for events coming from the network, as returned by
    /// [`network_service::NetworkService::new`].
    pub network_events_receiver: mpsc::Receiver<network_service::Event>,

    /// Extra fields used when the chain is a parachain.
    /// If `None`, this chain is a standalone chain or a relay chain.
    pub parachain: Option<ConfigParachain>,
}

/// See [`Config::parachain`].
pub struct ConfigParachain {
    /// Runtime service that synchronizes the relay chain of this parachain.
    pub relay_chain_sync: Arc<runtime_service::RuntimeService>,

    /// Index in the network service of [`Config::network_service`] of the relay chain of this
    /// parachain.
    pub relay_network_chain_index: usize,

    /// Id of the parachain within the relay chain.
    ///
    /// This is an arbitrary number used to identify the parachain within the storage of the
    /// relay chain.
    ///
    /// > **Note**: This information is normally found in the chain specification of the
    /// >           parachain.
    pub parachain_id: u32,
}

/// Identifier for a blocks request to be performed.
#[derive(Debug, Copy, Clone, Ord, PartialOrd, Eq, PartialEq, Hash)]
pub struct BlocksRequestId(usize);

pub struct SyncService {
    /// Sender of messages towards the background task.
    to_background: Mutex<mpsc::Sender<ToBackground>>,
}

impl SyncService {
    pub async fn new(mut config: Config) -> Self {
        let (to_background, from_foreground) = mpsc::channel(16);

        if let Some(config_parachain) = config.parachain {
            (config.tasks_executor)(Box::pin(start_parachain(
                config.chain_information,
                from_foreground,
                config_parachain,
            )));
        } else {
            (config.tasks_executor)(Box::pin(
                start_relay_chain(
                    config.chain_information,
                    from_foreground,
                    config.network_service.0,
                    config.network_service.1,
                    config.network_events_receiver,
                )
                .await,
            ));
        }

        SyncService {
            to_background: Mutex::new(to_background),
        }
    }

    /// Returns a string representing the state of the chain using the
    /// [`smoldot::database::finalized_serialize`] module.
    pub async fn serialize_chain(&self) -> String {
        let (send_back, rx) = oneshot::channel();

        self.to_background
            .lock()
            .await
            .send(ToBackground::Serialize { send_back })
            .await
            .unwrap();

        rx.await.unwrap()
    }

    /// Returns the SCALE-encoded header of the current finalized block, alongside with a stream
    /// producing updates of the finalized block.
    ///
    /// Not all updates are necessarily reported. In particular, updates that weren't pulled from
    /// the `Stream` yet might get overwritten by newest updates.
    pub async fn subscribe_finalized(&self) -> (Vec<u8>, NotificationsReceiver<Vec<u8>>) {
        let (send_back, rx) = oneshot::channel();

        self.to_background
            .lock()
            .await
            .send(ToBackground::SubscribeFinalized { send_back })
            .await
            .unwrap();

        rx.await.unwrap()
    }

    /// Returns the SCALE-encoded header of the current best block, alongside with a stream
    /// producing updates of the best block.
    ///
    /// Not all updates are necessarily reported. In particular, updates that weren't pulled from
    /// the `Stream` yet might get overwritten by newest updates.
    pub async fn subscribe_best(&self) -> (Vec<u8>, NotificationsReceiver<Vec<u8>>) {
        let (send_back, rx) = oneshot::channel();

        self.to_background
            .lock()
            .await
            .send(ToBackground::SubscribeBest { send_back })
            .await
            .unwrap();

        rx.await.unwrap()
    }

    /// Returns true if it is believed that we are near the head of the chain.
    ///
    /// The way this method is implemented is opaque and cannot be relied on. The return value
    /// should only ever be shown to the user and not used for any meaningful logic.
    pub async fn is_near_head_of_chain_heuristic(&self) -> bool {
        let (send_back, rx) = oneshot::channel();

        self.to_background
            .lock()
            .await
            .send(ToBackground::IsNearHeadOfChainHeuristic { send_back })
            .await
            .unwrap();

        rx.await.unwrap()
    }
}

async fn start_relay_chain(
    chain_information: chain::chain_information::ChainInformation,
    mut from_foreground: mpsc::Receiver<ToBackground>,
    network_service: Arc<network_service::NetworkService>,
    network_chain_index: usize,
    mut from_network_service: mpsc::Receiver<network_service::Event>,
) -> impl Future<Output = ()> {
    // TODO: implicit generics
    let mut sync = all::AllSync::<(), libp2p::PeerId, ()>::new(all::Config {
        chain_information,
        sources_capacity: 32,
        source_selection_randomness_seed: rand::random(),
        blocks_request_granularity: NonZeroU32::new(128).unwrap(),
        blocks_capacity: {
            // This is the maximum number of blocks between two consecutive justifications.
            1024
        },
        download_ahead_blocks: {
            // Verifying a block mostly consists in:
            //
            // - Verifying a sr25519 signature for each block, plus a VRF output when the
            // block is claiming a primary BABE slot.
            // - Verifying one ed25519 signature per authority for every justification.
            //
            // At the time of writing, the speed of these operations hasn't been benchmarked.
            // It is likely that it varies quite a bit between the various environments (the
            // different browser engines, and NodeJS).
            //
            // Assuming a maximum verification speed of 5k blocks/sec and a 95% latency of one
            // second, the number of blocks to download ahead of time in order to not block
            // is 5k.
            5000
        },
        full: None,
    });

    async move {
        // TODO: remove
        let mut peers_source_id_map = HashMap::new();

        // List of block requests currently in progress.
        let mut pending_block_requests = stream::FuturesUnordered::new();
        // List of grandpa warp sync requests currently in progress.
        let mut pending_grandpa_requests = stream::FuturesUnordered::new();
        // List of storage requests currently in progress.
        let mut pending_storage_requests = stream::FuturesUnordered::new();

        // TODO: remove; should store the aborthandle in the TRq user data instead
        let mut pending_requests = HashMap::new();

        // TODO: finalized isn't notified
        let mut finalized_notifications = Vec::<lossy_channel::Sender<Vec<u8>>>::new();
        let mut best_notifications = Vec::<lossy_channel::Sender<Vec<u8>>>::new();

        // Queue of requests that the sync state machine wants to start and that haven't been
        // sent out yet.
        let mut requests_to_start = Vec::<all::Action>::with_capacity(16);

        // TODO: crappy way to handle that
        let mut has_new_best = false;

        // Main loop of the syncing logic.
        loop {
            // Drain the content of `requests_to_start` to actually start the requests that have
            // been queued by the previous iteration of the main loop.
            //
            // Note that the code below assumes that the `source_id`s found in `requests_to_start`
            // still exist. This is only guaranteed to be case because we process
            // `requests_to_start` as soon as an entry is added and before disconnect events can
            // remove sources from the state machine.
            if let all::AllSync::Idle(ref mut sync_idle) = &mut sync {
                for request in requests_to_start.drain(..) {
                    match request {
                        all::Action::Start {
                            source_id,
                            request_id,
                            detail:
                                all::RequestDetail::BlocksRequest {
                                    first_block,
                                    ascending,
                                    num_blocks,
                                    request_headers,
                                    request_bodies,
                                    request_justification,
                                },
                        } => {
                            let peer_id = sync_idle.source_user_data_mut(source_id).clone();

                            let block_request = network_service.clone().blocks_request(
                                peer_id.clone(),
                                network_chain_index,
                                network::protocol::BlocksRequestConfig {
                                    start: match first_block {
                                        all::BlocksRequestFirstBlock::Hash(h) => {
                                            network::protocol::BlocksRequestConfigStart::Hash(h)
                                        }
                                        all::BlocksRequestFirstBlock::Number(n) => {
                                            network::protocol::BlocksRequestConfigStart::Number(n)
                                        }
                                    },
                                    desired_count: NonZeroU32::new(
                                        u32::try_from(num_blocks.get()).unwrap_or(u32::max_value()),
                                    )
                                    .unwrap(),
                                    direction: if ascending {
                                        network::protocol::BlocksRequestDirection::Ascending
                                    } else {
                                        network::protocol::BlocksRequestDirection::Descending
                                    },
                                    fields: network::protocol::BlocksRequestFields {
                                        header: request_headers,
                                        body: request_bodies,
                                        justification: request_justification,
                                    },
                                },
                            );

                            let (block_request, abort) = future::abortable(block_request);
                            pending_requests.insert(request_id, abort);

                            pending_block_requests
                                .push(async move { (request_id, block_request.await) });
                        }
                        all::Action::Start {
                            source_id,
                            request_id,
                            detail:
                                all::RequestDetail::GrandpaWarpSync {
                                    sync_start_block_hash,
                                },
                        } => {
                            let peer_id = sync_idle.source_user_data_mut(source_id).clone();

                            let grandpa_request =
                                network_service.clone().grandpa_warp_sync_request(
                                    peer_id.clone(),
                                    network_chain_index,
                                    sync_start_block_hash,
                                );

                            let (grandpa_request, abort) = future::abortable(grandpa_request);
                            pending_requests.insert(request_id, abort);

                            pending_grandpa_requests
                                .push(async move { (request_id, grandpa_request.await) });
                        }
                        all::Action::Start {
                            source_id,
                            request_id,
                            detail:
                                all::RequestDetail::StorageGet {
                                    block_hash,
                                    state_trie_root,
                                    keys,
                                },
                        } => {
                            let peer_id = sync_idle.source_user_data_mut(source_id).clone();

                            let storage_request = network_service.clone().storage_proof_request(
                                network_chain_index,
                                peer_id.clone(),
                                network::protocol::StorageProofRequestConfig {
                                    block_hash,
                                    keys: keys.clone().into_iter(),
                                },
                            );

                            let storage_request = async move {
                                if let Ok(outcome) = storage_request.await {
                                    // TODO: lots of copying around
                                    // TODO: log what happens
                                    keys.into_iter()
                                        .map(|key| {
                                            proof_verify::verify_proof(
                                                proof_verify::VerifyProofConfig {
                                                    proof: outcome.iter().map(|nv| &nv[..]),
                                                    requested_key: key.as_ref(),
                                                    trie_root_hash: &state_trie_root,
                                                },
                                            )
                                            .map_err(|_err| {
                                                panic!("{:?}", _err); // TODO: remove panic, it's just for debugging
                                                ()
                                            })
                                            .map(|v| v.map(|v| v.to_vec()))
                                        })
                                        .collect::<Result<Vec<_>, ()>>()
                                } else {
                                    Err(())
                                }
                            };

                            let (storage_request, abort) = future::abortable(storage_request);
                            pending_requests.insert(request_id, abort);

                            pending_storage_requests
                                .push(async move { (request_id, storage_request.await) });
                        }
                        all::Action::Cancel(request_id) => {
                            pending_requests.remove(&request_id).unwrap().abort();
                        }
                    }
                }
            }

            // The sync state machine can be in a few various states. At the time of writing:
            // idle, verifying header, verifying block, verifying grandpa warp sync proof,
            // verifying storage proof.
            // If the state is one of the "verifying" states, perform the actual verification and
            // loop again until the sync is in an idle state.
            let mut sync_idle: all::Idle<_, _, _> = match sync {
                all::AllSync::Idle(idle) => idle,
                all::AllSync::HeaderVerify(verify) => match verify.perform(ffi::unix_time(), ()) {
                    all::HeaderVerifyOutcome::Success {
                        sync: sync_idle,
                        next_actions,
                        is_new_best,
                        ..
                    } => {
                        requests_to_start.extend(next_actions);

                        if is_new_best {
                            has_new_best = true;
                        }

                        sync = sync_idle.into();
                        continue;
                    }
                    all::HeaderVerifyOutcome::Error {
                        sync: sync_idle,
                        next_actions,
                        error,
                        ..
                    } => {
                        log::warn!(
                            target: "sync-verify",
                            "Error while verifying header: {}",
                            error
                        );
                        requests_to_start.extend(next_actions);
                        sync = sync_idle.into();
                        continue;
                    }
                },
            };

            // TODO: handle this differently
            if has_new_best {
                let scale_encoded_header = sync_idle.best_block_header().scale_encoding_vec();
                // TODO: remove expired senders
                for notif in &mut best_notifications {
                    let _ = notif.send(scale_encoded_header.clone());
                }

                // Since this task is verifying blocks, a heavy CPU-only operation, it is very
                // much possible for it to take a long time before having to wait for some event.
                // Since JavaScript/Wasm is single-threaded, this would prevent all the other
                // tasks in the background from running.
                // In order to provide a better granularity, we force a yield after each new serie
                // of verifications.
                crate::yield_once().await;
            }

            // `sync_idle` is now an `Idle` that has been extracted from `sync`.
            // All the code paths below will need to put back `sync_idle` into `sync` before
            // looping again.

            // The sync state machine is idle, and all requests have been started.
            // Now waiting for some event to happen: a network event, a request from the frontend
            // of the sync service, or a request being finished.
            futures::select! {
                network_event = from_network_service.next() => {
                    // Something happened on the network.

                    let network_event = match network_event {
                        Some(m) => m,
                        None => {
                            // The channel from the network service has been closed. Closing the
                            // sync background task as well.
                            return
                        },
                    };

                    match network_event {
                        network_service::Event::Connected { peer_id, chain_index, best_block_number, best_block_hash }
                            if chain_index == network_chain_index =>
                        {
                            let (id, requests) = sync_idle.add_source(peer_id.clone(), best_block_number, best_block_hash);
                            peers_source_id_map.insert(peer_id, id);
                            requests_to_start.extend(requests);
                            sync = sync_idle.into();
                        },
                        network_service::Event::Disconnected { peer_id, chain_index }
                            if chain_index == network_chain_index =>
                        {
                            let id = peers_source_id_map.remove(&peer_id).unwrap();
                            let rq_list = sync_idle.remove_source(id);
                            // TODO:
                            /*for (_, rq) in rq_list {
                                rq.abort();
                            }*/
                            sync = sync_idle.into();
                        },
                        network_service::Event::BlockAnnounce { chain_index, peer_id, announce }
                            if chain_index == network_chain_index =>
                        {
                            let id = *peers_source_id_map.get(&peer_id).unwrap();
                            let decoded = announce.decode();
                            // TODO: stupid to re-encode
                            match sync_idle.block_announce(id, decoded.header.scale_encoding_vec(), decoded.is_best) {
                                all::BlockAnnounceOutcome::HeaderVerify(verify) => {
                                    sync = verify.into();
                                },
                                all::BlockAnnounceOutcome::TooOld(idle) => {
                                    sync = idle.into();
                                },
                                all::BlockAnnounceOutcome::AlreadyInChain(idle) => {
                                    sync = idle.into();
                                },
                                all::BlockAnnounceOutcome::NotFinalizedChain(idle) => {
                                    sync = idle.into();
                                },
                                all::BlockAnnounceOutcome::Disjoint { sync: sync_idle, next_actions, .. } => {
                                    requests_to_start.extend(next_actions);
                                    sync = sync_idle.into();
                                },
                                all::BlockAnnounceOutcome::InvalidHeader { sync: sync_idle, .. } => {
                                    sync = sync_idle.into();
                                },
                            }
                        },
                        _ => {
                            // Different chain index.
                            sync = sync_idle.into();
                        }
                    }

                }

                message = from_foreground.next() => {
                    // Received message from the front `SyncService`.
                    let message = match message {
                        Some(m) => m,
                        None => {
                            // The channel with the frontend sync service has been closed.
                            // Closing the sync background task as a result.
                            return
                        },
                    };

                    match message {
                        ToBackground::Serialize { send_back } => {
                            let chain = sync_idle.as_chain_information();
                            let serialized = smoldot::database::finalized_serialize::encode_chain(chain);
                            let _ = send_back.send(serialized);
                        }
                        ToBackground::IsNearHeadOfChainHeuristic { send_back } => {
                            let _ = send_back.send(sync_idle.is_near_head_of_chain_heuristic());
                        }
                        ToBackground::SubscribeFinalized { send_back } => {
                            let (tx, rx) = lossy_channel::channel();
                            finalized_notifications.push(tx);
                            let current = sync_idle.finalized_block_header().scale_encoding_vec();
                            let _ = send_back.send((current, rx));
                        }
                        ToBackground::SubscribeBest { send_back } => {
                            let (tx, rx) = lossy_channel::channel();
                            best_notifications.push(tx);
                            let current = sync_idle.best_block_header().scale_encoding_vec();
                            let _ = send_back.send((current, rx));
                        }
                    };

                    sync = sync_idle.into();
                },

                (request_id, result) = pending_block_requests.select_next_some() => {
                    pending_requests.remove(&request_id);

                    // A block(s) request has been finished.
                    // `result` is an error if the block request got cancelled by the sync state
                    // machine.
                    if let Ok(result) = result {
                        // Inject the result of the request into the sync state machine.
                        let outcome = sync_idle.blocks_request_response(
                            request_id,
                            result.map_err(|_| ()).map(|v| {
                                v.into_iter().filter_map(|block| {
                                    Some(all::BlockRequestSuccessBlock {
                                        scale_encoded_header: block.header?,
                                        scale_encoded_justification: block.justification,
                                        scale_encoded_extrinsics: Vec::new(),
                                        user_data: (),
                                    })
                                })
                            }),
                            ffi::unix_time(),
                        );

                        match outcome {
                            all::BlocksRequestResponseOutcome::VerifyHeader(verify) => {
                                sync = verify.into();
                            },
                            all::BlocksRequestResponseOutcome::Queued { sync: sync_idle, next_actions } => {
                                requests_to_start.extend(next_actions);
                                sync = sync_idle.into();
                            },
                            all::BlocksRequestResponseOutcome::NotFinalizedChain { sync: sync_idle, next_actions, .. } => {
                                requests_to_start.extend(next_actions);
                                sync = sync_idle.into();
                            },
                            all::BlocksRequestResponseOutcome::Inconclusive { sync: sync_idle, next_actions, .. } => {
                                requests_to_start.extend(next_actions);
                                sync = sync_idle.into();
                            },
                            all::BlocksRequestResponseOutcome::AllAlreadyInChain { sync: sync_idle, next_actions, .. } => {
                                requests_to_start.extend(next_actions);
                                sync = sync_idle.into();
                            },
                        }
                    } else {
                        // The sync state machine has emitted a `Action::Cancel` earlier, and is
                        // thus no longer interested in the response.
                        sync = sync_idle.into();
                    }
                },

                (request_id, result) = pending_grandpa_requests.select_next_some() => {
                    pending_requests.remove(&request_id);

                    // A GrandPa warp sync request has been finished.
                    // `result` is an error if the block request got cancelled by the sync state
                    // machine.
                    if let Ok(result) = result {
                        // Inject the result of the request into the sync state machine.
                        let outcome = sync_idle.grandpa_warp_sync_response(
                            request_id,
                            result.ok(),
                        );

                        match outcome {
                            all::GrandpaWarpSyncResponseOutcome::Queued {
                                sync: sync_idle, next_actions
                            } => {
                                sync = sync_idle.into();
                                requests_to_start.extend(next_actions);
                            }
                        }

                    } else {
                        // The sync state machine has emitted a `Action::Cancel` earlier, and is
                        // thus no longer interested in the response.
                        sync = sync_idle.into();
                    }
                },

                (request_id, result) = pending_storage_requests.select_next_some() => {
                    pending_requests.remove(&request_id);

                    // A storage request has been finished.
                    // `result` is an error if the block request got cancelled by the sync state
                    // machine.
                    if let Ok(result) = result {
                        // Inject the result of the request into the sync state machine.
                        let outcome = sync_idle.storage_get_response(
                            request_id,
                            result.map(|list| list.into_iter()),
                        );

                        match outcome {
                            all::StorageGetResponseOutcome::Queued {
                                sync: sync_idle, next_actions
                            } => {
                                sync = sync_idle.into();
                                requests_to_start.extend(next_actions);
                            }
                        }

                    } else {
                        // The sync state machine has emitted a `Action::Cancel` earlier, and is
                        // thus no longer interested in the response.
                        sync = sync_idle.into();
                    }
                },
            }
        }
    }
}

async fn start_parachain(
    chain_information: chain::chain_information::ChainInformation,
    mut from_foreground: mpsc::Receiver<ToBackground>,
    parachain_config: ConfigParachain,
) {
    // TODO: handle finality as well; this is semi-complicated because the runtime service needs to provide a way to call a function on the finalized block's runtime

    let relay_best_blocks = {
        let (relay_best_block_header, relay_best_blocks_subscription) =
            parachain_config.relay_chain_sync.subscribe_best().await;
        stream::once(future::ready(relay_best_block_header)).chain(relay_best_blocks_subscription)
    };
    futures::pin_mut!(relay_best_blocks);

    let mut current_finalized_block = chain_information.finalized_block_header;
    let mut current_best_block = current_finalized_block.clone();

    // List of senders that get notified when the best block is modified.
    let mut best_subscriptions = Vec::<lossy_channel::Sender<_>>::new();

    // Hash of the head data of the best block of the parachain. `None` if no head data obtained
    // yet. Used to avoid sending out notifications if the head data hasn't changed.
    let mut previous_best_head_data_hash = None::<[u8; 32]>;

    loop {
        futures::select! {
            message = from_foreground.next().fuse() => {
                // Terminating the parachain sync task if the foreground has closed.
                let message = match message {
                    Some(m) => m,
                    None => return,
                };

                // Note that the rest of this `select!` statement can block for a long time,
                // which means that there might be a big delay for processing the messages here.
                // At the time of writing, the nature of the messages makes this a non-issue,
                // but care should be taken about this.

                match message {
                    ToBackground::Serialize { .. } => todo!(),  // TODO: it doesn't make sense to serialize a parachain
                    ToBackground::IsNearHeadOfChainHeuristic { send_back } => {
                        // TODO: that doesn't seem totally correct
                        let _ = send_back.send(previous_best_head_data_hash.is_some());
                    },
                    ToBackground::SubscribeFinalized { send_back } => {
                        let (tx, rx) = lossy_channel::channel();
                        core::mem::forget(tx); // TODO:
                        let _ = send_back.send((current_finalized_block.scale_encoding_vec(), rx));
                    }
                    ToBackground::SubscribeBest { send_back } => {
                        let (tx, rx) = lossy_channel::channel();
                        best_subscriptions.push(tx);
                        let _ = send_back.send((current_best_block.scale_encoding_vec(), rx));
                    }
                }
            },

            _relay_best_block = relay_best_blocks.next().fuse() => {
                // For each relay chain block, call `ParachainHost_persisted_validation_data` in
                // order to know where the parachains are.
                let pvd_result = parachain_config.relay_chain_sync.recent_best_block_runtime_call(
                    "ParachainHost_persisted_validation_data",
                    para::persisted_validation_data_parameters(
                        parachain_config.parachain_id,
                        // TODO: we use TimedOut because that's what cumulus does, but it's unclear if that's correct
                        para::OccupiedCoreAssumption::TimedOut
                    )
                ).await;

                // Even if there isn't any bug, the runtime call can likely fail because the relay
                // chain block has already been pruned from the network. This isn't a severe
                // error.
                let encoded_pvd = match pvd_result {
                    Ok(encoded_pvd) => encoded_pvd,
                    Err(err) => {
                        previous_best_head_data_hash = None;
                        if err.is_network_problem() {
                            log::debug!(target: "sync-verify", "Failed to get chain heads: {}", err);
                        } else {
                            log::warn!(target: "sync-verify", "Failed to get chain heads: {}", err);
                        }
                        continue;
                    }
                };

                // Try decode the result of the runtime call.
                // If this fails, it indicates an incompatibility between smoldot and the relay
                // chain.
                let head_data =
                    match para::decode_persisted_validation_data_return_value(&encoded_pvd) {
                        Ok(Some(pvd)) => pvd.parent_head,
                        Ok(None) => {
                            log::warn!(
                                target: "sync-verify",
                                "Couldn't find the parachain head from relay chain. \
                                The parachain likely doesn't occupy a core."
                            );
                            continue;
                        }
                        Err(error) => {
                            log::error!(
                                target: "sync-verify",
                                "Failed to fetch the parachain head from relay chain: {}",
                                error
                            );
                            continue;
                        }
                    };

                // Don't do anything more if the head data matches
                // `previous_best_head_data_hash`.
                match (&mut previous_best_head_data_hash, blake2b(32, &[], &head_data)) {
                    (&mut Some(ref mut h1), h2) if *h1 == h2.as_bytes() => continue,
                    (h1 @ _, h2) => *h1 = Some(<[u8; 32]>::try_from(h2.as_bytes()).unwrap()),
                };

                // The meaning of `head_data` depends on the parachain. It can represent
                // anything. In practice, however, it is most of the time a block header.
                match header::decode(&head_data) {
                    Ok(header) => {
                        current_best_block = header.into();
                        for sender in &mut best_subscriptions {
                            // TODO: remove senders if they're closed
                            let _ = sender.send(head_data.to_vec());
                        }
                    }
                    Err(_) => {
                        log::warn!(
                            target: "sync-verify",
                            "Head data is not a block header. This isn't supported by smoldot."
                        );
                    }
                }
            }
        }
    }
}

enum ToBackground {
    /// See [`SyncService::serialize_chain`].
    Serialize { send_back: oneshot::Sender<String> },
    /// See [`SyncService::is_near_head_of_chain_heuristic`].
    IsNearHeadOfChainHeuristic { send_back: oneshot::Sender<bool> },
    /// See [`SyncService::subscribe_finalized`].
    SubscribeFinalized {
        send_back: oneshot::Sender<(Vec<u8>, lossy_channel::Receiver<Vec<u8>>)>,
    },
    /// See [`SyncService::subscribe_best`].
    SubscribeBest {
        send_back: oneshot::Sender<(Vec<u8>, lossy_channel::Receiver<Vec<u8>>)>,
    },
}<|MERGE_RESOLUTION|>--- conflicted
+++ resolved
@@ -41,12 +41,6 @@
     libp2p, network,
     sync::{all, para},
     trie::proof_verify,
-<<<<<<< HEAD
-};
-use std::{
-    collections::HashMap, convert::TryFrom as _, num::NonZeroU32, pin::Pin, sync::Arc,
-=======
->>>>>>> 282dfe69
 };
 use std::{collections::HashMap, convert::TryFrom as _, num::NonZeroU32, pin::Pin, sync::Arc};
 
