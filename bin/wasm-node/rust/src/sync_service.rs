--- conflicted
+++ resolved
@@ -22,22 +22,12 @@
     lock::Mutex,
     prelude::*,
 };
-<<<<<<< HEAD
 use smoldot::{chain, chain::sync::all_forks, informant::HashDisplay, libp2p, network};
-use std::{
-    collections::HashMap,
-    convert::TryFrom as _,
-    num::{NonZeroU32, NonZeroU64},
-    pin::Pin,
-};
-=======
-use smoldot::{chain, chain::sync::optimistic, informant::HashDisplay, libp2p, network};
 use std::{collections::HashMap, num::NonZeroU32, pin::Pin, sync::Arc};
 
 mod lossy_channel;
 
 pub use lossy_channel::Receiver as NotificationsReceiver;
->>>>>>> 9c8006b1
 
 /// Configuration for a [`SyncService`].
 pub struct Config {
@@ -83,31 +73,10 @@
         }
     }
 
-<<<<<<< HEAD
-    /// Registers a new source for blocks.
-    pub async fn add_source(
-        &self,
-        peer_id: libp2p::PeerId,
-        best_block_number: u64,
-        best_block_hash: [u8; 32],
-    ) {
-        self.to_background
-            .lock()
-            .await
-            .send(ToBackground::PeerConnected(
-                peer_id,
-                best_block_number,
-                best_block_hash,
-            ))
-            .await
-            .unwrap()
-    }
-=======
     /// Returns a string representing the state of the chain using the
     /// [`smoldot::database::finalized_serialize`] module.
     pub async fn serialize_chain(&self) -> String {
         let (send_back, rx) = oneshot::channel();
->>>>>>> 9c8006b1
 
         self.to_background
             .lock()
@@ -122,18 +91,6 @@
     /// Returns the SCALE-encoded header of the current finalized block, alongside with a stream
     /// producing updates of the finalized block.
     ///
-<<<<<<< HEAD
-    /// Has no effect if the previously-known best block is lower than the new one.
-    pub async fn block_announce(
-        &self,
-        peer_id: libp2p::PeerId,
-        announce: network::service::EncodedBlockAnnounce,
-    ) {
-        self.to_background
-            .lock()
-            .await
-            .send(ToBackground::BlockAnnounce { peer_id, announce })
-=======
     /// Not all updates are necessarily reported. In particular, updates that weren't pulled from
     /// the `Stream` yet might get overwritten by newest updates.
     pub async fn subscribe_finalized(&self) -> (Vec<u8>, NotificationsReceiver<Vec<u8>>) {
@@ -143,7 +100,6 @@
             .lock()
             .await
             .send(ToBackground::SubscribeFinalized { send_back })
->>>>>>> 9c8006b1
             .await
             .unwrap();
 
@@ -339,15 +295,9 @@
                         },
                     };
 
-<<<<<<< HEAD
-                    match message {
-                        ToBackground::PeerConnected(peer_id, best_block_number, best_block_hash) => {
+                    match network_event {
+                        network_service::Event::Connected { peer_id, best_block_number, best_block_hash } => {
                             let id = sync.add_source(peer_id.clone(), best_block_number, best_block_hash).id();
-=======
-                    match network_event {
-                        network_service::Event::Connected { peer_id, best_block_number } => {
-                            let id = sync.add_source(peer_id.clone(), best_block_number);
->>>>>>> 9c8006b1
                             peers_source_id_map.insert(peer_id.clone(), id);
                         },
                         network_service::Event::Disconnected(peer_id) => {
@@ -359,8 +309,7 @@
                                 rq.abort();
                             }*/
                         },
-<<<<<<< HEAD
-                        ToBackground::BlockAnnounce { peer_id, announce } => {
+                        network_service::Event::BlockAnnounce { peer_id, announce } => {
                             let source_id = *peers_source_id_map.get(&peer_id).unwrap();
                             let decoded = announce.decode();
                             // TODO: block header re-encoding
@@ -408,20 +357,6 @@
                                 all_forks::BlockAnnounceOutcome::InvalidHeader(error) => {},
                                 all_forks::BlockAnnounceOutcome::HeaderVerifyError(error) => {},
                             }
-=======
-                        network_service::Event::BlockAnnounce { peer_id, announce } => {
-                            let id = *peers_source_id_map.get(&peer_id).unwrap();
-                            sync.raise_source_best_block(id, announce.decode().header.number);
-                        },
-                    }
-                }
-
-                message = from_foreground.next() => {
-                    let message = match message {
-                        Some(m) => m,
-                        None => {
-                            return
->>>>>>> 9c8006b1
                         },
                     };
 
@@ -448,7 +383,6 @@
 
                 result = pending_ancestry_searches.select_next_some() => {
                     // `result` is an error if the block request got cancelled by the sync state
-<<<<<<< HEAD
                     // machine. In other words, if `result` is `Err`, the `sync` isn't interested
                     // by this request anymore and considers that it doesn't exist anymore.
                     if let Ok((source_id, request_result)) = result {
@@ -460,17 +394,6 @@
                             request_result.map(|r| r.into_iter().flat_map(|b| b.header))
                                 .map_err(|_| ())
                         );
-=======
-                    // machine.
-                    if let Ok(result) = result {
-                        let result = result.map_err(|_| ());
-                        let _ = sync.finish_request(request_id, result.map(|v| v.into_iter().map(|block| optimistic::RequestSuccessBlock {
-                            scale_encoded_header: block.header.unwrap(), // TODO: don't unwrap
-                            scale_encoded_justification: block.justification,
-                            scale_encoded_extrinsics: Vec::new(),
-                            user_data: (),
-                        })).map_err(|()| optimistic::RequestFail::BlocksUnavailable));
->>>>>>> 9c8006b1
                     }
                     // TODO: restore
                     /*let result = result.map_err(|_| ()).and_then(|v| v);
@@ -496,15 +419,6 @@
 }
 
 enum ToBackground {
-<<<<<<< HEAD
-    PeerConnected(libp2p::PeerId, u64, [u8; 32]),
-    PeerDisconnected(libp2p::PeerId),
-    BlockAnnounce {
-        peer_id: libp2p::PeerId,
-        announce: network::service::EncodedBlockAnnounce,
-    },
-=======
->>>>>>> 9c8006b1
     /// See [`SyncService::serialize_chain`].
     Serialize { send_back: oneshot::Sender<String> },
     /// See [`SyncService::subscribe_finalized`].
