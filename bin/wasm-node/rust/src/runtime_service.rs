// Smoldot
// Copyright (C) 2019-2021  Parity Technologies (UK) Ltd.
// SPDX-License-Identifier: GPL-3.0-or-later WITH Classpath-exception-2.0

// This program is free software: you can redistribute it and/or modify
// it under the terms of the GNU General Public License as published by
// the Free Software Foundation, either version 3 of the License, or
// (at your option) any later version.

// This program is distributed in the hope that it will be useful,
// but WITHOUT ANY WARRANTY; without even the implied warranty of
// MERCHANTABILITY or FITNESS FOR A PARTICULAR PURPOSE.  See the
// GNU General Public License for more details.

// You should have received a copy of the GNU General Public License
// along with this program.  If not, see <http://www.gnu.org/licenses/>.

//! Background runtime download service.
//!
//! This service plugs on top of a [`sync_service`], listens for new best blocks and checks
//! whether the runtime has changed in any way. Its objective is to always provide an up-to-date
//! [`executor::host::HostVmPrototype`] ready to be called by other services.
//!
//! # Usage
//!
//! The runtime service lets user subscribe to best and finalized block updates, similar to
//! the [`sync_service`]. These subscriptions are implemented by subscribing to the underlying
//! [`sync_service`] and, for each notification, downloading the runtime code of the best or
//! finalized block. Therefore, these notifications always come with a delay compared to directly
//! using the [`sync_service`].
//!
//! Furthermore, if it isn't possible to download the runtime code of a block (for example because
//! peers refuse to answer or have already pruned the block) or if the runtime service already has
//! too many pending downloads, this block is simply skipped and not reported on the
//! subscriptions.
//!
//! Consequently, you are strongly encouraged to not use both the [`sync_service`] *and* the
//! [`RuntimeService`] of the same chain. They each provide a consistent view of the chain, but
//! this view isn't necessarily the same on both services.
//!
//! The main service offered by the runtime service is
//! [`RuntimeService::recent_best_block_runtime_lock`], that performs a runtime call on the latest
//! reported best block or more recent.

use crate::{
    ffi, lossy_channel,
    sync_service::{self, StorageQueryError},
};

use futures::{
    channel::mpsc,
    lock::{Mutex, MutexGuard},
    prelude::*,
};
use smoldot::{
    chain::async_tree,
    chain_spec, executor, header,
    informant::HashDisplay,
    metadata,
    network::protocol,
    trie::{self, proof_verify},
};
use std::{iter, mem, pin::Pin, sync::Arc, time::Duration};

pub use crate::lossy_channel::Receiver as NotificationsReceiver;

/// Configuration for a runtime service.
pub struct Config<'a> {
    /// Name of the chain, for logging purposes.
    ///
    /// > **Note**: This name will be directly printed out. Any special character should already
    /// >           have been filtered out from this name.
    pub log_name: String,

    /// Closure that spawns background tasks.
    pub tasks_executor: Box<dyn FnMut(String, Pin<Box<dyn Future<Output = ()> + Send>>) + Send>,

    /// Service responsible for synchronizing the chain.
    pub sync_service: Arc<sync_service::SyncService>,

    /// Specification of the chain.
    pub chain_spec: &'a chain_spec::ChainSpec,

    /// Header of the genesis block of the chain, in SCALE encoding.
    ///
    /// > **Note**: This can be derived from a [`chain_spec::ChainSpec`]. While the
    /// >           [`RuntimeService::new`] function could in theory use the
    /// >           [`Config::chain_spec`] parameter to derive this value, doing so is quite
    /// >           expensive. We prefer to require this value from the upper layer instead, as
    /// >           it is most likely needed anyway.
    pub genesis_block_scale_encoded_header: Vec<u8>,
}

/// See [the module-level documentation](..).
pub struct RuntimeService {
    /// Target to use for the logs. See [`Config::log_name`].
    log_target: String,

    /// See [`Config::sync_service`].
    sync_service: Arc<sync_service::SyncService>,

    /// Fields behind a `Mutex`. Should only be locked for short-lived operations.
    guarded: Arc<Mutex<Guarded>>,

    /// Handle to abort the background task.
    background_task_abort: future::AbortHandle,
}

impl RuntimeService {
    /// Initializes a new runtime service.
    ///
    /// The future returned by this function is expected to finish relatively quickly and is
    /// necessary only for locking purposes.
    pub async fn new(mut config: Config<'_>) -> Arc<Self> {
        // Target to use for all the logs of this service.
        let log_target = format!("runtime-{}", config.log_name);

        let best_near_head_of_chain = config.sync_service.is_near_head_of_chain_heuristic().await;

        // Build the runtime of the genesis block.
        let genesis_runtime = if let chain_spec::GenesisStorage::Items(genesis_storage) =
            config.chain_spec.genesis_storage()
        {
            let code = genesis_storage
                .iter()
                .find(|(k, _)| k == b":code")
                .map(|(_, v)| v.to_vec());
            let heap_pages = genesis_storage
                .iter()
                .find(|(k, _)| k == b":heappages")
                .map(|(_, v)| v.to_vec());

            // Note that in the absolute we don't need to panic in case of a problem, and could
            // simply store an `Err` and continue running.
            // However, in practice, it seems more sane to detect problems in the genesis block.
            let mut runtime = SuccessfulRuntime::from_params(&code, &heap_pages).await;

            // As documented in the `metadata` field, we must fill it using the genesis storage.
            if let Ok(runtime) = runtime.as_mut() {
                let mut query = metadata::query_metadata(runtime.virtual_machine.take().unwrap());
                loop {
                    match query {
                        metadata::Query::Finished(Ok(metadata), vm) => {
                            runtime.virtual_machine = Some(vm);
                            runtime.metadata = Some(metadata);
                            break;
                        }
                        metadata::Query::StorageGet(get) => {
                            let key = get.key_as_vec();
                            let value = genesis_storage
                                .iter()
                                .find(|(k, _)| &**k == key)
                                .map(|(_, v)| v);
                            query = get.inject_value(value.map(iter::once));
                        }
                        metadata::Query::Finished(Err(err), _) => {
                            panic!("Unable to generate genesis metadata: {}", err)
                        }
                    }
                }
            }

<<<<<<< HEAD
            Some(Runtime {
=======
            Runtime {
                num_references: 1,
>>>>>>> 115d25ea
                runtime,
                runtime_code: code,
                heap_pages,
            })
        } else {
            None
        };

        let mut runtimes = slab::Slab::with_capacity(2);
        let runtime_id = runtimes.insert(genesis_runtime);
        let tree = async_tree::AsyncTree::new(async_tree::Config {
            finalized_async_user_data: runtime_id,
            retry_after_failed: Duration::from_secs(10),
        });

        let guarded = Arc::new(Mutex::new(Guarded {
            all_blocks_subscriptions: Vec::new(),
            finalized_blocks_subscriptions: Vec::new(),
            best_blocks_subscriptions: Vec::new(),
            runtime_version_subscriptions: Vec::new(),
            best_near_head_of_chain,
<<<<<<< HEAD
            tree: Some(if let Some(genesis_runtime) = genesis_runtime {
                download_tree::DownloadTree::from_finalized_block_and_runtime(
                    config.genesis_block_scale_encoded_header,
                    genesis_runtime,
                )
            } else {
                download_tree::DownloadTree::from_finalized_block(
                    config.genesis_block_scale_encoded_header,
                )
            }),
=======
            tree: GuardedInner::FinalizedBlockRuntimeKnown {
                tree: Some(tree),
                finalized_block: Block {
                    hash: header::hash_from_scale_encoded_header(
                        &config.genesis_block_scale_encoded_header,
                    ),
                    scale_encoded_header: config.genesis_block_scale_encoded_header,
                },
            },
            runtimes,
>>>>>>> 115d25ea
        }));

        // Spawns a task that downloads the runtime code at every block to check whether it has
        // changed.
        //
        // This is strictly speaking not necessary as long as there is no active subscription.
        // However, in practice, there is most likely always going to be one. It is way easier to
        // always have a task active rather than create and destroy it.
        let background_task_abort;
        (config.tasks_executor)("runtime-download".into(), {
            let log_target = log_target.clone();
            let sync_service = config.sync_service.clone();
            let guarded = guarded.clone();
            let (abortable, abort) = future::abortable(async move {
                run_background(log_target, sync_service, guarded).await;
            });
            background_task_abort = abort;
            abortable.map(|_| ()).boxed()
        });

        Arc::new(RuntimeService {
            log_target,
            sync_service: config.sync_service,
            guarded,
            background_task_abort,
        })
    }

    /// Returns the current runtime version, plus an unlimited stream that produces one item every
    /// time the specs of the runtime of the best block are changed.
    ///
    /// The future returned by this function is expected to finish relatively quickly and is
    /// necessary only for locking purposes.
    ///
    /// The current runtime version can be `None` in case it isn't known yet.
    ///
    /// The stream can generate an `Err` if the runtime in the best block is invalid.
    pub async fn subscribe_runtime_version(
        self: &Arc<RuntimeService>,
    ) -> (
        Option<Result<executor::CoreVersion, RuntimeError>>,
        NotificationsReceiver<Result<executor::CoreVersion, RuntimeError>>,
    ) {
        let (tx, rx) = lossy_channel::channel();
        let mut guarded = self.guarded.lock().await;
        guarded.runtime_version_subscriptions.push(tx);
        let runtime_index = match &guarded.tree {
            GuardedInner::FinalizedBlockRuntimeKnown {
                tree: Some(tree), ..
            } => tree
                .best_block_index()
                .map_or(*tree.finalized_async_user_data(), |(_, rt_idx)| *rt_idx),
            GuardedInner::FinalizedBlockRuntimeUnknown { .. } => return (None, rx),
            _ => unreachable!(),
        };
        let current_version = guarded.runtimes[runtime_index]
            .runtime
            .as_ref()
            .map(|spec| spec.runtime_spec.clone())
            .map_err(|err| err.clone());
        (Some(current_version), rx)
    }

    /// Returns the runtime version of the block with the given hash.
    ///
    /// The future returned by this function might take a long time.
    pub async fn runtime_version_of_block(
        self: &Arc<RuntimeService>,
        block_hash: &[u8; 32],
    ) -> Result<executor::CoreVersion, RuntimeCallError> {
        // If the requested block is the best known block, optimize by
        // immediately returning the cached spec.
        // TODO: restore
        /*{
            let guarded = self.guarded.lock().await;
            if guarded.tree.as_ref().unwrap().best_block_hash() == block_hash {
                return guarded
                    .tree
                    .as_ref()
                    .unwrap()
                    .best_block_runtime()
                    .runtime
                    .as_ref()
                    .map(|r| r.runtime_spec.clone())
                    .map_err(|err| RuntimeCallError::InvalidRuntime(err.clone()));
            }
        }*/

        let (_, vm) = self.network_block_info(block_hash).await?;

        let (runtime_spec, _) = match executor::core_version(vm) {
            (Ok(spec), vm) => (spec, vm),
            (Err(error), _) => {
                log::warn!(
                    target: &self.log_target,
                    "Failed to call Core_version on runtime: {}",
                    error
                );
                return Err(RuntimeCallError::InvalidRuntime(RuntimeError::CoreVersion(
                    error,
                )));
            }
        };

        Ok(runtime_spec)
    }

    /// Downloads from the network the SCALE-encoded header and the runtime of the block with
    /// the given hash.
    async fn network_block_info(
        self: &Arc<RuntimeService>,
        block_hash: &[u8; 32],
    ) -> Result<(Vec<u8>, executor::host::HostVmPrototype), RuntimeCallError> {
        // Ask the network for the header of this block, as we need to know the state root.
        let header = {
            let result = self
                .sync_service
                .clone()
                .block_query(
                    *block_hash,
                    protocol::BlocksRequestFields {
                        header: true,
                        body: false,
                        justification: false,
                    },
                )
                .await;

            // Note that the `block_query` method guarantees that the header is present
            // and valid.
            if let Ok(block) = result {
                block.header.unwrap()
            } else {
                return Err(RuntimeCallError::NetworkBlockRequest); // TODO: precise error
            }
        };

        let state_root = *header::decode(&header)
            .map_err(RuntimeCallError::InvalidBlockHeader)?
            .state_root;

        // Download the runtime code of this block.
        let (code, heap_pages) = {
            let mut code_query_result = self
                .sync_service
                .clone()
                .storage_query(
                    block_hash,
                    &state_root,
                    iter::once(&b":code"[..]).chain(iter::once(&b":heappages"[..])),
                )
                .await
                .map_err(RuntimeCallError::StorageQuery)?;
            let heap_pages = code_query_result.pop().unwrap();
            let code = code_query_result.pop().unwrap();
            (code, heap_pages)
        };

        let vm = match executor::host::HostVmPrototype::new(
            code.as_ref()
                .ok_or(RuntimeError::CodeNotFound)
                .map_err(RuntimeCallError::InvalidRuntime)?,
            executor::storage_heap_pages_to_value(heap_pages.as_deref())
                .map_err(RuntimeError::InvalidHeapPages)
                .map_err(RuntimeCallError::InvalidRuntime)?,
            executor::vm::ExecHint::CompileAheadOfTime,
        ) {
            Ok(vm) => vm,
            Err(error) => {
                log::warn!(
                    target: &self.log_target,
                    "Failed to compile best block runtime: {}",
                    error
                );
                return Err(RuntimeCallError::InvalidRuntime(RuntimeError::Build(error)));
            }
        };

        Ok((header, vm))
    }

    /// Returns the runtime version of the current best block.
    ///
    /// The future returned by this function might take a long time.
    pub async fn best_block_runtime(
        self: &Arc<RuntimeService>,
    ) -> Result<executor::CoreVersion, RuntimeError> {
        let guarded = self.guarded.lock().await;
        guarded
            .best_block_runtime()
            .unwrap() // TODO: explain the unwrap
            .runtime
            .as_ref()
            .map(|spec| spec.runtime_spec.clone())
            .map_err(|err| err.clone())
    }

    /// Returns the SCALE-encoded header of the current finalized block, plus an unlimited stream
    /// that produces one item every time the finalized block is changed.
    pub async fn subscribe_finalized(
        self: &Arc<RuntimeService>,
    ) -> (Vec<u8>, NotificationsReceiver<Vec<u8>>) {
        let (tx, rx) = lossy_channel::channel();

        let mut guarded = self.guarded.lock().await;
        guarded.finalized_blocks_subscriptions.push(tx);

        let header = match &guarded.tree {
            GuardedInner::FinalizedBlockRuntimeKnown {
                finalized_block, ..
            } => finalized_block.scale_encoded_header.clone(),
            GuardedInner::FinalizedBlockRuntimeUnknown { tree: Some(tree) } => {
                debug_assert_eq!(tree.children(None).count(), 1);
                tree.block_user_data(tree.children(None).next().unwrap())
                    .scale_encoded_header
                    .clone()
            }
            _ => unreachable!(),
        };

        (header, rx)
    }

    /// Returns the SCALE-encoded header of the current best block, plus an unlimited stream that
    /// produces one item every time the best block is changed.
    ///
    /// It is guaranteed that when a notification is sent out, calling
    /// [`RuntimeService::recent_best_block_runtime_lock`] will operate on this block or more
    /// recent. In other words, if you call [`RuntimeService::recent_best_block_runtime_lock`] and
    /// the stream of notifications is empty, you are guaranteed that the call has been performed
    /// on the best block.
    pub async fn subscribe_best(
        self: &Arc<RuntimeService>,
    ) -> (Vec<u8>, NotificationsReceiver<Vec<u8>>) {
        let (tx, rx) = lossy_channel::channel();
        let mut guarded = self.guarded.lock().await;
        guarded.best_blocks_subscriptions.push(tx);
        let best_block_header = guarded.best_block_header().unwrap(); // TODO: explain the unwrap
        (best_block_header.clone(), rx)
    }

    /// Subscribes to the state of the chain: the current state and the new blocks.
    ///
    /// Contrary to [`RuntimeService::subscribe_best`], *all* new blocks are reported. Only up to
    /// `buffer_size` block notifications are buffered in the channel. If the channel is full
    /// when a new notification is attempted to be pushed, the channel gets closed.
    ///
    /// The channel also gets closed if a gap in the finality happens, such as after a Grandpa
    /// warp syncing.
    ///
    /// See [`sync_service::SubscribeAll`] for information about the return value.
    pub async fn subscribe_all(
        self: &Arc<RuntimeService>,
        buffer_size: usize,
    ) -> sync_service::SubscribeAll {
        let (tx, new_blocks) = mpsc::channel(buffer_size);
        let mut guarded = self.guarded.lock().await;
        guarded.all_blocks_subscriptions.push(tx);

        let non_finalized_blocks_ancestry_order: Vec<_> = match &guarded.tree {
            GuardedInner::FinalizedBlockRuntimeKnown {
                tree: Some(tree),
                finalized_block: _finalized_block,
            } => {
                tree.input_iter_ancestry_order()
                    .filter(|(_, _, runtime_index, _)| runtime_index.is_some())
                    .map(|(_, block, _, is_best)| {
                        let parent_hash = *header::decode(&block.scale_encoded_header)
                            .unwrap()
                            .parent_hash; // TODO: correct? if yes, document
                        debug_assert!(
                            parent_hash == _finalized_block.hash
                                || tree
                                    .input_iter_ancestry_order()
                                    .any(|(_, b, rt, _)| parent_hash == b.hash && rt.is_some())
                        );

                        sync_service::BlockNotification {
                            is_new_best: is_best,
                            parent_hash,
                            scale_encoded_header: block.scale_encoded_header.clone(),
                        }
                    })
                    .collect()
            }
            _ => unreachable!(),
        };

        debug_assert!(matches!(
            non_finalized_blocks_ancestry_order
                .iter()
                .filter(|b| b.is_new_best)
                .count(),
            0 | 1
        ));

        sync_service::SubscribeAll {
            finalized_block_scale_encoded_header: match &guarded.tree {
                GuardedInner::FinalizedBlockRuntimeKnown {
                    finalized_block, ..
                } => finalized_block.scale_encoded_header.clone(),
                _ => unreachable!(),
            },
            new_blocks,
            non_finalized_blocks_ancestry_order,
        }
    }

    // TODO: doc
    pub async fn recent_best_block_runtime_lock<'a>(
        self: &'a Arc<RuntimeService>,
    ) -> RuntimeLock<'a> {
        let guarded = self.guarded.lock().await;
        let block_index = match &guarded.tree {
            GuardedInner::FinalizedBlockRuntimeKnown {
                tree: Some(tree), ..
            } => tree.best_block_index().map(|(idx, _)| idx),
            _ => unreachable!(),
        };

        RuntimeLock {
            service: self,
            inner: if let Some(block_index) = block_index {
                RuntimeLockInner::InTree {
                    guarded,
                    block_index,
                }
            } else {
                RuntimeLockInner::Finalized(guarded)
            },
        }
    }

    // TODO: should have a LRU cache of slightly older finalized blocks
    // TODO: doc, especially about which blocks are available
    // TODO: return error instead
    pub async fn runtime_lock<'a>(
        self: &'a Arc<RuntimeService>,
        block_hash: &[u8; 32],
    ) -> Option<RuntimeLock<'a>> {
        // TODO: restore
        //let guarded = self.guarded.lock().await;
        /*if guarded
            .tree
            .as_ref()
            .unwrap()
            .block_runtime(block_hash)
            .is_some()
        {
            return Some(RuntimeLock {
                service: self,
                inner: RuntimeLockInner::InTree(guarded),
                block_hash: *block_hash,
            });
        }*/

        let (scale_encoded_header, virtual_machine) =
            self.network_block_info(block_hash).await.ok()?;
        Some(RuntimeLock {
            service: self,
            inner: RuntimeLockInner::OutOfTree {
                hash: *block_hash,
                scale_encoded_header,
                virtual_machine,
            },
        })
    }

    /// Obtain the metadata of the runtime of the current best block.
    ///
    /// > **Note**: Keep in mind that this function is subject to race conditions. The runtime
    /// >           of the best block can change at any time. This method should ideally be called
    /// >           again after every runtime change.
    pub async fn metadata(
        self: Arc<RuntimeService>,
        block_hash: &[u8; 32],
    ) -> Result<Vec<u8>, MetadataError> {
        self.metadata_inner(Some(block_hash)).await
    }

    /// Obtain the metadata of the runtime of the current best block.
    ///
    /// > **Note**: Keep in mind that this function is subject to race conditions. The runtime
    /// >           of the best block can change at any time. This method should ideally be called
    /// >           again after every runtime change.
    pub async fn best_block_metadata(self: Arc<RuntimeService>) -> Result<Vec<u8>, MetadataError> {
        // First, try the cache.
        // TODO: restore
        /*{
            let guarded = self.guarded.lock().await;
            match guarded
                .tree
                .as_ref()
                .unwrap()
                .best_block_runtime()
                .runtime
                .as_ref()
            {
                Ok(runtime) => {
                    if let Some(metadata) = runtime.metadata.as_ref() {
                        return Ok(metadata.clone());
                    }
                }
                Err(err) => {
                    return Err(MetadataError::InvalidRuntime(err.clone()));
                }
            }
        }*/

        self.metadata_inner(None).await
    }

    async fn metadata_inner(
        self: Arc<RuntimeService>,
        block_hash: Option<&[u8; 32]>,
    ) -> Result<Vec<u8>, MetadataError> {
        let (runtime_call_lock, virtual_machine) = if let Some(block_hash) = block_hash {
            self.runtime_lock(block_hash)
                .await
                .ok_or(MetadataError::RuntimeFetch)?
        } else {
            self.recent_best_block_runtime_lock().await
        }
        .start("Metadata_metadata", iter::empty::<Vec<u8>>())
        .await
        .map_err(MetadataError::CallError)?;

        let mut query = metadata::query_metadata(virtual_machine);
        let (metadata_result, virtual_machine) = loop {
            match query {
                metadata::Query::Finished(Ok(metadata), virtual_machine) => {
                    // TODO: restore
                    /*if let Some(guarded) = &mut runtime_call_lock.guarded {
                        guarded
                            .tree
                            .as_mut()
                            .unwrap()
                            .best_block_runtime_mut()
                            .runtime
                            .as_mut()
                            .unwrap()
                            .metadata = Some(metadata.clone());
                    }*/
                    break (Ok(metadata), virtual_machine);
                }
                metadata::Query::StorageGet(storage_get) => {
                    match runtime_call_lock.storage_entry(&storage_get.key_as_vec()) {
                        Ok(v) => query = storage_get.inject_value(v.map(iter::once)),
                        Err(err) => {
                            break (
                                Err(MetadataError::CallError(err)),
                                metadata::Query::StorageGet(storage_get).into_prototype(),
                            );
                        }
                    }
                }
                metadata::Query::Finished(Err(err), virtual_machine) => {
                    break (Err(MetadataError::MetadataQuery(err)), virtual_machine);
                }
            }
        };

        runtime_call_lock.unlock(virtual_machine);
        metadata_result
    }

    /// Returns true if it is believed that we are near the head of the chain.
    ///
    /// The way this method is implemented is opaque and cannot be relied on. The return value
    /// should only ever be shown to the user and not used for any meaningful logic.
    pub async fn is_near_head_of_chain_heuristic(&self) -> bool {
        is_near_head_of_chain_heuristic(&self.sync_service, &self.guarded).await
    }
}

impl Drop for RuntimeService {
    fn drop(&mut self) {
        self.background_task_abort.abort();
    }
}

async fn is_near_head_of_chain_heuristic(
    sync_service: &sync_service::SyncService,
    guarded: &Mutex<Guarded>,
) -> bool {
    // The runtime service adds a delay between the moment a best block is reported by the
    // sync service and the moment it is reported by the runtime service.
    // Because of this, any "far from head of chain" to "near head of chain" transition
    // must take that delay into account. The other way around ("near" to "far") is
    // unaffected.

    // If the sync service is far from the head, the runtime service is also far.
    if !sync_service.is_near_head_of_chain_heuristic().await {
        return false;
    }

    // If the sync service is near, report the result of `is_near_head_of_chain_heuristic()`
    // when called at the latest best block that the runtime service reported through its API,
    // to make sure that we don't report "near" while having reported only blocks that were
    // far.
    guarded.lock().await.best_near_head_of_chain
}

/// See [`RuntimeService::recent_best_block_runtime_lock`].
#[must_use]
pub struct RuntimeLock<'a> {
    service: &'a Arc<RuntimeService>,
    inner: RuntimeLockInner<'a>,
}

enum RuntimeLockInner<'a> {
    /// Call made against [`GuardedInner::FinalizedBlockRuntimeKnown::finalized_block`].
    Finalized(MutexGuard<'a, Guarded>),
    /// Block is found in the tree at the given index.
    InTree {
        guarded: MutexGuard<'a, Guarded>,
        /// Index of the block to make the call against.
        block_index: async_tree::NodeIndex,
    },
    /// Block information directly inlined in this enum.
    OutOfTree {
        scale_encoded_header: Vec<u8>,
        hash: [u8; 32],
        virtual_machine: executor::host::HostVmPrototype,
    },
}

impl<'a> RuntimeLock<'a> {
    /// Returns the SCALE-encoded header of the block the call is being made against.
    ///
    /// Guaranteed to always be valid.
    pub fn block_scale_encoded_header(&self) -> &[u8] {
        match &self.inner {
            RuntimeLockInner::Finalized(guarded) => match &guarded.tree {
                GuardedInner::FinalizedBlockRuntimeKnown {
                    finalized_block, ..
                } => &finalized_block.scale_encoded_header[..],
                _ => unreachable!(),
            },
            RuntimeLockInner::InTree {
                guarded,
                block_index,
            } => match &guarded.tree {
                GuardedInner::FinalizedBlockRuntimeKnown {
                    tree: Some(tree), ..
                } => &tree.block_user_data(*block_index).scale_encoded_header[..],
                GuardedInner::FinalizedBlockRuntimeUnknown { tree: Some(tree) } => {
                    &tree.block_user_data(*block_index).scale_encoded_header[..]
                }
                _ => unreachable!(),
            },
            RuntimeLockInner::OutOfTree {
                scale_encoded_header,
                ..
            } => &scale_encoded_header[..],
        }
    }

    /// Returns the hash of the block the call is being made against.
    pub fn block_hash(&self) -> &[u8; 32] {
        match &self.inner {
            RuntimeLockInner::Finalized(guarded) => match &guarded.tree {
                GuardedInner::FinalizedBlockRuntimeKnown {
                    finalized_block, ..
                } => &finalized_block.hash,
                _ => unreachable!(),
            },
            RuntimeLockInner::InTree {
                guarded,
                block_index,
            } => match &guarded.tree {
                GuardedInner::FinalizedBlockRuntimeKnown {
                    tree: Some(tree), ..
                } => &tree.block_user_data(*block_index).hash,
                GuardedInner::FinalizedBlockRuntimeUnknown { tree: Some(tree) } => {
                    &tree.block_user_data(*block_index).hash
                }
                _ => unreachable!(),
            },
            RuntimeLockInner::OutOfTree { hash, .. } => hash,
        }
    }

    pub async fn start<'b>(
        self,
        method: &'b str,
        parameter_vectored: impl Iterator<Item = impl AsRef<[u8]>> + Clone + 'b,
    ) -> Result<(RuntimeCallLock<'a>, executor::host::HostVmPrototype), RuntimeCallError> {
        // TODO: DRY :-/ this whole thing is messy

        let block_number = header::decode(&self.block_scale_encoded_header())
            .unwrap()
            .number;
        let block_hash = *self.block_hash();
        let runtime_block_header = self.block_scale_encoded_header().to_owned(); // TODO: cloning :-/
        let virtual_machine = match self.inner {
            RuntimeLockInner::Finalized(guarded) | RuntimeLockInner::InTree { guarded, .. } => {
                // Unlock `guarded` before doing anything that takes a long time, such as the
                // network request below.
                drop(guarded);
                None
            }
            RuntimeLockInner::OutOfTree {
                virtual_machine, ..
            } => Some(virtual_machine),
        };

        // Perform the call proof request.
        // Note that `guarded` is not locked.
        // TODO: there's no way to verify that the call proof is actually correct; we have to ban the peer and restart the whole call process if it turns out that it's not
        // TODO: also, an empty proof will be reported as an error right now, which is weird
        let call_proof = self
            .service
            .sync_service
            .clone()
            .call_proof_query(
                block_number,
                protocol::CallProofRequestConfig {
                    block_hash,
                    method,
                    parameter_vectored: parameter_vectored.clone(),
                },
            )
            .await
            .map_err(RuntimeCallError::CallProof);

        let (guarded, virtual_machine) = if let Some(virtual_machine) = virtual_machine {
            (None, virtual_machine)
        } else {
            // Lock `guarded` again now that the call is finished.
            let mut guarded = self.service.guarded.lock().await;

            // It is not guaranteed that the block is still in the tree after the storage proof
            // has ended.
            let runtime_index = match &guarded.tree {
                GuardedInner::FinalizedBlockRuntimeKnown {
                    tree: Some(tree), ..
                } => tree
                    .input_iter_unordered()
                    .find(|(_, block, _, _)| block.hash == block_hash)
                    .map(|(_, _, idx, _)| *idx.unwrap()),
                GuardedInner::FinalizedBlockRuntimeUnknown { tree: Some(tree) } => tree
                    .input_iter_unordered()
                    .find(|(_, block, _, _)| block.hash == block_hash)
                    .map(|(_, _, idx, _)| idx.unwrap().unwrap()),
                _ => unreachable!(),
            };

            match runtime_index {
                Some(runtime_index) => {
                    let virtual_machine = match guarded.runtimes[runtime_index].runtime.as_mut() {
                        Ok(r) => r.virtual_machine.take().unwrap(),
                        Err(err) => {
                            return Err(RuntimeCallError::InvalidRuntime(err.clone()));
                        }
                    };

                    (Some((guarded, runtime_index)), virtual_machine)
                }
                None => {
                    let (_, virtual_machine) = self.service.network_block_info(&block_hash).await?;
                    (None, virtual_machine)
                }
            }
        };

        let lock = RuntimeCallLock {
            guarded,
            runtime_block_header,
            call_proof,
        };

        Ok((lock, virtual_machine))
    }
}

/// See [`RuntimeService::recent_best_block_runtime_lock`].
#[must_use]
pub struct RuntimeCallLock<'a> {
    /// If `Some`, the virtual machine must be put back in the runtimes at the given index.
    guarded: Option<(MutexGuard<'a, Guarded>, usize)>,
    runtime_block_header: Vec<u8>,
    call_proof: Result<Vec<Vec<u8>>, RuntimeCallError>,
}

impl<'a> RuntimeCallLock<'a> {
    /// Returns the SCALE-encoded header of the block the call is being made against.
    pub fn block_scale_encoded_header(&self) -> &[u8] {
        &self.runtime_block_header
    }

    /// Returns the storage root of the block the call is being made against.
    pub fn block_storage_root(&self) -> &[u8; 32] {
        header::decode(&self.runtime_block_header)
            .unwrap()
            .state_root
    }

    /// Finds the given key in the call proof and returns the associated storage value.
    ///
    /// Returns an error if the key couldn't be found in the proof, meaning that the proof is
    /// invalid.
    // TODO: if proof is invalid, we should give the option to fetch another call proof
    pub fn storage_entry(&self, requested_key: &[u8]) -> Result<Option<&[u8]>, RuntimeCallError> {
        let call_proof = match &self.call_proof {
            Ok(p) => p,
            Err(err) => return Err(err.clone()),
        };

        match proof_verify::verify_proof(proof_verify::VerifyProofConfig {
            requested_key: &requested_key,
            trie_root_hash: self.block_storage_root(),
            proof: call_proof.iter().map(|v| &v[..]),
        }) {
            Ok(v) => Ok(v),
            Err(err) => Err(RuntimeCallError::StorageRetrieval(err)),
        }
    }

    /// Finds in the call proof the list of keys that match a certain prefix.
    ///
    /// Returns an error if not all the keys could be found in the proof, meaning that the proof
    /// is invalid.
    ///
    /// The keys returned are ordered lexicographically.
    // TODO: if proof is invalid, we should give the option to fetch another call proof
    pub fn storage_prefix_keys_ordered(
        &'_ self,
        prefix: &[u8],
    ) -> Result<impl Iterator<Item = impl AsRef<[u8]> + '_>, RuntimeCallError> {
        // TODO: this is sub-optimal as we iterate over the proof multiple times and do a lot of Vec allocations
        let mut to_find = vec![trie::bytes_to_nibbles(prefix.iter().copied()).collect::<Vec<_>>()];
        let mut output = Vec::new();

        let call_proof = match &self.call_proof {
            Ok(p) => p,
            Err(err) => return Err(err.clone()),
        };

        for key in mem::replace(&mut to_find, Vec::new()) {
            let node_info = proof_verify::trie_node_info(proof_verify::TrieNodeInfoConfig {
                requested_key: key.iter().cloned(),
                trie_root_hash: &self.block_storage_root(),
                proof: call_proof.iter().map(|v| &v[..]),
            })
            .map_err(RuntimeCallError::StorageRetrieval)?;

            if node_info.storage_value.is_some() {
                assert_eq!(key.len() % 2, 0);
                output.push(trie::nibbles_to_bytes_extend(key.iter().copied()).collect::<Vec<_>>());
            }

            match node_info.children {
                proof_verify::Children::None => {}
                proof_verify::Children::One(nibble) => {
                    let mut child = key.clone();
                    child.push(nibble);
                    to_find.push(child);
                }
                proof_verify::Children::Multiple { children_bitmap } => {
                    for nibble in trie::all_nibbles() {
                        if (children_bitmap & (1 << u8::from(nibble))) == 0 {
                            continue;
                        }

                        let mut child = key.clone();
                        child.push(nibble);
                        to_find.push(child);
                    }
                }
            }
        }

        // TODO: maybe we could iterate over the proof in an ordered way rather than sorting at the end
        output.sort();
        Ok(output.into_iter())
    }

    /// End the runtime call.
    ///
    /// This method **must** be called.
    pub fn unlock(mut self, vm: executor::host::HostVmPrototype) {
        if let Some((guarded, runtime_index)) = &mut self.guarded {
            guarded.runtimes[*runtime_index]
                .runtime
                .as_mut()
                .unwrap()
                .virtual_machine = Some(vm);
        }
    }
}

impl<'a> Drop for RuntimeCallLock<'a> {
    fn drop(&mut self) {
        if let Some((guarded, runtime_index)) = &mut self.guarded {
            let vm = &guarded.runtimes[*runtime_index]
                .runtime
                .as_ref()
                .unwrap()
                .virtual_machine;

            if vm.is_none() {
                // The [`RuntimeCallLock`] has been destroyed without being properly unlocked.
                panic!()
            }
        }
    }
}

/// Error that can happen when calling a runtime function.
#[derive(Debug, Clone, derive_more::Display)]
pub enum RuntimeCallError {
    /// Runtime of the best block isn't valid.
    #[display(fmt = "Runtime of the best block isn't valid: {}", _0)]
    InvalidRuntime(RuntimeError),
    /// Error while retrieving the storage item from other nodes.
    // TODO: change error type?
    #[display(fmt = "Error in call proof: {}", _0)]
    StorageRetrieval(proof_verify::Error),
    /// Error while retrieving the call proof from the network.
    #[display(fmt = "Error when retrieving the call proof: {}", _0)]
    CallProof(sync_service::CallProofQueryError),
    /// Error while performing the block request on the network.
    NetworkBlockRequest, // TODO: precise error
    /// Failed to decode the header of the block.
    #[display(fmt = "Failed to decode header of the block: {}", _0)]
    InvalidBlockHeader(header::Error),
    /// Error while querying the storage of the block.
    #[display(fmt = "Error while querying block storage: {}", _0)]
    StorageQuery(sync_service::StorageQueryError),
}

impl RuntimeCallError {
    /// Returns `true` if this is caused by networking issues, as opposed to a consensus-related
    /// issue.
    pub fn is_network_problem(&self) -> bool {
        match self {
            RuntimeCallError::InvalidRuntime(_) => false,
            // TODO: as a temporary hack, we consider `TrieRootNotFound` as the remote not knowing about the requested block; see https://github.com/paritytech/substrate/pull/8046
            RuntimeCallError::StorageRetrieval(proof_verify::Error::TrieRootNotFound) => true,
            RuntimeCallError::StorageRetrieval(_) => false,
            RuntimeCallError::CallProof(err) => err.is_network_problem(),
            RuntimeCallError::InvalidBlockHeader(_) => false,
            RuntimeCallError::NetworkBlockRequest => true,
            RuntimeCallError::StorageQuery(err) => err.is_network_problem(),
        }
    }
}

/// Error when analyzing the runtime.
#[derive(Debug, derive_more::Display, Clone)]
pub enum RuntimeError {
    /// The `:code` key of the storage is empty.
    CodeNotFound,
    /// Error while parsing the `:heappages` storage value.
    InvalidHeapPages(executor::InvalidHeapPagesError),
    /// Error while compiling the runtime.
    Build(executor::host::NewErr),
    /// Error when determining the runtime specification.
    CoreVersion(executor::CoreVersionError),
}

/// Error that can happen when calling [`RuntimeService::metadata`].
#[derive(Debug, derive_more::Display)]
pub enum MetadataError {
    /// Error during the runtime call.
    #[display(fmt = "{}", _0)]
    CallError(RuntimeCallError),
    /// Error in the metadata-specific runtime API.
    #[display(fmt = "Error in the metadata-specific runtime API: {}", _0)]
    MetadataQuery(metadata::Error),
    /// Error while fetching the runtime of the desired block.
    RuntimeFetch,
}

struct Guarded {
    /// List of senders that get notified when the runtime spec of the best block changes.
    /// Whenever the best block runtime is updated, one should emit an item on each sender.
    /// See [`RuntimeService::subscribe_runtime_version`].
    runtime_version_subscriptions:
        Vec<lossy_channel::Sender<Result<executor::CoreVersion, RuntimeError>>>,

    /// List of senders that get notified when new blocks arrive.
    /// See [`RuntimeService::subscribe_all`].
    all_blocks_subscriptions: Vec<mpsc::Sender<sync_service::Notification>>,

    /// List of senders that get notified when the finalized block is updated.
    /// See [`RuntimeService::subscribe_finalized`].
    finalized_blocks_subscriptions: Vec<lossy_channel::Sender<Vec<u8>>>,

    /// List of senders that get notified when the best block is updated.
    /// See [`RuntimeService::subscribe_best`].
    best_blocks_subscriptions: Vec<lossy_channel::Sender<Vec<u8>>>,

    /// Return value of calling [`sync_service::SyncService::is_near_head_of_chain_heuristic`]
    /// after the latest best block update.
    best_near_head_of_chain: bool,

    /// List of runtimes referenced by the tree in [`GuardedInner`].
    runtimes: slab::Slab<Runtime>,

    /// Tree of blocks.
    tree: GuardedInner,
}

enum GuardedInner {
    FinalizedBlockRuntimeKnown {
        /// Tree of blocks. Holds the state of the download of everything. Always `Some` when the
        /// `Mutex` is being locked. Temporarily switched to `None` during some operations.
        ///
        /// The asynchronous operation user data is a `usize` corresponding to the index within
        /// [`Guarded::runtimes`].
        // TODO: needs to be Option?
        tree: Option<async_tree::AsyncTree<ffi::Instant, Block, usize>>,

        /// Finalized block. Outside of the tree.
        finalized_block: Block,
    },
    FinalizedBlockRuntimeUnknown {
        /// Tree of blocks. Holds the state of the download of everything. Always `Some` when the
        /// `Mutex` is being locked. Temporarily switched to `None` during some operations.
        ///
        /// The finalized block according to the [`async_tree::AsyncTree`] is actually a dummy.
        /// The "real" finalized block is a non-finalized block within this tree.
        ///
        /// The asynchronous operation user data is a `usize` corresponding to the index within
        /// [`Guarded::runtimes`]. The asynchronous operation user data is `None` for the dummy
        /// finalized block.
        // TODO: needs to be Option?
        // TODO: explain better
        tree: Option<async_tree::AsyncTree<ffi::Instant, Block, Option<usize>>>,
    },
}

impl Guarded {
    /// Returns the header of the "output" best block found in the tree.
    fn best_block_header(&self) -> Option<&Vec<u8>> {
        match &self.tree {
            GuardedInner::FinalizedBlockRuntimeKnown {
                tree: Some(tree),
                finalized_block,
            } => Some(
                tree.best_block_index()
                    .map_or(&finalized_block.scale_encoded_header, |(idx, _)| {
                        &tree.block_user_data(idx).scale_encoded_header
                    }),
            ),
            GuardedInner::FinalizedBlockRuntimeUnknown { .. } => None,
            _ => unreachable!(),
        }
    }

    /// Returns the runtime of the "output" best block found in the tree. Returns `None` if there
    /// is no output yet.
    fn best_block_runtime(&self) -> Option<&Runtime> {
        let runtime_index = match &self.tree {
            GuardedInner::FinalizedBlockRuntimeKnown {
                tree: Some(tree), ..
            } => tree
                .best_block_index()
                .map_or(*tree.finalized_async_user_data(), |(_, rt_idx)| *rt_idx),
            GuardedInner::FinalizedBlockRuntimeUnknown { .. } => {
                return None;
            }
            _ => unreachable!(),
        };

        Some(&self.runtimes[runtime_index])
    }

    /// Notifies the subscribers about changes to the best and finalized blocks.
    fn notify_subscribers(
        &mut self,
        best_block_updated: bool,
        best_block_runtime_changed: bool,
        finalized_block_updated: bool,
    ) {
        if best_block_updated {
            // TODO: unwrap? clarify in API
            let best_block_header = self.best_block_header().unwrap().clone();

            // Elements are removed one by one and inserted back if the channel is still open.
            for index in (0..self.best_blocks_subscriptions.len()).rev() {
                let mut subscription = self.best_blocks_subscriptions.swap_remove(index);
                if subscription.send(best_block_header.clone()).is_err() {
                    continue;
                }

                self.best_blocks_subscriptions.push(subscription);
            }
        }

        if finalized_block_updated {
            let finalized_block_header = match &mut self.tree {
                GuardedInner::FinalizedBlockRuntimeKnown {
                    finalized_block, ..
                } => &finalized_block.scale_encoded_header,
                GuardedInner::FinalizedBlockRuntimeUnknown { tree: Some(tree) } => {
                    // TODO: panic here instead?
                    debug_assert_eq!(tree.children(None).count(), 1);
                    &tree
                        .block_user_data(tree.children(None).next().unwrap())
                        .scale_encoded_header
                }
                _ => unreachable!(),
            };

            // Elements are removed one by one and inserted back if the channel is still open.
            for index in (0..self.finalized_blocks_subscriptions.len()).rev() {
                let mut subscription = self.finalized_blocks_subscriptions.swap_remove(index);
                if subscription.send(finalized_block_header.to_vec()).is_err() {
                    continue;
                }

                self.finalized_blocks_subscriptions.push(subscription);
            }
        }

        if best_block_runtime_changed {
            let runtime_version = {
                let runtime_index = match &self.tree {
                    GuardedInner::FinalizedBlockRuntimeKnown {
                        tree: Some(tree), ..
                    } => tree
                        .best_block_index()
                        .map_or(*tree.finalized_async_user_data(), |(_, rt_idx)| *rt_idx),
                    GuardedInner::FinalizedBlockRuntimeUnknown { .. } => {
                        panic!() // TODO: clarify in API
                    }
                    _ => unreachable!(),
                };

                self.runtimes[runtime_index].runtime.as_ref()
            };

            // Elements are removed one by one and inserted back if the channel is still open.
            for index in (0..self.runtime_version_subscriptions.len()).rev() {
                let mut subscription = self.runtime_version_subscriptions.swap_remove(index);
                if subscription
                    .send(
                        runtime_version
                            .map(|v| v.runtime_spec.clone())
                            .map_err(|e| e.clone()),
                    )
                    .is_err()
                {
                    continue;
                }

                self.runtime_version_subscriptions.push(subscription);
            }
        }
    }
}

#[derive(Clone)]
struct Block {
    /// Hash of the block in question. Redundant with `header`, but the hash is so often needed
    /// that it makes sense to cache it.
    hash: [u8; 32],

    /// Header of the block in question.
    /// Guaranteed to always be valid for the output best and finalized blocks. Otherwise,
    /// not guaranteed to be valid.
    scale_encoded_header: Vec<u8>,
}

async fn run_background(
    log_target: String,
    sync_service: Arc<sync_service::SyncService>,
    original_guarded: Arc<Mutex<Guarded>>,
) {
    loop {
        // The buffer size should be large enough so that, if the CPU is busy, it doesn't
        // become full before the execution of the runtime service resumes.
        let subscription = sync_service.subscribe_all(16).await;

        log::debug!(
            target: &log_target,
            "Reinitialized background worker to finalized block {}",
            HashDisplay(&header::hash_from_scale_encoded_header(
                &subscription.finalized_block_scale_encoded_header
            )) // TODO: print block height
        );

        // In order to bootstrap the new runtime service, a fresh temporary runtime service is
        // created.
        // Later, when the `Guarded` contains at least a finalized runtime, it will be written
        // over the original runtime service.
        // TODO: if subscription.finalized is equal to current finalized, skip the whole process below?
        let mut background = Background {
            log_target: log_target.clone(),
            sync_service: sync_service.clone(),
            guarded: Arc::new(Mutex::new(Guarded {
                all_blocks_subscriptions: Vec::new(),
                best_blocks_subscriptions: Vec::new(),
                finalized_blocks_subscriptions: Vec::new(),
                runtime_version_subscriptions: Vec::new(),
                best_near_head_of_chain: is_near_head_of_chain_heuristic(
                    &sync_service,
                    &original_guarded,
                )
                .await,
                tree: GuardedInner::FinalizedBlockRuntimeUnknown {
                    tree: Some({
                        let mut tree = async_tree::AsyncTree::new(async_tree::Config {
                            finalized_async_user_data: None,
                            retry_after_failed: Duration::from_secs(10), // TODO: hardcoded
                        });
                        let node_index = tree.input_insert_block(
                            Block {
                                hash: header::hash_from_scale_encoded_header(
                                    &subscription.finalized_block_scale_encoded_header,
                                ),
                                scale_encoded_header: subscription
                                    .finalized_block_scale_encoded_header,
                            },
                            None,
                            false,
                            true,
                        );
                        tree.input_finalize(node_index, node_index);
                        tree
                    }),
                },
                runtimes: slab::Slab::with_capacity(2), // TODO: hardcoded
            })),
            blocks_stream: subscription.new_blocks.boxed(),
            wake_up_new_necessary_download: future::pending().boxed().fuse(),
            runtime_downloads: stream::FuturesUnordered::new(),
        };

        for block in subscription.non_finalized_blocks_ancestry_order {
            match &mut background.guarded.try_lock().unwrap().tree {
                GuardedInner::FinalizedBlockRuntimeUnknown { tree: Some(tree) } => {
                    let (parent_index, ..) = tree
                        .input_iter_unordered()
                        .find(|(_, b, _, _)| b.hash == block.parent_hash)
                        .unwrap();

                    let same_runtime_as_parent =
                        same_runtime_as_parent(&block.scale_encoded_header);
                    let _ = tree.input_insert_block(
                        Block {
                            hash: header::hash_from_scale_encoded_header(
                                &block.scale_encoded_header,
                            ),
                            scale_encoded_header: block.scale_encoded_header,
                        },
                        Some(parent_index),
                        same_runtime_as_parent,
                        block.is_new_best,
                    );
                }
                _ => unreachable!(),
            }
        }

        background.start_necessary_downloads().await;

        // Inner loop. Process incoming events.
        loop {
            if !Arc::ptr_eq(&background.guarded, &original_guarded) {
                // The `Background` object is manipulating a temporary runtime service. Check if
                // it is possible to write to the original runtime service.
                let mut temporary_guarded_lock = background.guarded.try_lock().unwrap();
                let temporary_guarded = &mut *temporary_guarded_lock;

                if let GuardedInner::FinalizedBlockRuntimeKnown {
                    tree,
                    finalized_block,
                    ..
                } = &mut temporary_guarded.tree
                {
                    log::debug!(target: &log_target, "Background worker now in sync");

                    let mut original_guarded_lock = original_guarded.lock().await;
                    original_guarded_lock.best_near_head_of_chain =
                        temporary_guarded.best_near_head_of_chain;
                    original_guarded_lock.tree = GuardedInner::FinalizedBlockRuntimeKnown {
                        tree: Some(tree.take().unwrap()),
                        finalized_block: finalized_block.clone(),
                    };
                    original_guarded_lock.runtimes = mem::take(&mut temporary_guarded.runtimes);

                    drop(temporary_guarded_lock);

                    original_guarded_lock.all_blocks_subscriptions.clear();
                    // TODO: correct? especially for the runtime?
                    original_guarded_lock.notify_subscribers(true, true, true);

                    background.guarded = original_guarded.clone();
                }
            }

            futures::select! {
                _ = &mut background.wake_up_new_necessary_download => {
                    background.start_necessary_downloads().await;
                },
                notification = background.blocks_stream.next().fuse() => {
                    match notification {
                        None => break, // Break out of the inner loop in order to reset the background.
                        Some(sync_service::Notification::Block(new_block)) => {
                            log::debug!(
                                target: &log_target,
                                "New sync service block: hash={}, parent={}, is_new_best={}",
                                HashDisplay(&header::hash_from_scale_encoded_header(&new_block.scale_encoded_header)),
                                HashDisplay(&new_block.parent_hash),
                                new_block.is_new_best
                            );

                            let near_head_of_chain = background.sync_service.is_near_head_of_chain_heuristic().await;

                            let mut guarded = background.guarded.lock().await;
                            // TODO: note that this code is never reached for parachains
                            if new_block.is_new_best {
                                guarded.best_near_head_of_chain = near_head_of_chain;
                            }

                            let same_runtime_as_parent = same_runtime_as_parent(&new_block.scale_encoded_header);

                            match &mut guarded.tree {
                                GuardedInner::FinalizedBlockRuntimeKnown {
                                    tree: Some(tree), finalized_block,
                                } => {
                                    let parent_index = if new_block.parent_hash == finalized_block.hash {
                                        None
                                    } else {
                                        Some(tree.input_iter_unordered().find(|(_, block, _, _)| block.hash == new_block.parent_hash).unwrap().0)
                                    };

                                    tree.input_insert_block(Block {
                                        hash: header::hash_from_scale_encoded_header(&new_block.scale_encoded_header),
                                        scale_encoded_header: new_block.scale_encoded_header,
                                    }, parent_index, same_runtime_as_parent, new_block.is_new_best);
                                }
                                GuardedInner::FinalizedBlockRuntimeUnknown { tree: Some(tree) } => {
                                    let parent_index = tree.input_iter_unordered().find(|(_, block, _, _)| block.hash == new_block.parent_hash).unwrap().0;
                                    tree.input_insert_block(Block {
                                        hash: header::hash_from_scale_encoded_header(&new_block.scale_encoded_header),
                                        scale_encoded_header: new_block.scale_encoded_header,
                                    }, Some(parent_index), same_runtime_as_parent, new_block.is_new_best);
                                }
                                _ => unreachable!(),
                            }

                            background.advance_and_notify_subscribers(&mut guarded);
                        },
                        Some(sync_service::Notification::Finalized { hash, best_block_hash }) => {
                            log::debug!(
                                target: &log_target,
                                "New sync service finalization: hash={}, new_best={}",
                                HashDisplay(&hash), HashDisplay(&best_block_hash)
                            );

                            background.finalize(hash, best_block_hash).await;
                        }
                    };

                    // TODO: process any other pending event from blocks_stream before doing that; otherwise we might start download for blocks that we don't care about because they're immediately overwritten by others
                    background.start_necessary_downloads().await;
                },
                (async_op_id, download_result) = background.runtime_downloads.select_next_some() => {
                    match download_result {
                        Ok((storage_code, storage_heap_pages)) => {
                            log::debug!(
                                target: &log_target,
                                "Successfully finished download of id {:?}",
                                async_op_id
                            );

                            // TODO: the line below is a complete hack; the code that updates this value is never reached for parachains, and as such the line below is here to update this field
                            background.guarded.lock().await.best_near_head_of_chain = true;

                            background.runtime_download_finished(async_op_id, storage_code, storage_heap_pages).await;
                        }
                        Err(error) => {
                            log::log!(
                                target: &log_target,
                                if error.is_network_problem() {
                                    log::Level::Debug
                                } else {
                                    log::Level::Warn
                                },
                                // TODO: better message
                                "Failed to download :code and :heappages of block: {}",
                                error
                            );

                            let mut guarded = background.guarded.lock().await;
                            match &mut guarded.tree {
                                GuardedInner::FinalizedBlockRuntimeKnown {
                                    tree: Some(tree), ..
                                } => {
                                    tree.async_op_failure(async_op_id, &ffi::Instant::now());
                                }
                                GuardedInner::FinalizedBlockRuntimeUnknown { tree: Some(tree) } => {
                                    tree.async_op_failure(async_op_id, &ffi::Instant::now());
                                }
                                _ => unreachable!(),
                            }
                        }
                    }

                    background.start_necessary_downloads().await;
                }
            }
        }
    }
}

struct Background {
    log_target: String,

    sync_service: Arc<sync_service::SyncService>,

    guarded: Arc<Mutex<Guarded>>,

    /// Stream of blocks updates coming from the sync service.
    /// Initially has a dummy value.
    blocks_stream: Pin<Box<dyn Stream<Item = sync_service::Notification> + Send>>,

    /// List of runtimes currently being downloaded from the network.
    /// For each item, the download id, storage value of `:code`, and storage value of
    /// `:heappages`.
    runtime_downloads: stream::FuturesUnordered<
        future::BoxFuture<
            'static,
            (
                async_tree::AsyncOpId,
                Result<(Option<Vec<u8>>, Option<Vec<u8>>), StorageQueryError>,
            ),
        >,
    >,

    /// Future that wakes up when a new download to start is potentially ready.
    wake_up_new_necessary_download: future::Fuse<future::BoxFuture<'static, ()>>,
}

impl Background {
    /// Injects into the state of `self` a completed runtime download.
    async fn runtime_download_finished(
        &mut self,
        async_op_id: async_tree::AsyncOpId,
        storage_code: Option<Vec<u8>>,
        storage_heap_pages: Option<Vec<u8>>,
    ) {
        let mut guarded = self.guarded.lock().await;

        // Try to find an existing identical runtime.
        let existing_runtime = guarded
            .runtimes
            .iter()
            .find(|(_, rt)| rt.runtime_code == storage_code && rt.heap_pages == storage_heap_pages)
            .map(|(id, _)| id);

        let runtime_index = if let Some(existing_runtime) = existing_runtime {
            existing_runtime
        } else {
            let runtime = SuccessfulRuntime::from_params(&storage_code, &storage_heap_pages).await;
            guarded.runtimes.insert(Runtime {
                num_references: 0, // Incremented below.
                heap_pages: storage_heap_pages,
                runtime_code: storage_code,
                runtime,
            })
        };

        let num_blocks = match &mut guarded.tree {
            GuardedInner::FinalizedBlockRuntimeKnown {
                tree: Some(tree), ..
            } => tree.async_op_finished(async_op_id, runtime_index),
            GuardedInner::FinalizedBlockRuntimeUnknown { tree: Some(tree) } => {
                tree.async_op_finished(async_op_id, Some(runtime_index))
            }
            _ => unreachable!(),
        };

        guarded.runtimes[runtime_index].num_references += num_blocks;

        if num_blocks == 0 {
            guarded.runtimes.retain(|_, rt| rt.num_references > 0);
        }

        self.advance_and_notify_subscribers(&mut guarded);
    }

    fn advance_and_notify_subscribers(&self, guarded: &mut Guarded) {
        let mut best_block_updated = false;
        let mut best_block_runtime_changed = false;
        let mut finalized_block_updated = false;

        loop {
            let all_blocks_notif = match &mut guarded.tree {
                GuardedInner::FinalizedBlockRuntimeKnown {
                    tree: Some(tree),
                    finalized_block,
                } => match tree.try_advance_output() {
                    None => break,
                    Some(async_tree::OutputUpdate::Finalized {
                        user_data: new_finalized,
                        best_block_index,
                        pruned_blocks,
                        former_finalized_async_op_user_data: former_finalized_runtime_index,
                        ..
                    }) => {
                        best_block_updated = true;
                        finalized_block_updated = true;
                        best_block_runtime_changed = true; // TODO: ?!

                        *finalized_block = new_finalized;
                        let best_block_hash = best_block_index
                            .map_or(finalized_block.hash, |idx| tree.block_user_data(idx).hash);

                        guarded.runtimes[former_finalized_runtime_index].num_references -= 1;
                        for (_, _, runtime_index) in pruned_blocks {
                            if let Some(runtime_index) = runtime_index {
                                guarded.runtimes[runtime_index].num_references -= 1;
                            }
                        }

                        sync_service::Notification::Finalized {
                            best_block_hash,
                            hash: finalized_block.hash,
                        }
                    }
                    Some(async_tree::OutputUpdate::Block(block)) => {
                        let block_index = block.index;
                        let block_runtime_index = *block.async_op_user_data;
                        let scale_encoded_header = block.user_data.scale_encoded_header.clone();

                        best_block_updated |= block.is_new_best;
                        let parent_runtime_index = tree
                            .parent(block_index)
                            .map_or(*tree.finalized_async_user_data(), |idx| {
                                *tree.block_async_user_data(idx).unwrap()
                            });
                        best_block_runtime_changed |= parent_runtime_index != block_runtime_index;

                        sync_service::Notification::Block(sync_service::BlockNotification {
                            parent_hash: tree
                                .parent(block_index)
                                .map_or(finalized_block.hash, |idx| tree.block_user_data(idx).hash),
                            is_new_best: false,
                            scale_encoded_header,
                        })
                    }
                },
                GuardedInner::FinalizedBlockRuntimeUnknown {
                    tree: tree @ Some(_),
                } => {
                    match tree.as_mut().unwrap().try_advance_output() {
                        None => break,
                        Some(async_tree::OutputUpdate::Block(_)) => continue,
                        Some(async_tree::OutputUpdate::Finalized {
                            user_data: new_finalized,
                            former_finalized_async_op_user_data,
                            best_block_index,
                            pruned_blocks,
                            ..
                        }) => {
                            debug_assert!(former_finalized_async_op_user_data.is_none());

                            best_block_updated = true;
                            finalized_block_updated = true;
                            best_block_runtime_changed = true; // TODO: ?!

                            let best_block_hash = best_block_index
                                .map_or(new_finalized.hash, |idx| {
                                    tree.as_ref().unwrap().block_user_data(idx).hash
                                });
                            let new_finalized_hash = new_finalized.hash;

                            guarded.tree = GuardedInner::FinalizedBlockRuntimeKnown {
                                tree: Some(tree.take().unwrap().map_async_op_user_data(
                                    |runtime_index| runtime_index.unwrap(),
                                )),
                                finalized_block: new_finalized,
                            };

                            for (_, _, runtime_index) in pruned_blocks {
                                if let Some(Some(runtime_index)) = runtime_index {
                                    guarded.runtimes[runtime_index].num_references -= 1;
                                }
                            }

                            sync_service::Notification::Finalized {
                                best_block_hash,
                                hash: new_finalized_hash,
                            }
                        }
                    }
                }
                _ => unreachable!(),
            };

            // Elements are removed one by one and inserted back if the channel is still open.
            for index in (0..guarded.all_blocks_subscriptions.len()).rev() {
                let mut subscription = guarded.all_blocks_subscriptions.swap_remove(index);
                if subscription.try_send(all_blocks_notif.clone()).is_err() {
                    continue;
                }

                guarded.all_blocks_subscriptions.push(subscription);
            }
        }

        guarded.notify_subscribers(
            best_block_updated,
            best_block_runtime_changed,
            finalized_block_updated,
        );
    }

    /// Examines the state of `self` and starts downloading runtimes if necessary.
    async fn start_necessary_downloads(&mut self) {
        let mut guarded = self.guarded.lock().await;
        let guarded = &mut *guarded;

        loop {
            // Don't download more than 2 runtimes at a time.
            if self.runtime_downloads.len() >= 2 {
                break;
            }

            // If there's nothing more to download, break out of the loop.
            let download_params = {
                let async_op = match &mut guarded.tree {
                    GuardedInner::FinalizedBlockRuntimeKnown {
                        tree: Some(tree), ..
                    } => tree.next_necessary_async_op(&ffi::Instant::now()),
                    GuardedInner::FinalizedBlockRuntimeUnknown { tree: Some(tree) } => {
                        tree.next_necessary_async_op(&ffi::Instant::now())
                    }
                    _ => unreachable!(),
                };

                match async_op {
                    async_tree::NextNecessaryAsyncOp::Ready(dl) => dl,
                    async_tree::NextNecessaryAsyncOp::NotReady { when } => {
                        self.wake_up_new_necessary_download = if let Some(when) = when {
                            ffi::Delay::new_at(when).boxed()
                        } else {
                            future::pending().boxed()
                        }
                        .fuse();
                        break;
                    }
                }
            };

            log::debug!(
                target: &self.log_target,
                "Starting new download, id={:?}, block={}",
                download_params.id,
                HashDisplay(&download_params.block_user_data.hash)
            );

            // Dispatches a runtime download task to `runtime_downloads`.
            self.runtime_downloads.push(Box::pin({
                let sync_service = self.sync_service.clone();
                let block_hash = download_params.block_user_data.hash;
                let download_id = download_params.id;
                // TODO: unwrap?!
                let state_root =
                    *header::decode(&download_params.block_user_data.scale_encoded_header)
                        .unwrap()
                        .state_root;

                async move {
                    let result = sync_service
                        .storage_query(
                            &block_hash,
                            &state_root,
                            iter::once(&b":code"[..]).chain(iter::once(&b":heappages"[..])),
                        )
                        .await;

                    let result = match result {
                        Ok(mut c) => {
                            let heap_pages = c.pop().unwrap();
                            let code = c.pop().unwrap();
                            Ok((code, heap_pages))
                        }
                        Err(error) => Err(error),
                    };

                    (download_id, result)
                }
            }));
        }
    }

    /// Updates `self` to take into account that the sync service has finalized the given block.
    async fn finalize(&mut self, hash_to_finalize: [u8; 32], new_best_block_hash: [u8; 32]) {
        let mut guarded = self.guarded.lock().await;

        match &mut guarded.tree {
            GuardedInner::FinalizedBlockRuntimeKnown {
                tree: Some(tree),
                finalized_block,
            } => {
                // TODO: this if is a small hack because the sync service currently sends multiple identical finalized notifications
                if finalized_block.hash == hash_to_finalize {
                    return;
                }

                let (node_to_finalize, _, _, _) = tree
                    .input_iter_unordered()
                    .find(|(_, b, _, _)| b.hash == hash_to_finalize)
                    .unwrap();
                let (new_best_block, _, _, _) = tree
                    .input_iter_unordered()
                    .find(|(_, b, _, _)| b.hash == new_best_block_hash)
                    .unwrap();
                tree.input_finalize(node_to_finalize, new_best_block);
            }
            GuardedInner::FinalizedBlockRuntimeUnknown { tree: Some(tree) } => {
                let (node_to_finalize, _, _, _) = tree
                    .input_iter_unordered()
                    .find(|(_, b, _, _)| b.hash == hash_to_finalize)
                    .unwrap();
                let (new_best_block, _, _, _) = tree
                    .input_iter_unordered()
                    .find(|(_, b, _, _)| b.hash == new_best_block_hash)
                    .unwrap();
                tree.input_finalize(node_to_finalize, new_best_block);
            }
            _ => unreachable!(),
        }

        self.advance_and_notify_subscribers(&mut guarded);

        // Clean up unused runtimes to free up resources.
        guarded
            .runtimes
            .retain(|_, runtime| runtime.num_references > 0);
    }
}

struct Runtime {
    /// Number of items in [`Guarded::tree`] that reference this runtime.
    num_references: usize,

    /// Successfully-compiled runtime and all its information. Can contain an error if an error
    /// happened, including a problem when obtaining the runtime specs.
    runtime: Result<SuccessfulRuntime, RuntimeError>,

    /// Undecoded storage value of `:code` corresponding to the [`Runtime::runtime`]
    /// field.
    ///
    /// Can be `None` if the storage is empty, in which case the runtime will have failed to
    /// build.
    // TODO: consider storing hash instead
    runtime_code: Option<Vec<u8>>,

    /// Undecoded storage value of `:heappages` corresponding to the
    /// [`Runtime::runtime`] field.
    ///
    /// Can be `None` if the storage is empty, in which case the runtime will have failed to
    /// build.
    // TODO: consider storing hash instead
    heap_pages: Option<Vec<u8>>,
}

struct SuccessfulRuntime {
    /// Cache of the metadata extracted from the runtime. `None` if unknown.
    ///
    /// This cache is filled lazily whenever it is requested through the public API.
    ///
    /// Note that building the metadata might require access to the storage, just like obtaining
    /// the runtime code. if the runtime code gets an update, we can reasonably assume that the
    /// network is able to serve us the storage of recent blocks, and thus the changes of being
    /// able to build the metadata are very high.
    ///
    /// If the runtime is the one found in the genesis storage, the metadata must have been been
    /// filled using the genesis storage as well. If we build the metadata of the genesis runtime
    /// lazily, chances are that the network wouldn't be able to serve the storage of blocks near
    /// the genesis.
    ///
    /// As documented in the smoldot metadata module, the metadata might access the storage, but
    /// we intentionally don't watch for changes in these storage keys to refresh the metadata.
    metadata: Option<Vec<u8>>,

    /// Runtime specs extracted from the runtime.
    runtime_spec: executor::CoreVersion,

    /// Virtual machine itself, to perform additional calls.
    ///
    /// Always `Some`, except for temporary extractions necessary to execute the VM.
    virtual_machine: Option<executor::host::HostVmPrototype>,
}

impl SuccessfulRuntime {
    async fn from_params(
        code: &Option<Vec<u8>>,
        heap_pages: &Option<Vec<u8>>,
    ) -> Result<Self, RuntimeError> {
        // Since compiling the runtime is a CPU-intensive operation, we yield once before and
        // once after.
        super::yield_once().await;

        let vm = match executor::host::HostVmPrototype::new(
            code.as_ref().ok_or(RuntimeError::CodeNotFound)?,
            executor::storage_heap_pages_to_value(heap_pages.as_deref())
                .map_err(RuntimeError::InvalidHeapPages)?,
            executor::vm::ExecHint::CompileAheadOfTime,
        ) {
            Ok(vm) => vm,
            Err(error) => {
                return Err(RuntimeError::Build(error));
            }
        };

        // Since compiling the runtime is a CPU-intensive operation, we yield once before and
        // once after.
        super::yield_once().await;

        let (runtime_spec, vm) = match executor::core_version(vm) {
            (Ok(spec), vm) => (spec, vm),
            (Err(error), _) => {
                return Err(RuntimeError::CoreVersion(error));
            }
        };

        Ok(SuccessfulRuntime {
            metadata: None,
            runtime_spec,
            virtual_machine: Some(vm),
        })
    }
}

/// Returns `true` if the block can be assumed to have the same runtime as its parent.
fn same_runtime_as_parent(header: &[u8]) -> bool {
    match header::decode(header) {
        Ok(h) => !h.digest.has_runtime_environment_updated(),
        Err(_) => false,
    }
}<|MERGE_RESOLUTION|>--- conflicted
+++ resolved
@@ -160,12 +160,7 @@
                 }
             }
 
-<<<<<<< HEAD
             Some(Runtime {
-=======
-            Runtime {
-                num_references: 1,
->>>>>>> 115d25ea
                 runtime,
                 runtime_code: code,
                 heap_pages,
@@ -187,7 +182,6 @@
             best_blocks_subscriptions: Vec::new(),
             runtime_version_subscriptions: Vec::new(),
             best_near_head_of_chain,
-<<<<<<< HEAD
             tree: Some(if let Some(genesis_runtime) = genesis_runtime {
                 download_tree::DownloadTree::from_finalized_block_and_runtime(
                     config.genesis_block_scale_encoded_header,
@@ -198,18 +192,6 @@
                     config.genesis_block_scale_encoded_header,
                 )
             }),
-=======
-            tree: GuardedInner::FinalizedBlockRuntimeKnown {
-                tree: Some(tree),
-                finalized_block: Block {
-                    hash: header::hash_from_scale_encoded_header(
-                        &config.genesis_block_scale_encoded_header,
-                    ),
-                    scale_encoded_header: config.genesis_block_scale_encoded_header,
-                },
-            },
-            runtimes,
->>>>>>> 115d25ea
         }));
 
         // Spawns a task that downloads the runtime code at every block to check whether it has
