--- conflicted
+++ resolved
@@ -195,13 +195,8 @@
     /// empty, you are guaranteed that the call has been performed on the best block.
     pub async fn subscribe_best(
         self: &Arc<RuntimeService>,
-<<<<<<< HEAD
-    ) -> (Vec<u8>, impl Stream<Item = Vec<u8>>) {
-        let (tx, rx) = mpsc::channel(8);
-=======
     ) -> (Vec<u8>, NotificationsReceiver<Vec<u8>>) {
         let (tx, rx) = lossy_channel::channel();
->>>>>>> 2df90c8e
         let mut latest_known_runtime = self.latest_known_runtime.lock().await;
         latest_known_runtime.best_blocks_subscriptions.push(tx);
         drop(latest_known_runtime);
@@ -209,14 +204,11 @@
         (current, rx)
     }
 
-<<<<<<< HEAD
     /// See [`SyncService::is_near_head_of_chain_heuristic`].
     pub async fn is_near_head_of_chain_heuristic(&self) -> bool {
         self.sync_service.is_near_head_of_chain_heuristic().await
     }
 
-=======
->>>>>>> 2df90c8e
     /// Performs a runtime call using the best block, or a recent best block.
     ///
     /// The [`RuntimeService`] maintains the code of the runtime of a recent best block locally,
@@ -477,21 +469,11 @@
     /// Whenever [`LatestKnownRuntime::runtime`] is updated, one should emit an item on each
     /// sender.
     /// See [`RuntimeService::subscribe_runtime_version`].
-<<<<<<< HEAD
-    // TODO: should be a lossy_channel
-    runtime_version_subscriptions: Vec<mpsc::Sender<Result<executor::CoreVersion, ()>>>,
-
-    /// List of senders that get notified when the best block is updated.
-    /// See [`RuntimeService::subscribe_best`].
-    // TODO: should be a lossy_channel
-    best_blocks_subscriptions: Vec<mpsc::Sender<Vec<u8>>>,
-=======
     runtime_version_subscriptions: Vec<lossy_channel::Sender<Result<executor::CoreVersion, ()>>>,
 
     /// List of senders that get notified when the best block is updated.
     /// See [`RuntimeService::subscribe_best`].
     best_blocks_subscriptions: Vec<lossy_channel::Sender<Vec<u8>>>,
->>>>>>> 2df90c8e
 }
 
 struct SuccessfulRuntime {
@@ -616,12 +598,7 @@
 
                 // Download the runtime code of this new best block.
                 let new_best_block_decoded = header::decode(&new_best_block).unwrap();
-<<<<<<< HEAD
-                let new_best_block_hash =
-                    header::hash_from_scale_encoded_header(&new_best_block);
-=======
                 let new_best_block_hash = header::hash_from_scale_encoded_header(&new_best_block);
->>>>>>> 2df90c8e
                 let code_query_result = runtime_service
                     .network_service
                     .clone()
@@ -634,14 +611,7 @@
                     .await;
 
                 // Only lock `latest_known_runtime` now that everything is synchronous.
-<<<<<<< HEAD
-                println!("new relay block before lock");
-                let mut latest_known_runtime =
-                    runtime_service.latest_known_runtime.lock().await;
-                println!("new relay block after lock");
-=======
                 let mut latest_known_runtime = runtime_service.latest_known_runtime.lock().await;
->>>>>>> 2df90c8e
                 let latest_known_runtime = &mut *latest_known_runtime;
 
                 // Whatever the result of `code_query_result` is, notify the best block
@@ -650,19 +620,10 @@
                 // to the notifications.
                 latest_known_runtime
                     .best_blocks_subscriptions
-<<<<<<< HEAD
-                    .retain(|c| !c.is_closed());
-                latest_known_runtime
-                    .best_blocks_subscriptions
-                    .shrink_to_fit();
-                for subscription in &mut latest_known_runtime.best_blocks_subscriptions {
-                    let _ = subscription.try_send(new_best_block.clone());
-=======
                     .shrink_to_fit();
                 for subscription in &mut latest_known_runtime.best_blocks_subscriptions {
                     // TODO: remove channel if it's closed (i.e. error returned)
                     let _ = subscription.send(new_best_block.clone());
->>>>>>> 2df90c8e
                 }
 
                 let (new_code, new_heap_pages) = {
@@ -726,12 +687,8 @@
                         .as_ref()
                         .map(|r| r.runtime_spec.clone())
                         .map_err(|&()| ());
-<<<<<<< HEAD
-                    let _ = subscription.try_send(to_send);
-=======
                     // TODO: remove channel if it's closed (i.e. error returned)
                     let _ = subscription.send(to_send);
->>>>>>> 2df90c8e
                 }
             }
         })
