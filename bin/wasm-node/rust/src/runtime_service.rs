// Smoldot
// Copyright (C) 2019-2021  Parity Technologies (UK) Ltd.
// SPDX-License-Identifier: GPL-3.0-or-later WITH Classpath-exception-2.0

// This program is free software: you can redistribute it and/or modify
// it under the terms of the GNU General Public License as published by
// the Free Software Foundation, either version 3 of the License, or
// (at your option) any later version.

// This program is distributed in the hope that it will be useful,
// but WITHOUT ANY WARRANTY; without even the implied warranty of
// MERCHANTABILITY or FITNESS FOR A PARTICULAR PURPOSE.  See the
// GNU General Public License for more details.

// You should have received a copy of the GNU General Public License
// along with this program.  If not, see <http://www.gnu.org/licenses/>.

//! Background runtime download service.
//!
//! This service plugs on top of a [`sync_service`], listens for new best blocks and checks
//! whether the runtime has changed in any way. Its objective is to always provide an up-to-date
//! [`executor::host::HostVmPrototype`] ready to be called by other services.
//!
//! # Usage
//!
//! The runtime service lets user subscribe to best and finalized block updates, similar to
//! the [`sync_service`]. These subscriptions are implemented by subscribing to the underlying
//! [`sync_service`] and, for each notification, downloading the runtime code of the best or
//! finalized block. Therefore, these notifications always come with a delay compared to directly
//! using the [`sync_service`].
//!
//! Furthermore, if it isn't possible to download the runtime code of a block (for example because
//! peers refuse to answer or have already pruned the block) or if the runtime service already has
//! too many pending downloads, this block is simply skipped and not reported on the
//! subscriptions.
//!
//! Consequently, you are strongly encouraged to not use both the [`sync_service`] *and* the
//! [`RuntimeService`] of the same chain. They each provide a consistent view of the chain, but
//! this view isn't necessarily the same on both services.
//!
//! The main service offered by the runtime service is
//! [`RuntimeService::recent_best_block_runtime_call`], that performs a runtime call on the latest
//! reported best block or more recent.

// TODO: the doc above mentions that you can subscribe to the finalized block, but this is isn't implemented yet ^

use crate::{ffi, lossy_channel, sync_service};

use futures::{
    lock::{Mutex, MutexGuard},
    prelude::*,
};
<<<<<<< HEAD
use smoldot::{chain_spec, executor, header, metadata, network::protocol, trie::proof_verify};
use std::{iter, pin::Pin, sync::Arc, time::Duration};
=======
use smoldot::{
    chain_spec, executor, header, metadata,
    network::protocol,
    trie::{self, proof_verify},
};
use std::{iter, mem, pin::Pin, sync::Arc, time::Duration};
>>>>>>> 95222b14

pub use crate::lossy_channel::Receiver as NotificationsReceiver;

/// Configuration for a runtime service.
pub struct Config<'a> {
    /// Closure that spawns background tasks.
    pub tasks_executor: Box<dyn FnMut(String, Pin<Box<dyn Future<Output = ()> + Send>>) + Send>,

    /// Service responsible for synchronizing the chain.
    pub sync_service: Arc<sync_service::SyncService>,

    /// Specifications of the chain.
    pub chain_spec: &'a chain_spec::ChainSpec,

    /// Header of the genesis block of the chain, in SCALE encoding.
    ///
    /// > **Note**: This can be derived from a [`chain_spec::ChainSpec`]. While the
    /// >           [`RuntimeService::new`] function could in theory use the
    /// >           [`Config::chain_spec`] parameter to derive this value, doing so is quite
    /// >           expensive. We prefer to require this value from the upper layer instead, as
    /// >           it is most likely needed anyway.
    pub genesis_block_scale_encoded_header: Vec<u8>,
}

/// See [the module-level documentation](..).
pub struct RuntimeService {
    /// See [`Config::tasks_executor`].
    tasks_executor: Mutex<Box<dyn FnMut(String, Pin<Box<dyn Future<Output = ()> + Send>>) + Send>>,

    /// See [`Config::sync_service`].
    sync_service: Arc<sync_service::SyncService>,

    /// Initially contains the runtime code of the genesis block. Whenever a best block is
    /// received, updated with the runtime of this new best block.
    /// If, after a new best block, it isn't possible to determine whether the runtime has changed,
    /// the content will be left unchanged. However, if an error happens for example when compiling
    /// the new runtime, then the content will contain an error.
    latest_known_runtime: Mutex<LatestKnownRuntime>,
}

impl RuntimeService {
    /// Initializes a new runtime service.
    ///
    /// The future returned by this function is expected to finish relatively quickly and is
    /// necessary only for locking purposes.
    pub async fn new(config: Config<'_>) -> Arc<Self> {
        // Build the runtime of the genesis block.
        let latest_known_runtime = {
            let code = config
                .chain_spec
                .genesis_storage()
                .find(|(k, _)| k == b":code")
                .map(|(_, v)| v.to_vec());
            let heap_pages = config
                .chain_spec
                .genesis_storage()
                .find(|(k, _)| k == b":heappages")
                .map(|(_, v)| v.to_vec());

            // Note that in the absolute we don't need to panic in case of a problem, and could
            // simply store an `Err` and continue running.
            // However, in practice, it seems more sane to detect problems in the genesis block.
            let mut runtime = SuccessfulRuntime::from_params(&code, &heap_pages)
                .expect("invalid runtime at genesis block");

            // As documented in the `metadata` field, we must fill it using the genesis storage.
            let mut query = metadata::query_metadata(runtime.virtual_machine.take().unwrap());
            loop {
                match query {
                    metadata::Query::Finished(Ok(metadata), vm) => {
                        runtime.virtual_machine = Some(vm);
                        runtime.metadata = Some(metadata);
                        break;
                    }
                    metadata::Query::StorageGet(get) => {
                        let key = get.key_as_vec();
                        let value = config
                            .chain_spec
                            .genesis_storage()
                            .find(|(k, _)| &**k == key)
                            .map(|(_, v)| v);
                        query = get.inject_value(value.map(iter::once));
                    }
                    metadata::Query::Finished(Err(err), _) => {
                        panic!("Unable to generate genesis metadata: {}", err)
                    }
                }
            }

            debug_assert!(header::decode(&config.genesis_block_scale_encoded_header).is_ok());
            LatestKnownRuntime {
                runtime: Ok(runtime),
                runtime_code: code,
                heap_pages,
                runtime_block_hash: header::hash_from_scale_encoded_header(
                    &config.genesis_block_scale_encoded_header,
                ),
                runtime_block_header: config.genesis_block_scale_encoded_header,
                runtime_version_subscriptions: Vec::new(),
                best_blocks_subscriptions: Vec::new(),
                best_near_head_of_chain: config
                    .sync_service
                    .is_near_head_of_chain_heuristic()
                    .await,
            }
        };

        let runtime_service = Arc::new(RuntimeService {
            tasks_executor: Mutex::new(config.tasks_executor),
            sync_service: config.sync_service,
            latest_known_runtime: Mutex::new(latest_known_runtime),
        });

        // Spawns a task that downloads the runtime code at every block to check whether it has
        // changed.
        //
        // This is strictly speaking not necessary as long as there is no active subscription.
        // However, in practice, there is most likely always going to be one. It is way easier to
        // always have a task active rather than create and destroy it.
        start_background_task(&runtime_service).await;

        runtime_service
    }

    /// Returns the current runtime version, plus an unlimited stream that produces one item every
    /// time the specs of the runtime of the best block are changed.
    ///
    /// The stream can generate an `Err(())` if the runtime in the best block is invalid.
    pub async fn subscribe_runtime_version(
        self: &Arc<RuntimeService>,
    ) -> (
        Result<executor::CoreVersion, ()>,
        NotificationsReceiver<Result<executor::CoreVersion, ()>>,
    ) {
        let (tx, rx) = lossy_channel::channel();
        let mut latest_known_runtime = self.latest_known_runtime.lock().await;
        latest_known_runtime.runtime_version_subscriptions.push(tx);
        let current_version = latest_known_runtime
            .runtime
            .as_ref()
            .map(|r| r.runtime_spec.clone())
            .map_err(|&()| ());
        (current_version, rx)
    }

    /// Returns the runtime version of the block with the given hash.
    // TODO: better error type
    pub async fn runtime_version_of_block(
        self: &Arc<RuntimeService>,
        block_hash: &[u8; 32],
    ) -> Result<executor::CoreVersion, ()> {
        // If the requested block is the best known block, optimize by
        // immediately returning the cached spec.
        {
            let latest_known_runtime = self.latest_known_runtime.lock().await;
            if latest_known_runtime.runtime_block_hash == *block_hash {
                return latest_known_runtime
                    .runtime
                    .as_ref()
                    .map(|r| r.runtime_spec.clone())
                    .map_err(|&()| ());
            }
        }

        // Ask the network for the header of this block, as we need to know the state root.
        let state_root = {
            let result = self
                .sync_service
                .clone()
                .block_query(
                    *block_hash,
                    protocol::BlocksRequestFields {
                        header: true,
                        body: false,
                        justification: false,
                    },
                )
                .await;

            // Note that the `block_query` method guarantees that the header is present
            // and valid.
            let header = if let Ok(block) = result {
                block.header.unwrap()
            } else {
                return Err(());
            };

            *header::decode(&header).map_err(|_| ())?.state_root
        };

        // Download the runtime code of this block.
        let code_query_result = self
            .sync_service
            .clone()
            .storage_query(
                block_hash,
                &state_root,
                iter::once(&b":code"[..]).chain(iter::once(&b":heappages"[..])),
            )
            .await;

        let (code, heap_pages) = {
            let mut results = match code_query_result {
                Ok(c) => c,
                Err(_) => return Err(()),
            };

            let heap_pages = results.pop().unwrap();
            let code = results.pop().unwrap();
            (code, heap_pages)
        };

        SuccessfulRuntime::from_params(&code, &heap_pages).map(|r| r.runtime_spec)
    }

    /// Returns the runtime version of the current best block.
    pub async fn best_block_runtime(
        self: &Arc<RuntimeService>,
    ) -> Result<executor::CoreVersion, ()> {
        let latest_known_runtime = self.latest_known_runtime.lock().await;
        latest_known_runtime
            .runtime
            .as_ref()
            .map(|r| r.runtime_spec.clone())
            .map_err(|&()| ())
    }

    /// Returns the SCALE-encoded header of the current best block, plus an unlimited stream that
    /// produces one item every time the best block is changed.
    ///
    /// This function is similar to [`sync_service::SyncService::subscribe_best`], except that
    /// it is called less often. Additionally, it is guaranteed that when a notification is sent
    /// out, calling [`RuntimeService::recent_best_block_runtime_call`] will operate on this
    /// block or more recent. In other words, if you call
    /// [`RuntimeService::recent_best_block_runtime_call`] and the stream of notifications is
    /// empty, you are guaranteed that the call has been performed on the best block.
    pub async fn subscribe_best(
        self: &Arc<RuntimeService>,
    ) -> (Vec<u8>, NotificationsReceiver<Vec<u8>>) {
        let (tx, rx) = lossy_channel::channel();
        let mut latest_known_runtime = self.latest_known_runtime.lock().await;
        latest_known_runtime.best_blocks_subscriptions.push(tx);
        drop(latest_known_runtime);
        let (current, _) = self.sync_service.subscribe_best().await; // TODO: not correct; should load from latest_known_runtime
        (current, rx)
    }

    /// Start performing a runtime call using the best block, or a recent best block.
    ///
    /// The [`RuntimeService`] maintains the code of the runtime of a recent best block locally,
    /// but doesn't know anything about the storage, which the runtime might have to access. In
    /// order to make this work, a "call proof" is performed on the network in order to obtain
    /// the storage values corresponding to this call.
    ///
    /// This method merely starts the runtime call process and returns a lock. While the lock is
    /// alive, the entire [`RuntimeService`] is frozen. **You are strongly encouraged to not
    /// perform any asynchronous operation while the lock is active.** The call must be driven
    /// forward using the methods on the [`RuntimeCallLock`].
    pub fn recent_best_block_runtime_call<'a: 'b, 'b>(
        self: &'a Arc<RuntimeService>,
        method: &'b str,
        parameter_vectored: impl Iterator<Item = impl AsRef<[u8]>> + Clone + 'b,
    ) -> impl Future<
        Output = Result<(RuntimeCallLock<'a>, executor::host::HostVmPrototype), RuntimeCallError>,
    > + 'b {
        // An `async move` has to be used because of borrowing issue.
        async move {
            // `latest_known_runtime` should be kept locked as little as possible.
            // In order to handle the possibility a runtime upgrade happening during the operation,
            // every time `latest_known_runtime` is locked, we compare the runtime version stored in
            // it with the value previously found. If there is a mismatch, the entire runtime call
            // is restarted from scratch.
            loop {
                // Get `runtime_block_hash`, `runtime_block_height` and `runtime_block_state_root`,
                // the hash, height, and state trie root of a recent best block that uses this runtime.
                let (spec_version, runtime_block_hash, runtime_block_header) = {
                    let lock = self.latest_known_runtime.lock().await;
                    (
                        lock.runtime
                            .as_ref()
                            .map_err(|()| RuntimeCallError::InvalidRuntime)?
                            .runtime_spec
                            .decode()
                            .spec_version,
                        lock.runtime_block_hash,
                        lock.runtime_block_header.clone(),
                    )
                };

                // Perform the call proof request.
                // Note that `latest_known_runtime` is not locked.
                // If the call proof fail, do as if the proof was empty. This will enable the
                // fallback consisting in performing individual storage proof requests.
                let call_proof = self
                    .sync_service
                    .clone()
                    .call_proof_query(
                        header::decode(&runtime_block_header).unwrap().number,
                        protocol::CallProofRequestConfig {
                            block_hash: runtime_block_hash,
                            method,
                            parameter_vectored: parameter_vectored.clone(),
                        },
                    )
                    .await
                    .unwrap_or(Vec::new());

                // Lock `latest_known_runtime_lock` again. `continue` if the runtime has changed
                // in-between.
                let mut latest_known_runtime_lock = self.latest_known_runtime.lock().await;
                let runtime = latest_known_runtime_lock
                    .runtime
                    .as_mut()
                    .map_err(|()| RuntimeCallError::InvalidRuntime)?;
                if runtime.runtime_spec.decode().spec_version != spec_version {
                    continue;
                }

                let virtual_machine = runtime.virtual_machine.take().unwrap();
                let lock = RuntimeCallLock {
                    lock: latest_known_runtime_lock,
                    runtime_block_header,
                    call_proof,
                };

                break Ok((lock, virtual_machine));
            }
        }
    }

    /// Obtain the metadata of the runtime of the current best block.
    ///
    /// > **Note**: Keep in mind that this function is subject to race conditions. The runtime
    /// >           of the best block can change at any time. This method should ideally be called
    /// >           again after every runtime change.
    pub async fn metadata(self: Arc<RuntimeService>) -> Result<Vec<u8>, MetadataError> {
        // First, try the cache.
        {
            let latest_known_runtime_lock = self.latest_known_runtime.lock().await;
            if let Ok(runtime) = latest_known_runtime_lock.runtime.as_ref() {
                if let Some(metadata) = runtime.metadata.as_ref() {
                    return Ok(metadata.clone());
                }
            } else {
                return Err(MetadataError::InvalidRuntime);
            }
        }

        let (mut runtime_call_lock, virtual_machine) = self
            .recent_best_block_runtime_call("Metadata_metadata", iter::empty::<Vec<u8>>())
            .await
            .map_err(MetadataError::CallError)?;

        let mut query = metadata::query_metadata(virtual_machine);
        let (metadata_result, virtual_machine) = loop {
            match query {
                metadata::Query::Finished(Ok(metadata), virtual_machine) => {
                    runtime_call_lock.lock.runtime.as_mut().unwrap().metadata =
                        Some(metadata.clone());
                    break (Ok(metadata), virtual_machine);
                }
                metadata::Query::StorageGet(storage_get) => {
                    match runtime_call_lock.storage_entry(&storage_get.key_as_vec()) {
                        Ok(v) => query = storage_get.inject_value(v.map(iter::once)),
                        Err(err) => {
                            break (
                                Err(MetadataError::CallError(err)),
                                metadata::Query::StorageGet(storage_get).into_prototype(),
                            );
                        }
                    }
                }
                metadata::Query::Finished(Err(err), virtual_machine) => {
                    break (Err(MetadataError::MetadataQuery(err)), virtual_machine);
                }
            }
        };

        runtime_call_lock.unlock(virtual_machine);
        metadata_result
    }

    /// Returns true if it is believed that we are near the head of the chain.
    ///
    /// The way this method is implemented is opaque and cannot be relied on. The return value
    /// should only ever be shown to the user and not used for any meaningful logic.
    pub async fn is_near_head_of_chain_heuristic(&self) -> bool {
        // The runtime service adds a delay between the moment a best block is reported by the
        // sync service and the moment it is reported by the runtime service.
        // Because of this, any "far from head of chain" to "near head of chain" transition
        // must take that delay into account. The other way around ("near" to "far") is
        // unaffected.

        // If the sync service is far from the head, the runtime service is also far.
        if !self.sync_service.is_near_head_of_chain_heuristic().await {
            return false;
        }

        // If the sync service is near, report the result of `is_near_head_of_chain_heuristic()`
        // when called at the latest best block that the runtime service reported through its API,
        // to make sure that we don't report "near" while having reported only blocks that were
        // far.
        self.latest_known_runtime
            .lock()
            .await
            .best_near_head_of_chain
    }
}

/// See [`RuntimeService::recent_best_block_runtime_call`].
#[must_use]
pub struct RuntimeCallLock<'a> {
    lock: MutexGuard<'a, LatestKnownRuntime>,
    runtime_block_header: Vec<u8>,
    call_proof: Vec<Vec<u8>>,
}

impl<'a> RuntimeCallLock<'a> {
    /// Returns the SCALE-encoded header of the block the call is being made against.
    pub fn block_scale_encoded_header(&self) -> &[u8] {
        &self.runtime_block_header
    }

    /// Returns the storage root of the block the call is being made against.
    pub fn block_storage_root(&self) -> &[u8; 32] {
        header::decode(&self.runtime_block_header)
            .unwrap()
            .state_root
    }

    /// Finds the given key in the call proof and returns the associated storage value.
    ///
    /// Returns an error if the key couldn't be found in the proof, meaning that the proof is
    /// invalid.
    // TODO: if proof is invalid, we should give the option to fetch another call proof
    pub fn storage_entry(&self, requested_key: &[u8]) -> Result<Option<&[u8]>, RuntimeCallError> {
        match proof_verify::verify_proof(proof_verify::VerifyProofConfig {
            requested_key: &requested_key,
            trie_root_hash: self.block_storage_root(),
            proof: self.call_proof.iter().map(|v| &v[..]),
        }) {
            Ok(v) => Ok(v),
            Err(err) => Err(RuntimeCallError::StorageRetrieval(err)),
        }
    }

    /// Finds in the call proof the list of keys that match a certain prefix.
    ///
    /// Returns an error if not all the keys could be found in the proof, meaning that the proof
    /// is invalid.
    // TODO: if proof is invalid, we should give the option to fetch another call proof
    pub fn storage_prefix_keys(
        &'_ self,
        prefix: &[u8],
    ) -> Result<impl Iterator<Item = impl AsRef<[u8]> + '_>, RuntimeCallError> {
        // TODO: this is sub-optimal as we iterate over the proof multiple times and do a lot of Vec allocations
        let mut to_find = vec![trie::bytes_to_nibbles(prefix.iter().copied()).collect::<Vec<_>>()];
        let mut output = Vec::new();

        for key in mem::replace(&mut to_find, Vec::new()) {
            let node_info = proof_verify::trie_node_info(proof_verify::TrieNodeInfoConfig {
                requested_key: key.iter().cloned(),
                trie_root_hash: &self.block_storage_root(),
                proof: self.call_proof.iter().map(|v| &v[..]),
            })
            .map_err(RuntimeCallError::StorageRetrieval)?;

            if node_info.node_value.is_some() {
                assert_eq!(key.len() % 2, 0);
                output.push(trie::nibbles_to_bytes_extend(key.iter().copied()).collect::<Vec<_>>());
            }

            match node_info.children {
                proof_verify::Children::None => {}
                proof_verify::Children::One(nibble) => {
                    let mut child = key.clone();
                    child.push(nibble);
                    to_find.push(child);
                }
                proof_verify::Children::Multiple { children_bitmap } => {
                    for nibble in trie::all_nibbles() {
                        if (children_bitmap & (1 << u8::from(nibble))) == 0 {
                            continue;
                        }

                        let mut child = key.clone();
                        child.push(nibble);
                        to_find.push(child);
                    }
                }
            }
        }

        Ok(output.into_iter())
    }

    /// End the runtime call.
    ///
    /// This method **must** be called.
    pub fn unlock(mut self, vm: executor::host::HostVmPrototype) {
        let store_back = &mut self.lock.runtime.as_mut().unwrap().virtual_machine;
        debug_assert!(store_back.is_none());
        *store_back = Some(vm);
    }
}

impl<'a> Drop for RuntimeCallLock<'a> {
    fn drop(&mut self) {
        if self
            .lock
            .runtime
            .as_mut()
            .unwrap()
            .virtual_machine
            .is_none()
        {
            // The [`RuntimeCallLock`] has been destroyed without being properly unlocked.
            panic!()
        }
    }
}

/// Error that can happen when calling a runtime function.
#[derive(Debug, derive_more::Display)]
pub enum RuntimeCallError {
    /// Runtime of the best block isn't valid.
    #[display(fmt = "Runtime of the best block isn't valid")]
    InvalidRuntime,
    /// Error while retrieving the storage item from other nodes.
    // TODO: change error type?
    #[display(fmt = "Error in call proof: {}", _0)]
    StorageRetrieval(proof_verify::Error),
}

impl RuntimeCallError {
    /// Returns `true` if this is caused by networking issues, as opposed to a consensus-related
    /// issue.
    pub fn is_network_problem(&self) -> bool {
        match self {
            RuntimeCallError::InvalidRuntime => false,
            // TODO: as a temporary hack, we consider `TrieRootNotFound` as the remote not knowing about the requested block; see https://github.com/paritytech/substrate/pull/8046
            RuntimeCallError::StorageRetrieval(proof_verify::Error::TrieRootNotFound) => true,
            RuntimeCallError::StorageRetrieval(_) => false,
        }
    }
}

/// Error that can happen when calling [`RuntimeService::metadata`].
#[derive(Debug, derive_more::Display)]
pub enum MetadataError {
    /// Error during the runtime call.
    #[display(fmt = "{}", _0)]
    CallError(RuntimeCallError),
    /// Runtime of the best block isn't valid.
    #[display(fmt = "Runtime of the best block isn't valid")]
    InvalidRuntime,
    /// Error in the metadata-specific runtime API.
    MetadataQuery(metadata::Error),
}

struct LatestKnownRuntime {
    /// Successfully-compiled runtime and all its information. Can contain an error if an error
    /// happened, including a problem when obtaining the runtime specs or the metadata. It is
    /// better to report to the user an error about for example the metadata not being extractable
    /// compared to returning an obsolete version.
    runtime: Result<SuccessfulRuntime, ()>,

    /// Undecoded storage value of `:code` corresponding to the [`LatestKnownRuntime::runtime`]
    /// field.
    runtime_code: Option<Vec<u8>>,
    /// Undecoded storage value of `:heappages` corresponding to the
    /// [`LatestKnownRuntime::runtime`] field.
    heap_pages: Option<Vec<u8>>,
    /// SCALE encoding of the header of the block whose hash is
    /// [`LatestKnownRuntime::runtime_block_hash`]. Guaranteed to always be a valid header.
    runtime_block_header: Vec<u8>,
    /// Hash of the header in [`LatestKnownRuntime::runtime_block_header`].
    runtime_block_hash: [u8; 32],

    /// List of senders that get notified when the runtime specs of the best block changes.
    /// Whenever [`LatestKnownRuntime::runtime`] is updated, one should emit an item on each
    /// sender.
    /// See [`RuntimeService::subscribe_runtime_version`].
    runtime_version_subscriptions: Vec<lossy_channel::Sender<Result<executor::CoreVersion, ()>>>,

    /// List of senders that get notified when the best block is updated.
    /// See [`RuntimeService::subscribe_best`].
    best_blocks_subscriptions: Vec<lossy_channel::Sender<Vec<u8>>>,

    /// Return value of calling [`sync_service::SyncService::is_near_head_of_chain_heuristic`]
    /// after the latest best block update.
    best_near_head_of_chain: bool,
}

struct SuccessfulRuntime {
    /// Cache of the metadata extracted from the runtime. `None` if unknown.
    ///
    /// This cache is filled lazily whenever it is requested through the public API.
    ///
    /// Note that building the metadata might require access to the storage, just like obtaining
    /// the runtime code. if the runtime code gets an update, we can reasonably assume that the
    /// network is able to serve us the storage of recent blocks, and thus the changes of being
    /// able to build the metadata are very high.
    ///
    /// If the runtime is the one found in the genesis storage, the metadata must have been been
    /// filled using the genesis storage as well. If we build the metadata of the genesis runtime
    /// lazily, chances are that the network wouldn't be able to serve the storage of blocks near
    /// the genesis.
    ///
    /// As documented in the smoldot metadata module, the metadata might access the storage, but
    /// we intentionally don't watch for changes in these storage keys to refresh the metadata.
    metadata: Option<Vec<u8>>,

    /// Runtime specs extracted from the runtime.
    runtime_spec: executor::CoreVersion,

    /// Virtual machine itself, to perform additional calls.
    ///
    /// Always `Some`, except for temporary extractions. Should always be `Some`, when the
    /// [`SuccessfulRuntime`] is accessed.
    virtual_machine: Option<executor::host::HostVmPrototype>,
}

impl SuccessfulRuntime {
    fn from_params(code: &Option<Vec<u8>>, heap_pages: &Option<Vec<u8>>) -> Result<Self, ()> {
        let vm = match executor::host::HostVmPrototype::new(
            code.as_ref().ok_or(())?,
            executor::storage_heap_pages_to_value(heap_pages.as_deref()).map_err(|_| ())?,
            executor::vm::ExecHint::CompileAheadOfTime,
        ) {
            Ok(vm) => vm,
            Err(error) => {
                log::warn!(target: "runtime", "Failed to compile best block runtime: {}", error);
                return Err(());
            }
        };

        let (runtime_spec, vm) = match executor::core_version(vm) {
            Ok(v) => v,
            Err(_error) => {
                log::warn!(
                    target: "runtime",
                    "Failed to call Core_version on new runtime",  // TODO: print error message as well ; at the moment the type of the error is `()`
                );
                return Err(());
            }
        };

        Ok(SuccessfulRuntime {
            metadata: None,
            runtime_spec,
            virtual_machine: Some(vm),
        })
    }
}

/// Starts the background task that updates the [`LatestKnownRuntime`].
async fn start_background_task(runtime_service: &Arc<RuntimeService>) {
    (runtime_service.tasks_executor.lock().await)("runtime-download".into(), {
        let runtime_service = runtime_service.clone();
        let blocks_stream = {
            let (best_block_header, best_blocks_subscription) =
                runtime_service.sync_service.subscribe_best().await;
            stream::once(future::ready(best_block_header)).chain(best_blocks_subscription)
        };

        // Set to `true` when we expect the runtime in `latest_known_runtime` to match the runtime
        // of the best block. Initially `false`, as `latest_known_runtime` uses the genesis
        // runtime.
        let mut runtime_matches_best_block = false;

        Box::pin(async move {
            futures::pin_mut!(blocks_stream);

            loop {
                // While major-syncing a chain, best blocks are updated continously. In that
                // situation, the delay below is too short to prevent the runtime code from being
                // continuously downloaded.
                // To avoid using too much bandwidth, we force another delay between two runtime
                // code downloads.
                // This delay is done at the beginning of the loop because the runtime is built
                // as part of the initialization of the `RuntimeService`, and in order to make it
                // possible to use `continue` without accidentally skipping this delay.
                ffi::Delay::new(Duration::from_secs(3)).await;

                // Wait until a new best block is known.
                let mut new_best_block = match blocks_stream.next().await {
                    Some(b) => b,
                    None => break, // Stream is finished.
                };

                // While the chain is running, it is often the case that more than one blocks
                // is generated and announced roughly at the same time.
                // We would like to avoid a situation where we receive a new best block, start
                // downloading the runtime code, then a few milliseconds later receive another
                // block that becomes the new best, and download the runtime code of that new
                // block as well. This would lead to downloading the runtime code twice (or more,
                // if more than two blocks are received) in a small time frame, which is usually a
                // waste of bandwidth.
                // Instead, whenever a new best block is received, we wait a little bit before
                // downloading the runtime, in order to see if there isn't any other new best
                // block already on the way.
                // This delay needs to be long enough to de-duplicate forks, but it should still
                // be small, as it adds artifical latency to the detecting runtime upgrades.
                ffi::Delay::new(Duration::from_millis(500)).await;
                while let Some(best_update) = blocks_stream.next().now_or_never() {
                    new_best_block = match best_update {
                        Some(b) => b,
                        None => break, // Stream is finished.
                    };
                }

                // Download the runtime code of this new best block.
                let new_best_block_decoded = header::decode(&new_best_block).unwrap();
                let new_best_block_hash = header::hash_from_scale_encoded_header(&new_best_block);
                let code_query_result = runtime_service
                    .sync_service
                    .clone()
                    .storage_query(
                        &new_best_block_hash,
                        new_best_block_decoded.state_root,
                        iter::once(&b":code"[..]).chain(iter::once(&b":heappages"[..])),
                    )
                    .await;

                let best_near_head_of_chain = runtime_service
                    .sync_service
                    .is_near_head_of_chain_heuristic()
                    .await;

                // Only lock `latest_known_runtime` now that everything is synchronous.
                let mut latest_known_runtime = runtime_service.latest_known_runtime.lock().await;
                let latest_known_runtime = &mut *latest_known_runtime;

                // Whatever the result of `code_query_result` is, notify the best block
                // subscriptions. After this, we shouldn't unlock `latest_known_runtime` ever
                // again to avoid giving the possibility to inspect the runtime in response
                // to the notification.

                // Elements in `best_blocks_subscriptions` are removed one by one and inserted
                // back if the channel is still open.
                for index in (0..latest_known_runtime.best_blocks_subscriptions.len()).rev() {
                    let mut subscription = latest_known_runtime
                        .best_blocks_subscriptions
                        .swap_remove(index);
                    if subscription.send(new_best_block.clone()).is_ok() {
                        latest_known_runtime
                            .best_blocks_subscriptions
                            .push(subscription);
                    }
                }

                latest_known_runtime
                    .best_blocks_subscriptions
                    .shrink_to_fit();

                latest_known_runtime.best_near_head_of_chain = best_near_head_of_chain;

                let (new_code, new_heap_pages) = {
                    let mut results = match code_query_result {
                        Ok(c) => c,
                        Err(error) => {
                            log::log!(
                                target: "runtime",
                                if error.is_network_problem() { log::Level::Debug } else { log::Level::Warn },
                                "Failed to download :code and :heappages of new best block: {}",
                                error
                            );
                            continue;
                        }
                    };

                    let new_heap_pages = results.pop().unwrap();
                    let new_code = results.pop().unwrap();
                    (new_code, new_heap_pages)
                };

                // `runtime_block_hash` is always updated in order to have the most recent
                // block possible.
                latest_known_runtime.runtime_block_hash = new_best_block_hash;
                latest_known_runtime.runtime_block_header = new_best_block.clone();

                // `continue` if there wasn't any change in `:code` and `:heappages`.
                if new_code == latest_known_runtime.runtime_code
                    && new_heap_pages == latest_known_runtime.heap_pages
                {
                    runtime_matches_best_block = true;
                    continue;
                }

                // Don't notify the user of an upgrade if we didn't expect the runtime to match
                // the best block in the first place.
                if runtime_matches_best_block {
                    log::info!(
                        target: "runtime",
                        "New runtime code detected around block #{} (block number might be wrong)",
                        new_best_block_decoded.number
                    );
                }

                runtime_matches_best_block = true;
                latest_known_runtime.runtime_code = new_code;
                latest_known_runtime.heap_pages = new_heap_pages;
                latest_known_runtime.runtime = SuccessfulRuntime::from_params(
                    &latest_known_runtime.runtime_code,
                    &latest_known_runtime.heap_pages,
                );

                // Elements in `runtime_version_subscriptions` are removed one by one and inserted
                // back if the channel is still open.
                for index in (0..latest_known_runtime.runtime_version_subscriptions.len()).rev() {
                    let mut subscription = latest_known_runtime
                        .runtime_version_subscriptions
                        .swap_remove(index);
                    let to_send = latest_known_runtime
                        .runtime
                        .as_ref()
                        .map(|r| r.runtime_spec.clone())
                        .map_err(|&()| ());
                    if subscription.send(to_send).is_ok() {
                        latest_known_runtime
                            .runtime_version_subscriptions
                            .push(subscription);
                    }
                }

                latest_known_runtime
                    .runtime_version_subscriptions
                    .shrink_to_fit();
            }
        })
    });
}<|MERGE_RESOLUTION|>--- conflicted
+++ resolved
@@ -50,17 +50,12 @@
     lock::{Mutex, MutexGuard},
     prelude::*,
 };
-<<<<<<< HEAD
-use smoldot::{chain_spec, executor, header, metadata, network::protocol, trie::proof_verify};
-use std::{iter, pin::Pin, sync::Arc, time::Duration};
-=======
 use smoldot::{
     chain_spec, executor, header, metadata,
     network::protocol,
     trie::{self, proof_verify},
 };
 use std::{iter, mem, pin::Pin, sync::Arc, time::Duration};
->>>>>>> 95222b14
 
 pub use crate::lossy_channel::Receiver as NotificationsReceiver;
 
