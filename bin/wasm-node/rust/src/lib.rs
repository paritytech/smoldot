// Smoldot
// Copyright (C) 2019-2021  Parity Technologies (UK) Ltd.
// SPDX-License-Identifier: GPL-3.0-or-later WITH Classpath-exception-2.0

// This program is free software: you can redistribute it and/or modify
// it under the terms of the GNU General Public License as published by
// the Free Software Foundation, either version 3 of the License, or
// (at your option) any later version.

// This program is distributed in the hope that it will be useful,
// but WITHOUT ANY WARRANTY; without even the implied warranty of
// MERCHANTABILITY or FITNESS FOR A PARTICULAR PURPOSE.  See the
// GNU General Public License for more details.

// You should have received a copy of the GNU General Public License
// along with this program.  If not, see <http://www.gnu.org/licenses/>.

//! Contains a light client implementation usable from a browser environment, using the
//! `wasm-bindgen` library.

#![recursion_limit = "512"]
#![deny(broken_intra_doc_links)]
#![deny(unused_crate_dependencies)]

use futures::prelude::*;
use smoldot::{
    chain, chain_spec, executor,
    json_rpc::{self, methods},
    libp2p::{multiaddr, peer_id::PeerId, QueueNotificationError},
    network::protocol,
    trie::proof_verify,
};
use std::{
    collections::{BTreeMap, HashSet},
    convert::TryFrom as _,
    fmt, iter,
    sync::Arc,
    time::Duration,
};

pub mod ffi;

mod network_service;
mod sync_service;

// Use the default "system" allocator. In the context of Wasm, this uses the `dlmalloc` library.
// See <https://github.com/rust-lang/rust/tree/1.47.0/library/std/src/sys/wasm>.
//
// While the `wee_alloc` crate is usually the recommended choice in WebAssembly, testing has shown
// that using it makes memory usage explode from ~100MiB to ~2GiB and more (the environment then
// refuses to allocate 4GiB).
#[global_allocator]
static ALLOC: std::alloc::System = std::alloc::System;

// TODO: several places in this module where we unwrap when we shouldn't

/*
# Implementation notes

TODO: remove this block after this code is production-ready

The objective of the wasm-node is to do two things:

- Synchronizing the chain(s).
- Answer JSON-RPC queries made by the user.

---

Synchronizing the chain(s) consists in:

  - At initialization, loading the chain specs (that potentially contain a checkpoint) and
optionally loading an existing database.
- Connecting and staying connected to a set of full nodes.
- Still at initialization, sending GrandPa warp sync queries to "jump" to the latest finalized
  block (https://github.com/paritytech/smoldot/issues/270). We would end up with a
  `ChainInformation` object containing an almost up-to-chain chain.
- Listening to incoming block announces (block announces contain block headers) and verifying them
  (https://github.com/paritytech/smoldot/issues/271).
- Listening to incoming GrandPa gossiping messages in order to be up-to-date with blocks being
  finalized.
- Every time the current best block is updated, downloading the values of a certain list of
  storage items (see JSON-RPC section below).

In other words, we should constantly be up-to-date with the best and finalized blocks of the
chain(s) we're connected to.

Depending on the chain specs being loaded, the node should either connect only to one chain, or,
if the chain is a parachain, to that one chain and Polkadot. In that second situation, all the
steps above should be done for both the chain and Polkadot.

The node, notably, doesn't store any block body, and doesn't hold the entire storage.

---

Answering JSON-RPC queries consists, well, in answering the requests made by the user.

An important thing to keep in mind is that the code here should be optimized for usage with a UI
whose objective is to look at the head of the chain and send transactions. For example, the code
below keeps a cache of the recent blocks, because we expect the UI to mostly query recent blocks.
It is for example not part of the objective right now to properly serve a UI that repeatedly
queries blocks that are months old.

Here is an overview of what the JSON-RPC queries consist of (without going in details):

- Submitting a transaction. It is unclear to me what this involves. In the case of
`author_submitAndWatchExtrinsic`, this theoretically means keeping track of this transaction in
order to check, in new blocks, whether this transaction has been included, and notifying the user
when that is the case.
- Getting notified when the best block or the finalized block changes.
- Requesting the headers of recent blocks, in particular the current best block and finalized
block. Because everything is asynchronous, it is possible that the user requests what they believe
is the latest finalized block while the latest finalized block has in reality in the meanwhile
been updated.
- Requesting storage items of blocks. This should be implemented by asking that information from
a full node (a so-called "storage proof").
- Requesting the metadata. The metadata is a piece of information that can be obtained from the
runtime code (see the `metadata` module), which is itself the storage item whose key is `:code`.
- Watching for changes in a storage item, where the user wants to be notified when the value of a
storage item is modified. This should also be implemented by sending, for each block we receive,
a storage proof requesting the value of every single storage item being watched, and comparing the
result with the one of the previous block. Note that "has changed" means "has changed compared to
the previous best block", and the "previous best block" can have the same height as the current
best block, notably in case of a reorg.
- Watching for changes in the runtime version. The runtime version is also a piece of information
that can be obtained from the runtime code. In order to watch for changes in the runtime version,
one has to watch for changes in the `:code` storage item, similar to the previous bullet point.

In order to be able to implement watching for storage items and runtime versions, the node should
therefore download, for each new best block, the value of each of these storage items being
watched and of the `:code` key.

*/

/// Starts a client running the given chain specifications.
///
/// > **Note**: This function returns a `Result`. The return value according to the JavaScript
/// >           function is what is in the `Ok`. If an `Err` is returned, a JavaScript exception
/// >           is thrown.
pub async fn start_client(chain_spec: String, database_content: Option<String>) {
    // Try initialize the logging and the panic hook.
    // Note that `start_client` can theoretically be called multiple times, meaning that these
    // calls shouldn't panic if reached multiple times.
    let _ = simple_logger::SimpleLogger::new()
        .with_level(log::LevelFilter::Debug) // TODO: make log level configurable from JS?
        .init();
    std::panic::set_hook(Box::new(|info| {
        ffi::throw(info.to_string());
    }));

    // Fool-proof check to make sure that randomness is properly implemented.
    assert_ne!(rand::random::<u64>(), 0);
    assert_ne!(rand::random::<u64>(), rand::random::<u64>());

    let chain_spec = match chain_spec::ChainSpec::from_json_bytes(&chain_spec) {
        Ok(cs) => {
            log::info!("Loaded chain specs for {}", cs.name());
            cs
        }
        Err(err) => ffi::throw(format!("Error while opening chain specs: {}", err)),
    };

    // The database passed from the user is decoded. Any error while decoding is treated as if
    // there was no database.
    let database_content = if let Some(database_content) = database_content {
        match smoldot::database::finalized_serialize::decode_chain_information(&database_content) {
            Ok(parsed) => Some(parsed),
            Err(error) => {
                log::warn!("Failed to decode chain information: {}", error);
                None
            }
        }
    } else {
        None
    };

    // Load the information about the chain from the chain specs. If a light sync state is
    // present in the chain specs, it is possible to start sync at the finalized block it
    // describes.
    let genesis_chain_information =
        chain::chain_information::ChainInformation::from_genesis_storage(
            chain_spec.genesis_storage(),
        )
        .unwrap();
    let chain_information = {
        let base = if let Some(light_sync_state) = chain_spec.light_sync_state() {
            log::info!(
                "Using light checkpoint starting at #{}",
                light_sync_state
                    .as_chain_information()
                    .finalized_block_header
                    .number
            );
            light_sync_state.as_chain_information()
        } else {
            genesis_chain_information.clone()
        };

        // Only use the existing database if it is ahead of `base`.
        if let Some(database_content) = database_content {
            if database_content.finalized_block_header.number > base.finalized_block_header.number {
                database_content
            } else {
                log::info!("Skipping database as it is older than checkpoint");
                base
            }
        } else {
            base
        }
    };

    // TODO: un-Arc-ify
    let network_service = network_service::NetworkService::new(network_service::Config {
        tasks_executor: Box::new(|fut| ffi::spawn_task(fut)),
        bootstrap_nodes: {
            let mut list = Vec::with_capacity(chain_spec.boot_nodes().len());
            for node in chain_spec.boot_nodes() {
                let mut address: multiaddr::Multiaddr = node.parse().unwrap(); // TODO: don't unwrap?
                if let Some(multiaddr::Protocol::P2p(peer_id)) = address.pop() {
                    let peer_id = PeerId::from_multihash(peer_id).unwrap(); // TODO: don't unwrap
                    list.push((peer_id, address));
                } else {
                    panic!() // TODO:
                }
            }
            list
        },
        genesis_block_hash: genesis_chain_information.finalized_block_header.hash(),
        best_block: (
            chain_information.finalized_block_header.number,
            chain_information.finalized_block_header.hash(),
        ),
        protocol_id: chain_spec.protocol_id().to_string(),
    })
    .await
    .unwrap();

    let sync_service = Arc::new(
        sync_service::SyncService::new(sync_service::Config {
            chain_information: chain_information.clone(),
            tasks_executor: Box::new(|fut| ffi::spawn_task(fut)),
        })
        .await,
    );

    let genesis_storage = chain_spec
        .genesis_storage()
        .map(|(k, v)| (k.to_vec(), v.to_vec()))
        .collect::<BTreeMap<_, _>>();

    let best_block_metadata = {
        let code = genesis_storage.get(&b":code"[..]).unwrap();
        let heap_pages = 1024; // TODO: laziness
        smoldot::metadata::metadata_from_runtime_code(code, heap_pages).unwrap()
    };

    let mut client = {
        let finalized_block_hash = chain_information.finalized_block_header.hash();

        let mut known_blocks = lru::LruCache::new(256);
        known_blocks.put(
            finalized_block_hash,
            chain_information.finalized_block_header.clone(),
        );

        Client {
            chain_spec,
            network_service: network_service.clone(),
            peers: Vec::new(),
            known_blocks,
            best_block: finalized_block_hash,
            finalized_block: finalized_block_hash,
            genesis_storage,
            best_block_metadata,
            next_subscription: 0,
            runtime_version: HashSet::new(),
            all_heads: HashSet::new(),
            new_heads: HashSet::new(),
            finalized_heads: HashSet::new(),
            storage: HashSet::new(),
        }
    };

    // This implementation of `futures::Stream` fires at a regular time interval.
    // The state of the chain is saved every time it fires.
    let mut database_save_timer = stream::unfold((), move |_| {
        ffi::Delay::new(Duration::from_secs(15)).map(|_| Some(((), ())))
    })
    .map(|_| ());

    log::info!("Starting main loop");

    loop {
        futures::select! {
            network_message = network_service.next_event().fuse() => {
                match network_message {
                    network_service::Event::Connected { peer_id, best_block_number } => {
                        client.peers.push(peer_id.clone());
                        sync_service.add_source(peer_id, best_block_number).await;
                    }
                    network_service::Event::Disconnected(peer_id) => {
                        client.peers.retain(|p| *p != peer_id);
                        sync_service.remove_source(peer_id).await;
                    }
                    network_service::Event::BlockAnnounce { peer_id, announce } => {
                        let decoded = announce.decode();
                        sync_service.raise_source_best_block(peer_id, decoded.header.number).await;
                    }
                }
            },

            sync_message = sync_service.next_event().fuse() => {
                match sync_message {
                    sync_service::Event::BlocksRequest { id, target, request } => {
                        let block_request = network_service.clone().blocks_request(
                            target,
                            request
                        );

                        ffi::spawn_task({
                            let sync_service = sync_service.clone();
                            async move {
                                let result = block_request.await;
                                sync_service.answer_blocks_request(id, result.map_err(|_| ())).await;
                            }
                        });
                    },
                    sync_service::Event::NewBest { scale_encoded_header } => {
                        // TODO: this is also triggered if we reset the sync to a previous point, which isn't correct

                        let decoded = smoldot::header::decode(&scale_encoded_header).unwrap();
                        let header = header_conv(decoded.clone());

                        for subscription_id in &client.new_heads {
                            let notification = smoldot::json_rpc::parse::build_subscription_event(
                                "chain_newHead",
                                subscription_id,
                                &serde_json::to_string(&header).unwrap(),
                            );
                            ffi::emit_json_rpc_response(&notification);
                        }
                        for subscription_id in &client.all_heads {
                            let notification = smoldot::json_rpc::parse::build_subscription_event(
                                "chain_newHead",
                                subscription_id,
                                &serde_json::to_string(&header).unwrap(),
                            );
                            ffi::emit_json_rpc_response(&notification);
                        }

                        // Load the entry of the finalized block in order to guarantee that it
                        // remains in the LRU cache when `put` is called below.
                        let _ = client.known_blocks.get(&client.finalized_block).unwrap();

                        client.best_block = decoded.hash();
                        println!("Best block: {}", decoded.number);
                        client.known_blocks.put(client.best_block, decoded.into());

                        debug_assert!(client.known_blocks.get(&client.finalized_block).is_some());

                        // TODO: need to update `best_block_metadata` if necessary, and notify the runtime version subscriptions
                    },
                    sync_service::Event::NewFinalized { scale_encoded_header } => {
                        println!("NEW FINALIZED");
                        let decoded = smoldot::header::decode(&scale_encoded_header).unwrap();
                        let header = header_conv(decoded.clone());

                        for subscription_id in &client.finalized_heads {
                            let notification = smoldot::json_rpc::parse::build_subscription_event(
                                "chain_finalizedHead",
                                subscription_id,
                                &serde_json::to_string(&header).unwrap(),
                            );
                            ffi::emit_json_rpc_response(&notification);
                        }

                        client.finalized_block = decoded.hash();
                        client.known_blocks.put(client.finalized_block, decoded.into());
                    },
                }
            },

            json_rpc_request = ffi::next_json_rpc().fuse() => {
                // TODO: don't unwrap
                let request_string = String::from_utf8(Vec::from(json_rpc_request)).unwrap();
                log::debug!(
                    target: "json-rpc",
                    "JSON-RPC => {:?}{}",
                    if request_string.len() > 100 { &request_string[..100] } else { &request_string[..] },
                    if request_string.len() > 100 { "…" } else { "" }
                );

                // TODO: don't await here; use a queue
                let (response1, response2) = handle_rpc(&request_string, &mut client).await;
                log::debug!(
                    target: "json-rpc",
                    "JSON-RPC <= {:?}{}",
                    if response1.len() > 100 { &response1[..100] } else { &response1[..] },
                    if response1.len() > 100 { "…" } else { "" }
                );
                ffi::emit_json_rpc_response(&response1);

                if let Some(response2) = response2 {
                    log::debug!(
                        target: "json-rpc",
                        "JSON-RPC <= {:?}{}",
                        if response2.len() > 100 { &response2[..100] } else { &response2[..] },
                        if response2.len() > 100 { "…" } else { "" }
                    );
                    ffi::emit_json_rpc_response(&response2);
                }
            },

            _interval = database_save_timer.next().fuse() => {
                debug_assert!(_interval.is_some());
                // A new task is spawned specifically for the saving, in order to not block the
                // main processing while waiting for the serialization.
                log::debug!("Database save start");
                let sync_service = sync_service.clone();
                ffi::spawn_task(async move {
                    let database_content = sync_service.serialize_chain().await;
                    ffi::database_save(&database_content);
                });
            }
        }
    }
}

struct Client {
    chain_spec: chain_spec::ChainSpec,

    network_service: Arc<network_service::NetworkService>,

    /// Blocks that are temporarily saved in order to serve JSON-RPC requests.
    ///
    /// Always contains `best_block` and `finalized_block`.
    known_blocks: lru::LruCache<[u8; 32], smoldot::header::Header>,

    /// Hash of the current best block.
    best_block: [u8; 32],
    /// Hash of the latest finalized block.
    finalized_block: [u8; 32],

    // TODO: this is a hack before an actual requests distribution system is implemented
    peers: Vec<PeerId>,

    // TODO: remove; unnecessary
    genesis_storage: BTreeMap<Vec<u8>, Vec<u8>>,

    best_block_metadata: Vec<u8>,

    next_subscription: u64,

    runtime_version: HashSet<String>,
    all_heads: HashSet<String>,
    new_heads: HashSet<String>,
    finalized_heads: HashSet<String>,
    storage: HashSet<String>,
}

async fn handle_rpc(rpc: &str, client: &mut Client) -> (String, Option<String>) {
    let (request_id, call) = methods::parse_json_call(rpc).expect("bad request"); // TODO: don't unwrap
    match call {
        methods::MethodCall::author_pendingExtrinsics {} => {
            let response = methods::Response::author_pendingExtrinsics(Vec::new())
                .to_json_response(request_id);
            (response, None)
        }
        methods::MethodCall::author_submitExtrinsic { transaction } => {
            let response = match announce_transaction(client, transaction.0).await {
                Ok(transaction_hash) => methods::Response::author_submitExtrinsic(transaction_hash)
                    .to_json_response(request_id),
                Err(e) => todo!("{:?}", e), //TODO:
            };
            (response, None)
        }
        methods::MethodCall::chain_getBlockHash { height } => {
            // TODO: implement correctly
            let response = if height.is_some() {
                methods::Response::chain_getBlockHash(methods::HashHexString(client.best_block))
                    .to_json_response(request_id)
            } else {
                json_rpc::parse::build_success_response(request_id, "null")
            };
            (response, None)
        }
        methods::MethodCall::chain_getFinalizedHead {} => {
            let response = methods::Response::chain_getFinalizedHead(methods::HashHexString(
                client.finalized_block,
            ))
            .to_json_response(request_id);
            (response, None)
        }
        methods::MethodCall::chain_getHeader { hash } => {
            let hash = hash.as_ref().map(|h| &h.0).unwrap_or(&client.best_block);
            let response = if let Some(header) = client.known_blocks.get(hash) {
                methods::Response::chain_getHeader(header_conv(header)).to_json_response(request_id)
            } else {
                json_rpc::parse::build_success_response(request_id, "null")
            };

            (response, None)
        }
        methods::MethodCall::chain_subscribeAllHeads {} => {
            let subscription = client.next_subscription.to_string();
            client.next_subscription += 1;

            let response = methods::Response::chain_subscribeAllHeads(&subscription)
                .to_json_response(request_id);

            let response2 = smoldot::json_rpc::parse::build_subscription_event(
                "chain_allHeads", // TODO: is this string correct?
                &subscription,
                &serde_json::to_string(&header_conv(
                    client.known_blocks.get(&client.best_block).unwrap(),
                ))
                .unwrap(),
            );

            client.all_heads.insert(subscription.clone());

            (response, Some(response2))
        }
        methods::MethodCall::chain_subscribeNewHeads {} => {
            let subscription = client.next_subscription.to_string();
            client.next_subscription += 1;

            let response = methods::Response::chain_subscribeNewHeads(&subscription)
                .to_json_response(request_id);

            let response2 = smoldot::json_rpc::parse::build_subscription_event(
                "chain_newHead",
                &subscription,
                &serde_json::to_string(&header_conv(
                    client.known_blocks.get(&client.best_block).unwrap(),
                ))
                .unwrap(),
            );

            client.new_heads.insert(subscription.clone());

            (response, Some(response2))
        }
        methods::MethodCall::chain_subscribeFinalizedHeads {} => {
            let subscription = client.next_subscription.to_string();
            client.next_subscription += 1;

            let response = methods::Response::chain_subscribeFinalizedHeads(&subscription)
                .to_json_response(request_id);

            let response2 = smoldot::json_rpc::parse::build_subscription_event(
                "chain_finalizedHead",
                &subscription,
                &serde_json::to_string(&header_conv(
                    client.known_blocks.get(&client.finalized_block).unwrap(),
                ))
                .unwrap(),
            );

            client.finalized_heads.insert(subscription.clone());

            (response, Some(response2))
        }
        methods::MethodCall::chain_unsubscribeFinalizedHeads { subscription } => {
            let valid = client.finalized_heads.remove(&subscription);
            let response = methods::Response::chain_unsubscribeFinalizedHeads(valid)
                .to_json_response(request_id);
            (response, None)
        }
        methods::MethodCall::rpc_methods {} => {
            let response = methods::Response::rpc_methods(methods::RpcMethods {
                version: 1,
                methods: methods::MethodCall::method_names()
                    .map(|n| n.into())
                    .collect(),
            })
            .to_json_response(request_id);
            (response, None)
        }
        methods::MethodCall::state_queryStorageAt { keys, at } => {
            let at = at.as_ref().map(|h| h.0).unwrap_or(client.best_block);

            // TODO: have no idea what this describes actually
            let mut out = methods::StorageChangeSet {
                block: methods::HashHexString(client.best_block),
                changes: Vec::new(),
            };

            for key in keys {
                // TODO: parallelism?
                if let Ok(value) = storage_query(client, &key.0, &at).await {
                    out.changes.push((key, value.map(methods::HexString)));
                }
            }

            let response =
                methods::Response::state_queryStorageAt(vec![out]).to_json_response(request_id);
            (response, None)
        }
        methods::MethodCall::state_getKeysPaged {
            prefix,
            count,
            start_key,
            hash,
        } => {
            assert!(hash.is_none()); // TODO:

            let mut out = Vec::new();
            // TODO: check whether start_key should be included of the set
            for (k, _) in client
                .genesis_storage
                .range(start_key.map(|p| p.0).unwrap_or(Vec::new())..)
            {
                if out.len() >= usize::try_from(count).unwrap_or(usize::max_value()) {
                    break;
                }

                if prefix
                    .as_ref()
                    .map_or(false, |prefix| !k.starts_with(&prefix.0))
                {
                    break;
                }

                out.push(methods::HexString(k.to_vec()));
            }

            let response = methods::Response::state_getKeysPaged(out).to_json_response(request_id);
            (response, None)
        }
        methods::MethodCall::state_getMetadata {} => {
            let best_block_hash = client.best_block.clone();
            let response = match storage_query(client, &b":code"[..], &best_block_hash).await {
                Ok(Some(value)) => {
                    let best_block_metadata = {
                        let heap_pages = 1024; // TODO: laziness
                        smoldot::metadata::metadata_from_runtime_code(&value, heap_pages).unwrap()
                    };

                    client.best_block_metadata = best_block_metadata;

                    methods::Response::state_getMetadata(methods::HexString(
                        client.best_block_metadata.clone(),
                    ))
                    .to_json_response(request_id)
                }
                Ok(None) => json_rpc::parse::build_success_response(request_id, "null"),
                Err(error) => {
                    // Return the last known best_block_metadata
                    methods::Response::state_getMetadata(methods::HexString(
                        client.best_block_metadata.clone(),
                    ))
                    .to_json_response(request_id)
                }
            };

            (response, None)
        }
        methods::MethodCall::state_getStorage { key, hash } => {
            let hash = hash.as_ref().map(|h| h.0).unwrap_or(client.best_block);

            let response = match storage_query(client, &key.0, &hash).await {
                Ok(Some(value)) => {
                    methods::Response::state_getStorage(methods::HexString(value.to_owned())) // TODO: overhead
                        .to_json_response(request_id)
                }
                Ok(None) => json_rpc::parse::build_success_response(request_id, "null"),
                Err(error) => json_rpc::parse::build_error_response(
                    request_id,
                    json_rpc::parse::ErrorResponse::ServerError(-32000, &error.to_string()),
                    None,
                ),
            };

            (response, None)
        }
        methods::MethodCall::state_subscribeRuntimeVersion {} => {
            let subscription = client.next_subscription.to_string();
            client.next_subscription += 1;

            let response = methods::Response::state_subscribeRuntimeVersion(&subscription)
                .to_json_response(request_id);
            // TODO: subscription has no effect right now
            client.runtime_version.insert(subscription.clone());

            let best_block_hash = client.best_block;
            let runtime_code = storage_query(client, &b":code"[..], &best_block_hash)
                .await
                .unwrap()
                .unwrap();
            // TODO: don't unwrap
            // TODO: cache the VM
            let vm = executor::host::HostVmPrototype::new(
                &runtime_code,
                executor::DEFAULT_HEAP_PAGES,
                executor::vm::ExecHint::Oneshot,
            )
            .unwrap();
            let (runtime_specs, _) = executor::core_version(vm).unwrap();

<<<<<<< HEAD
            let response2 = methods::Response::state_getRuntimeVersion(methods::RuntimeVersion {
                spec_name: runtime_specs.spec_name,
                impl_name: runtime_specs.impl_name,
                authoring_version: u64::from(runtime_specs.authoring_version),
                spec_version: u64::from(runtime_specs.spec_version),
                impl_version: u64::from(runtime_specs.impl_version),
                transaction_version: u64::from(runtime_specs.transaction_version),
            })
            .to_json_response(request_id);
=======
            let response2 = smoldot::json_rpc::parse::build_subscription_event(
                "state_runtimeVersion",
                &subscription,
                &serde_json::to_string(&methods::RuntimeVersion {
                    spec_name: runtime_specs.spec_name,
                    impl_name: runtime_specs.impl_name,
                    authoring_version: u64::from(runtime_specs.authoring_version),
                    spec_version: u64::from(runtime_specs.spec_version),
                    impl_version: u64::from(runtime_specs.impl_version),
                    transaction_version: u64::from(runtime_specs.transaction_version),
                    apis: runtime_specs.apis,
                })
                .unwrap(),
            );
>>>>>>> da3a673f
            (response, Some(response2))
        }
        methods::MethodCall::state_subscribeStorage { list } => {
            let subscription = client.next_subscription.to_string();
            client.next_subscription += 1;

            let response1 = methods::Response::state_subscribeStorage(&subscription)
                .to_json_response(request_id);
            client.storage.insert(subscription.clone());

            // TODO: have no idea what this describes actually
            let mut out = methods::StorageChangeSet {
                block: methods::HashHexString(client.best_block),
                changes: Vec::new(),
            };

            let best_block_hash = client.best_block;

            for key in list {
                // TODO: parallelism?
                if let Ok(value) = storage_query(client, &key.0, &best_block_hash).await {
                    out.changes.push((key, value.map(methods::HexString)));
                }
            }

            // TODO: hack
            let response2 = smoldot::json_rpc::parse::build_subscription_event(
                "state_storage",
                &subscription,
                &serde_json::to_string(&out).unwrap(),
            );

            // TODO: subscription not actually implemented

            (response1, Some(response2))
        }
        methods::MethodCall::state_unsubscribeStorage { subscription } => {
            let valid = client.storage.remove(&subscription);
            let response =
                methods::Response::state_unsubscribeStorage(valid).to_json_response(request_id);
            (response, None)
        }
        methods::MethodCall::state_getRuntimeVersion {} => {
            let best_block_hash = client.best_block;
            let runtime_code = storage_query(client, &b":code"[..], &best_block_hash)
                .await
                .unwrap()
                .unwrap();
            // TODO: don't unwrap
            // TODO: cache the VM
            let vm = executor::host::HostVmPrototype::new(
                &runtime_code,
                executor::DEFAULT_HEAP_PAGES,
                executor::vm::ExecHint::Oneshot,
            )
            .unwrap();
            let (runtime_specs, _) = executor::core_version(vm).unwrap();

            let response = methods::Response::state_getRuntimeVersion(methods::RuntimeVersion {
                spec_name: runtime_specs.spec_name,
                impl_name: runtime_specs.impl_name,
                authoring_version: u64::from(runtime_specs.authoring_version),
                spec_version: u64::from(runtime_specs.spec_version),
                impl_version: u64::from(runtime_specs.impl_version),
                transaction_version: u64::from(runtime_specs.transaction_version),
<<<<<<< HEAD
=======
                apis: runtime_specs.apis,
>>>>>>> da3a673f
            })
            .to_json_response(request_id);
            (response, None)
        }
        methods::MethodCall::system_chain {} => {
            let response = methods::Response::system_chain(client.chain_spec.name())
                .to_json_response(request_id);
            (response, None)
        }
        methods::MethodCall::system_chainType {} => {
            let response = methods::Response::system_chainType(client.chain_spec.chain_type())
                .to_json_response(request_id);
            (response, None)
        }
        methods::MethodCall::system_health {} => {
            let response = methods::Response::system_health(methods::SystemHealth {
                is_syncing: true,        // TODO:
                peers: 1,                // TODO:
                should_have_peers: true, // TODO:
            })
            .to_json_response(request_id);
            (response, None)
        }
        methods::MethodCall::system_name {} => {
            let response = methods::Response::system_name("smoldot!").to_json_response(request_id);
            (response, None)
        }
        methods::MethodCall::system_peers {} => {
            // TODO: return proper response
            let response = methods::Response::system_peers(vec![]).to_json_response(request_id);
            (response, None)
        }
        methods::MethodCall::system_properties {} => {
            let response = methods::Response::system_properties(
                serde_json::from_str(client.chain_spec.properties()).unwrap(),
            )
            .to_json_response(request_id);
            (response, None)
        }
        methods::MethodCall::system_version {} => {
            let response = methods::Response::system_version("1.0.0").to_json_response(request_id);
            (response, None)
        }
        _ => {
            println!("unimplemented: {:?}", call);
            panic!(); // TODO:
        }
    }
}

async fn announce_transaction(
    client: &mut Client,
    transaction: Vec<u8>,
) -> Result<methods::HashHexString, QueueNotificationError> {
    let mut result = Ok(methods::HashHexString([0; 32]));
    for target in client.peers.iter() {
        result = client
            .network_service
            .clone()
            .announce_transaction(target.clone(), transaction.clone())
            .await
            .map(|h| {
                let mut slice: [u8; 32] = Default::default();
                slice.copy_from_slice(h.as_slice());
                methods::HashHexString(slice)
            });
        // .map_err(|_| ());
    }
    result
}

async fn storage_query(
    client: &mut Client,
    key: &[u8],
    hash: &[u8; 32],
) -> Result<Option<Vec<u8>>, StorageQueryError> {
    // LRU workaround
    let finalized_block_hash = client.finalized_block;
    let _ = client.known_blocks.get(&finalized_block_hash).unwrap();

    let trie_root_hash = if let Some(header) = client.known_blocks.get(hash) {
        header.state_root
    } else {
        // TODO: should make a block request towards a node
        return Err(StorageQueryError::FindStorageRootHashError);
    };

    let mut outcome_errors = Vec::with_capacity(3);

    for target in client.peers.iter().take(3) {
        let result = client
            .network_service
            .clone()
            .storage_proof_request(
                target.clone(),
                protocol::StorageProofRequestConfig {
                    block_hash: *hash,
                    keys: iter::once(key),
                },
            )
            .await
            .map_err(StorageQueryErrorDetail::Network)
            .and_then(|outcome| {
                proof_verify::verify_proof(proof_verify::Config {
                    proof: outcome.iter().map(|nv| &nv[..]),
                    requested_key: key,
                    trie_root_hash: &trie_root_hash,
                })
                .map_err(StorageQueryErrorDetail::ProofVerification)
                .map(|v| v.map(|v| v.to_owned()))
            });

        match result {
            Ok(value) => return Ok(value),
            Err(err) => {
                outcome_errors.push(err);
            }
        }
    }

    debug_assert_eq!(outcome_errors.len(), outcome_errors.capacity());
    Err(StorageQueryError::StorageRetrieval {
        errors: outcome_errors,
    })
}

#[derive(Debug)]
enum StorageQueryError {
    /// Error while finding the storage root hash of the requested block.
    FindStorageRootHashError,
    /// Error while retrieving the storage item from other nodes.
    StorageRetrieval {
        /// Contains one error per peer that has been contacted. If this list is empty, then we
        /// aren't connected to any node.
        errors: Vec<StorageQueryErrorDetail>,
    },
}

impl fmt::Display for StorageQueryError {
    fn fmt(&self, f: &mut fmt::Formatter) -> fmt::Result {
        match self {
            StorageQueryError::FindStorageRootHashError => write!(f, "Unknown block"),
            StorageQueryError::StorageRetrieval { errors } if errors.is_empty() => {
                write!(f, "No node available for storage query")
            }
            StorageQueryError::StorageRetrieval { errors } => {
                write!(f, "Storage query errors:")?;
                for err in errors {
                    write!(f, "\n- {}", err)?;
                }
                Ok(())
            }
        }
    }
}

#[derive(Debug, derive_more::Display)]
enum StorageQueryErrorDetail {
    #[display(fmt = "{}", _0)]
    Network(smoldot::network::service::StorageProofRequestError),
    #[display(fmt = "{}", _0)]
    ProofVerification(proof_verify::Error),
}

fn header_conv<'a>(header: impl Into<smoldot::header::HeaderRef<'a>>) -> methods::Header {
    let header = header.into();

    methods::Header {
        parent_hash: methods::HashHexString(*header.parent_hash),
        extrinsics_root: methods::HashHexString(*header.extrinsics_root),
        state_root: methods::HashHexString(*header.state_root),
        number: header.number,
        digest: methods::HeaderDigest {
            logs: header
                .digest
                .logs()
                .map(|log| {
                    methods::HexString(log.scale_encoding().fold(Vec::new(), |mut a, b| {
                        a.extend_from_slice(b.as_ref());
                        a
                    }))
                })
                .collect(),
        },
    }
}

/// Use in an asynchronous context to interrupt the current task execution and schedule it back.
///
/// This function is useful in order to guarantee a fine granularity of tasks execution time in
/// situations where a CPU-heavy task is being performed.
async fn yield_once() {
    let mut pending = true;
    futures::future::poll_fn(move |cx| {
        if pending {
            pending = false;
            cx.waker().wake_by_ref();
            core::task::Poll::Pending
        } else {
            core::task::Poll::Ready(())
        }
    })
    .await
}<|MERGE_RESOLUTION|>--- conflicted
+++ resolved
@@ -697,17 +697,6 @@
             .unwrap();
             let (runtime_specs, _) = executor::core_version(vm).unwrap();
 
-<<<<<<< HEAD
-            let response2 = methods::Response::state_getRuntimeVersion(methods::RuntimeVersion {
-                spec_name: runtime_specs.spec_name,
-                impl_name: runtime_specs.impl_name,
-                authoring_version: u64::from(runtime_specs.authoring_version),
-                spec_version: u64::from(runtime_specs.spec_version),
-                impl_version: u64::from(runtime_specs.impl_version),
-                transaction_version: u64::from(runtime_specs.transaction_version),
-            })
-            .to_json_response(request_id);
-=======
             let response2 = smoldot::json_rpc::parse::build_subscription_event(
                 "state_runtimeVersion",
                 &subscription,
@@ -722,7 +711,6 @@
                 })
                 .unwrap(),
             );
->>>>>>> da3a673f
             (response, Some(response2))
         }
         methods::MethodCall::state_subscribeStorage { list } => {
@@ -788,10 +776,7 @@
                 spec_version: u64::from(runtime_specs.spec_version),
                 impl_version: u64::from(runtime_specs.impl_version),
                 transaction_version: u64::from(runtime_specs.transaction_version),
-<<<<<<< HEAD
-=======
                 apis: runtime_specs.apis,
->>>>>>> da3a673f
             })
             .to_json_response(request_id);
             (response, None)
