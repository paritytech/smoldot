--- conflicted
+++ resolved
@@ -816,15 +816,11 @@
     client: &mut Client,
     key: &[u8],
     hash: &[u8; 32],
-<<<<<<< HEAD
-) -> Result<Option<Vec<u8>>, ()> {
+) -> Result<Option<Vec<u8>>, StorageQueryError> {
     // LRU workaround
     let finalized_block_hash = client.finalized_block;
     let _ = client.known_blocks.get(&finalized_block_hash).unwrap();
 
-=======
-) -> Result<Option<Vec<u8>>, StorageQueryError> {
->>>>>>> c169c15a
     let trie_root_hash = if let Some(header) = client.known_blocks.get(hash) {
         header.state_root
     } else {
