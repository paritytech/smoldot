--- conflicted
+++ resolved
@@ -444,10 +444,6 @@
                     let new_task_tx = new_task_tx.clone();
                     move |name, fut| new_task_tx.unbounded_send((name, fut)).unwrap()
                 }),
-<<<<<<< HEAD
-=======
-                network_service: (network_service.clone(), chain_index),
->>>>>>> bfce1e77
                 sync_service: sync_service.clone(),
                 runtime_service: runtime_service.clone(),
                 max_pending_transactions: 64,
