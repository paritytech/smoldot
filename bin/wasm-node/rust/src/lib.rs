--- conflicted
+++ resolved
@@ -30,23 +30,14 @@
     sync::Arc,
 };
 use substrate_lite::{
-<<<<<<< HEAD
 	chain, chain_spec,
 	json_rpc::{self, methods},
+    libp2p::{multiaddr, peer_id::PeerId},
 	network::{
-		multiaddr,
-		peer_id::PeerId,
 		protocol,
 		service::AnnounceTransactionRequestError
 	},
 	trie::proof_verify
-=======
-    chain, chain_spec,
-    json_rpc::{self, methods},
-    libp2p::{multiaddr, peer_id::PeerId},
-    network::protocol,
-    trie::proof_verify,
->>>>>>> cc94b458
 };
 
 pub mod ffi;
