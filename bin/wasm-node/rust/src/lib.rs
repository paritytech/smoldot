// Smoldot
// Copyright (C) 2019-2021  Parity Technologies (UK) Ltd.
// SPDX-License-Identifier: GPL-3.0-or-later WITH Classpath-exception-2.0

// This program is free software: you can redistribute it and/or modify
// it under the terms of the GNU General Public License as published by
// the Free Software Foundation, either version 3 of the License, or
// (at your option) any later version.

// This program is distributed in the hope that it will be useful,
// but WITHOUT ANY WARRANTY; without even the implied warranty of
// MERCHANTABILITY or FITNESS FOR A PARTICULAR PURPOSE.  See the
// GNU General Public License for more details.

// You should have received a copy of the GNU General Public License
// along with this program.  If not, see <http://www.gnu.org/licenses/>.

//! Contains a light client implementation usable from a browser environment, using the
//! `wasm-bindgen` library.

#![recursion_limit = "512"]
#![deny(broken_intra_doc_links)]
#![deny(unused_crate_dependencies)]

use futures::prelude::*;
use smoldot::{
    chain, chain_spec,
    json_rpc::{self, methods},
    libp2p::{multiaddr, peer_id::PeerId},
    network::protocol,
    trie::proof_verify,
};
use std::{
    collections::{BTreeMap, HashSet},
    convert::TryFrom as _,
    iter,
    sync::Arc,
    time::Duration,
};
<<<<<<< HEAD
use substrate_lite::{
	chain, chain_spec,
	json_rpc::{self, methods},
    libp2p::{multiaddr, peer_id::PeerId, QueueNotificationError},
	network::protocol,
	trie::proof_verify
};
=======
>>>>>>> ff94dc48

pub mod ffi;

mod network_service;
mod sync_service;

// Use the default "system" allocator. In the context of Wasm, this uses the `dlmalloc` library.
// See <https://github.com/rust-lang/rust/tree/1.47.0/library/std/src/sys/wasm>.
//
// While the `wee_alloc` crate is usually the recommended choice in WebAssembly, testing has shown
// that using it makes memory usage explode from ~100MiB to ~2GiB and more (the environment then
// refuses to allocate 4GiB).
#[global_allocator]
static ALLOC: std::alloc::System = std::alloc::System;

// TODO: several places in this module where we unwrap when we shouldn't

/*
# Implementation notes

TODO: remove this block after this code is production-ready

The objective of the wasm-node is to do two things:

- Synchronizing the chain(s).
- Answer JSON-RPC queries made by the user.

---

Synchronizing the chain(s) consists in:

  - At initialization, loading the chain specs (that potentially contain a checkpoint) and
optionally loading an existing database.
- Connecting and staying connected to a set of full nodes.
- Still at initialization, sending GrandPa warp sync queries to "jump" to the latest finalized
  block (https://github.com/paritytech/smoldot/issues/270). We would end up with a
  `ChainInformation` object containing an almost up-to-chain chain.
- Listening to incoming block announces (block announces contain block headers) and verifying them
  (https://github.com/paritytech/smoldot/issues/271).
- Listening to incoming GrandPa gossiping messages in order to be up-to-date with blocks being
  finalized.
- Every time the current best block is updated, downloading the values of a certain list of
  storage items (see JSON-RPC section below).

In other words, we should constantly be up-to-date with the best and finalized blocks of the
chain(s) we're connected to.

Depending on the chain specs being loaded, the node should either connect only to one chain, or,
if the chain is a parachain, to that one chain and Polkadot. In that second situation, all the
steps above should be done for both the chain and Polkadot.

The node, notably, doesn't store any block body, and doesn't hold the entire storage.

---

Answering JSON-RPC queries consists, well, in answering the requests made by the user.

An important thing to keep in mind is that the code here should be optimized for usage with a UI
whose objective is to look at the head of the chain and send transactions. For example, the code
below keeps a cache of the recent blocks, because we expect the UI to mostly query recent blocks.
It is for example not part of the objective right now to properly serve a UI that repeatedly
queries blocks that are months old.

Here is an overview of what the JSON-RPC queries consist of (without going in details):

- Submitting a transaction. It is unclear to me what this involves. In the case of
`author_submitAndWatchExtrinsic`, this theoretically means keeping track of this transaction in
order to check, in new blocks, whether this transaction has been included, and notifying the user
when that is the case.
- Getting notified when the best block or the finalized block changes.
- Requesting the headers of recent blocks, in particular the current best block and finalized
block. Because everything is asynchronous, it is possible that the user requests what they believe
is the latest finalized block while the latest finalized block has in reality in the meanwhile
been updated.
- Requesting storage items of blocks. This should be implemented by asking that information from
a full node (a so-called "storage proof").
- Requesting the metadata. The metadata is a piece of information that can be obtained from the
runtime code (see the `metadata` module), which is itself the storage item whose key is `:code`.
- Watching for changes in a storage item, where the user wants to be notified when the value of a
storage item is modified. This should also be implemented by sending, for each block we receive,
a storage proof requesting the value of every single storage item being watched, and comparing the
result with the one of the previous block. Note that "has changed" means "has changed compared to
the previous best block", and the "previous best block" can have the same height as the current
best block, notably in case of a reorg.
- Watching for changes in the runtime version. The runtime version is also a piece of information
that can be obtained from the runtime code. In order to watch for changes in the runtime version,
one has to watch for changes in the `:code` storage item, similar to the previous bullet point.

In order to be able to implement watching for storage items and runtime versions, the node should
therefore download, for each new best block, the value of each of these storage items being
watched and of the `:code` key.

*/

/// Starts a client running the given chain specifications.
///
/// > **Note**: This function returns a `Result`. The return value according to the JavaScript
/// >           function is what is in the `Ok`. If an `Err` is returned, a JavaScript exception
/// >           is thrown.
pub async fn start_client(chain_spec: String, database_content: Option<String>) {
    std::panic::set_hook(Box::new(|info| {
        ffi::throw(info.to_string());
    }));

    // Fool-proof check to make sure that randomness is properly implemented.
    assert_ne!(rand::random::<u64>(), 0);
    assert_ne!(rand::random::<u64>(), rand::random::<u64>());

    let chain_spec = match chain_spec::ChainSpec::from_json_bytes(&chain_spec) {
        Ok(cs) => cs,
        Err(err) => ffi::throw(format!("Error while opening chain specs: {}", err)),
    };

    // The database passed from the user is decoded. Any error while decoding is treated as if
    // there was no database.
    let database_content = if let Some(database_content) = database_content {
        if let Ok(parsed) =
            smoldot::database::finalized_serialize::decode_chain_information(&database_content)
        {
            Some(parsed)
        } else {
            None
        }
    } else {
        None
    };

    // Load the information about the chain from the chain specs. If a light sync state is
    // present in the chain specs, it is possible to start sync at the finalized block it
    // describes.
    let genesis_chain_information =
        chain::chain_information::ChainInformation::from_genesis_storage(
            chain_spec.genesis_storage(),
        )
        .unwrap();
    let chain_information = {
        let base = if let Some(light_sync_state) = chain_spec.light_sync_state() {
            light_sync_state.as_chain_information()
        } else {
            genesis_chain_information.clone()
        };

        // Only use the existing database if it is ahead of `base`.
        if let Some(database_content) = database_content {
            if database_content.finalized_block_header.number > base.finalized_block_header.number {
                database_content
            } else {
                base
            }
        } else {
            base
        }
    };

    // TODO: un-Arc-ify
    let network_service = network_service::NetworkService::new(network_service::Config {
        tasks_executor: Box::new(|fut| ffi::spawn_task(fut)),
        bootstrap_nodes: {
            let mut list = Vec::with_capacity(chain_spec.boot_nodes().len());
            for node in chain_spec.boot_nodes() {
                let mut address: multiaddr::Multiaddr = node.parse().unwrap(); // TODO: don't unwrap?
                if let Some(multiaddr::Protocol::P2p(peer_id)) = address.pop() {
                    let peer_id = PeerId::from_multihash(peer_id).unwrap(); // TODO: don't unwrap
                    list.push((peer_id, address));
                } else {
                    panic!() // TODO:
                }
            }
            list
        },
        genesis_block_hash: genesis_chain_information.finalized_block_header.hash(),
        best_block: (
            chain_information.finalized_block_header.number,
            chain_information.finalized_block_header.hash(),
        ),
        protocol_id: chain_spec.protocol_id().to_string(),
    })
    .await
    .unwrap();

    let sync_service = Arc::new(
        sync_service::SyncService::new(sync_service::Config {
            chain_information: chain_information.clone(),
            tasks_executor: Box::new(|fut| ffi::spawn_task(fut)),
        })
        .await,
    );

    let genesis_storage = chain_spec
        .genesis_storage()
        .map(|(k, v)| (k.to_vec(), v.to_vec()))
        .collect::<BTreeMap<_, _>>();

    let best_block_metadata = {
        let code = genesis_storage.get(&b":code"[..]).unwrap();
        let heap_pages = 1024; // TODO: laziness
        smoldot::metadata::metadata_from_runtime_code(code, heap_pages).unwrap()
    };

    let mut client = {
        let finalized_block_hash = chain_information.finalized_block_header.hash();

        let mut known_blocks = lru::LruCache::new(256);
        known_blocks.put(
            finalized_block_hash,
            chain_information.finalized_block_header.clone(),
        );

        Client {
            chain_spec,
            network_service: network_service.clone(),
            peers: Vec::new(),
            known_blocks,
            best_block: finalized_block_hash,
            finalized_block: finalized_block_hash,
            genesis_storage,
            best_block_metadata,
            next_subscription: 0,
            runtime_version: HashSet::new(),
            all_heads: HashSet::new(),
            new_heads: HashSet::new(),
            finalized_heads: HashSet::new(),
            storage: HashSet::new(),
        }
    };

    // This implementation of `futures::Stream` fires at a regular time interval.
    // The state of the chain is saved every time it fires.
    let mut database_save_timer = stream::unfold((), move |_| {
        ffi::Delay::new(Duration::from_secs(15)).map(|_| Some(((), ())))
    })
    .map(|_| ());

    loop {
        futures::select! {
            network_message = network_service.next_event().fuse() => {
                match network_message {
                    network_service::Event::Connected { peer_id, best_block_number } => {
                        client.peers.push(peer_id.clone());
                        sync_service.add_source(peer_id, best_block_number).await;
                    }
                    network_service::Event::Disconnected(peer_id) => {
                        client.peers.retain(|p| *p != peer_id);
                        sync_service.remove_source(peer_id).await;
                    }
                    network_service::Event::BlockAnnounce { peer_id, announce } => {
                        let decoded = announce.decode();
                        sync_service.raise_source_best_block(peer_id, decoded.header.number).await;
                    }
                }
            },

            sync_message = sync_service.next_event().fuse() => {
                match sync_message {
                    sync_service::Event::BlocksRequest { id, target, request } => {
                        let block_request = network_service.clone().blocks_request(
                            target,
                            request
                        );

                        ffi::spawn_task({
                            let sync_service = sync_service.clone();
                            async move {
                                let result = block_request.await;
                                sync_service.answer_blocks_request(id, result.map_err(|_| ())).await;
                            }
                        });
                    },
                    sync_service::Event::NewBest { scale_encoded_header } => {
                        // TODO: this is also triggered if we reset the sync to a previous point, which isn't correct

                        let decoded = smoldot::header::decode(&scale_encoded_header).unwrap();
                        let header = header_conv(decoded.clone());

                        for subscription_id in &client.new_heads {
                            let notification = smoldot::json_rpc::parse::build_subscription_event(
                                "chain_newHead",
                                subscription_id,
                                &serde_json::to_string(&header).unwrap(),
                            );
                            ffi::emit_json_rpc_response(&notification);
                        }
                        for subscription_id in &client.all_heads {
                            let notification = smoldot::json_rpc::parse::build_subscription_event(
                                "chain_newHead",
                                subscription_id,
                                &serde_json::to_string(&header).unwrap(),
                            );
                            ffi::emit_json_rpc_response(&notification);
                        }

                        // Load the entry of the finalized block in order to guarantee that it
                        // remains in the LRU cache when `put` is called below.
                        let _ = client.known_blocks.get(&client.finalized_block).unwrap();

                        client.best_block = decoded.hash();
                        client.known_blocks.put(client.best_block, decoded.into());

                        debug_assert!(client.known_blocks.get(&client.finalized_block).is_some());

                        // TODO: need to update `best_block_metadata` if necessary, and notify the runtime version subscriptions
                    },
                    sync_service::Event::NewFinalized { scale_encoded_header } => {
                        let decoded = smoldot::header::decode(&scale_encoded_header).unwrap();
                        let header = header_conv(decoded.clone());

                        for subscription_id in &client.finalized_heads {
                            let notification = smoldot::json_rpc::parse::build_subscription_event(
                                "chain_finalizedHead",
                                subscription_id,
                                &serde_json::to_string(&header).unwrap(),
                            );
                            ffi::emit_json_rpc_response(&notification);
                        }

                        client.finalized_block = decoded.hash();
                        client.known_blocks.put(client.finalized_block, decoded.into());
                    },
                }
            },

            json_rpc_request = ffi::next_json_rpc().fuse() => {
                // TODO: don't unwrap
                // TODO: don't await here; use a queue
                let (response1, response2) = handle_rpc(&String::from_utf8(Vec::from(json_rpc_request)).unwrap(), &mut client).await;
                ffi::emit_json_rpc_response(&response1);
                if let Some(response2) = response2 {
                    ffi::emit_json_rpc_response(&response2);
                }
            },

            _interval = database_save_timer.next().fuse() => {
                debug_assert!(_interval.is_some());
                // A new task is spawned specifically for the saving, in order to not block the
                // main processing while waiting for the serialization.
                let sync_service = sync_service.clone();
                ffi::spawn_task(async move {
                    let database_content = sync_service.serialize_chain().await;
                    ffi::database_save(&database_content);
                });
            }
        }
    }
}

struct Client {
    chain_spec: chain_spec::ChainSpec,

    network_service: Arc<network_service::NetworkService>,

    /// Blocks that are temporarily saved in order to serve JSON-RPC requests.
    ///
    /// Always contains `best_block` and `finalized_block`.
<<<<<<< HEAD
    known_blocks: lru::LruCache<[u8; 32], substrate_lite::header::Header>,
=======
    known_blocks: lru::LruCache<[u8; 32], smoldot::header::Header>,

>>>>>>> ff94dc48
    /// Hash of the current best block.
    best_block: [u8; 32],
    /// Hash of the latest finalized block.
    finalized_block: [u8; 32],

    // TODO: this is a hack before an actual requests distribution system is implemented
    peers: Vec<PeerId>,

    // TODO: remove; unnecessary
    genesis_storage: BTreeMap<Vec<u8>, Vec<u8>>,

    best_block_metadata: Vec<u8>,

    next_subscription: u64,

    runtime_version: HashSet<String>,
    all_heads: HashSet<String>,
    new_heads: HashSet<String>,
    finalized_heads: HashSet<String>,
    storage: HashSet<String>,
}

async fn handle_rpc(rpc: &str, client: &mut Client) -> (String, Option<String>) {
    let (request_id, call) = methods::parse_json_call(rpc).expect("bad request"); // TODO: don't unwrap
    match call {
        methods::MethodCall::author_pendingExtrinsics {} => {
            let response = methods::Response::author_pendingExtrinsics(Vec::new())
                .to_json_response(request_id);
            (response, None)
        }
        methods::MethodCall::author_submitExtrinsic { transaction } => {
			let response = match announce_transaction(client, transaction.0).await {
				Ok(transaction_hash) => {
					methods::Response::author_submitExtrinsic(transaction_hash).to_json_response(request_id)
				},
				Err(e) => todo!("{:?}", e), //TODO:
			};
            (response, None)
        }
        methods::MethodCall::chain_getBlockHash { height } => {
            // TODO: implement correctly
            let response = if height.is_some() {
                methods::Response::chain_getBlockHash(methods::HashHexString(client.best_block))
                    .to_json_response(request_id)
            } else {
                json_rpc::parse::build_success_response(request_id, "null")
            };
            (response, None)
        }
        methods::MethodCall::chain_getFinalizedHead {} => {
            let response = methods::Response::chain_getFinalizedHead(methods::HashHexString(
                client.finalized_block,
            ))
            .to_json_response(request_id);
            (response, None)
        }
        methods::MethodCall::chain_getHeader { hash } => {
            let hash = hash.as_ref().map(|h| &h.0).unwrap_or(&client.best_block);
            let response = if let Some(header) = client.known_blocks.get(hash) {
                methods::Response::chain_getHeader(header_conv(header)).to_json_response(request_id)
            } else {
                json_rpc::parse::build_success_response(request_id, "null")
            };

            (response, None)
        }
        methods::MethodCall::chain_subscribeAllHeads {} => {
            let subscription = client.next_subscription.to_string();
            client.next_subscription += 1;

            let response = methods::Response::chain_subscribeAllHeads(&subscription)
                .to_json_response(request_id);

            let response2 = smoldot::json_rpc::parse::build_subscription_event(
                "chain_allHeads", // TODO: is this string correct?
                &subscription,
                &serde_json::to_string(&header_conv(
                    client.known_blocks.get(&client.best_block).unwrap(),
                ))
                .unwrap(),
            );

            client.all_heads.insert(subscription.clone());

            (response, Some(response2))
        }
        methods::MethodCall::chain_subscribeNewHeads {} => {
            let subscription = client.next_subscription.to_string();
            client.next_subscription += 1;

            let response = methods::Response::chain_subscribeNewHeads(&subscription)
                .to_json_response(request_id);

            let response2 = smoldot::json_rpc::parse::build_subscription_event(
                "chain_newHead",
                &subscription,
                &serde_json::to_string(&header_conv(
                    client.known_blocks.get(&client.best_block).unwrap(),
                ))
                .unwrap(),
            );

            client.new_heads.insert(subscription.clone());

            (response, Some(response2))
        }
        methods::MethodCall::chain_subscribeFinalizedHeads {} => {
            let subscription = client.next_subscription.to_string();
            client.next_subscription += 1;

            let response = methods::Response::chain_subscribeFinalizedHeads(&subscription)
                .to_json_response(request_id);

            let response2 = smoldot::json_rpc::parse::build_subscription_event(
                "chain_finalizedHead",
                &subscription,
                &serde_json::to_string(&header_conv(
                    client.known_blocks.get(&client.finalized_block).unwrap(),
                ))
                .unwrap(),
            );

            client.finalized_heads.insert(subscription.clone());

            (response, Some(response2))
        }
        methods::MethodCall::chain_unsubscribeFinalizedHeads { subscription } => {
            let valid = client.finalized_heads.remove(&subscription);
            let response = methods::Response::chain_unsubscribeFinalizedHeads(valid)
                .to_json_response(request_id);
            (response, None)
        }
        methods::MethodCall::rpc_methods {} => {
            let response = methods::Response::rpc_methods(methods::RpcMethods {
                version: 1,
                methods: methods::MethodCall::method_names()
                    .map(|n| n.into())
                    .collect(),
            })
            .to_json_response(request_id);
            (response, None)
        }
        methods::MethodCall::state_queryStorageAt { keys, at } => {
            let at = at.as_ref().map(|h| h.0).unwrap_or(client.best_block);

            // TODO: have no idea what this describes actually
            let mut out = methods::StorageChangeSet {
                block: methods::HashHexString(client.best_block),
                changes: Vec::new(),
            };

            for key in keys {
                // TODO: parallelism?
                if let Ok(value) = storage_query(client, &key.0, &at).await {
                    out.changes.push((key, value.map(methods::HexString)));
                }
            }

            let response =
                methods::Response::state_queryStorageAt(vec![out]).to_json_response(request_id);
            (response, None)
        }
        methods::MethodCall::state_getKeysPaged {
            prefix,
            count,
            start_key,
            hash,
        } => {
            assert!(hash.is_none()); // TODO:

            let mut out = Vec::new();
            // TODO: check whether start_key should be included of the set
            for (k, _) in client
                .genesis_storage
                .range(start_key.map(|p| p.0).unwrap_or(Vec::new())..)
            {
                if out.len() >= usize::try_from(count).unwrap_or(usize::max_value()) {
                    break;
                }

                if prefix
                    .as_ref()
                    .map_or(false, |prefix| !k.starts_with(&prefix.0))
                {
                    break;
                }

                out.push(methods::HexString(k.to_vec()));
            }

            let response = methods::Response::state_getKeysPaged(out).to_json_response(request_id);
            (response, None)
        }
        methods::MethodCall::state_getMetadata {} => {
            let response = methods::Response::state_getMetadata(methods::HexString(
                client.best_block_metadata.clone(),
            ))
            .to_json_response(request_id);
            (response, None)
        }
        methods::MethodCall::state_getStorage { key, hash } => {
            let hash = hash.as_ref().map(|h| h.0).unwrap_or(client.best_block);

            let response = match storage_query(client, &key.0, &hash).await {
                Ok(Some(value)) => {
                    methods::Response::state_getStorage(methods::HexString(value.to_owned())) // TODO: overhead
                        .to_json_response(request_id)
                }
                Ok(None) => json_rpc::parse::build_success_response(request_id, "null"),
                Err(()) => todo!(), // TODO:
            };

            (response, None)
        }
        methods::MethodCall::state_subscribeRuntimeVersion {} => {
            let subscription = client.next_subscription.to_string();
            client.next_subscription += 1;

            let response = methods::Response::state_subscribeRuntimeVersion(&subscription)
                .to_json_response(request_id);
            client.runtime_version.insert(subscription.clone());

            // FIXME: hack
            let response2 = methods::Response::state_getRuntimeVersion(methods::RuntimeVersion {
                spec_name: "polkadot".to_string(),
                impl_name: "smoldot".to_string(),
                authoring_version: 0,
                spec_version: 23,
                impl_version: 0,
                transaction_version: 4,
            })
            .to_json_response(request_id);

            (response, Some(response2))
        }
        methods::MethodCall::state_subscribeStorage { list } => {
            let subscription = client.next_subscription.to_string();
            client.next_subscription += 1;

            let response1 = methods::Response::state_subscribeStorage(&subscription)
                .to_json_response(request_id);
            client.storage.insert(subscription.clone());

            // TODO: have no idea what this describes actually
            let mut out = methods::StorageChangeSet {
                block: methods::HashHexString(client.best_block),
                changes: Vec::new(),
            };

            let best_block_hash = client.best_block;

            for key in list {
                // TODO: parallelism?
                if let Ok(value) = storage_query(client, &key.0, &best_block_hash).await {
                    out.changes.push((key, value.map(methods::HexString)));
                }
            }

            // TODO: hack
            let response2 = smoldot::json_rpc::parse::build_subscription_event(
                "state_storage",
                &subscription,
                &serde_json::to_string(&out).unwrap(),
            );

            // TODO: subscription not actually implemented

            (response1, Some(response2))
        }
        methods::MethodCall::state_unsubscribeStorage { subscription } => {
            let valid = client.storage.remove(&subscription);
            let response =
                methods::Response::state_unsubscribeStorage(valid).to_json_response(request_id);
            (response, None)
        }
        methods::MethodCall::state_getRuntimeVersion {} => {
            // FIXME: hack
            let response = methods::Response::state_getRuntimeVersion(methods::RuntimeVersion {
                spec_name: "polkadot".to_string(),
                impl_name: "smoldot".to_string(),
                authoring_version: 0,
                spec_version: 23,
                impl_version: 0,
                transaction_version: 4,
            })
            .to_json_response(request_id);
            (response, None)
        }
        methods::MethodCall::system_chain {} => {
            let response = methods::Response::system_chain(client.chain_spec.name())
                .to_json_response(request_id);
            (response, None)
        }
        methods::MethodCall::system_chainType {} => {
            let response = methods::Response::system_chainType(client.chain_spec.chain_type())
                .to_json_response(request_id);
            (response, None)
        }
        methods::MethodCall::system_health {} => {
            let response = methods::Response::system_health(methods::SystemHealth {
                is_syncing: true,        // TODO:
                peers: 1,                // TODO:
                should_have_peers: true, // TODO:
            })
            .to_json_response(request_id);
            (response, None)
        }
        methods::MethodCall::system_name {} => {
            let response = methods::Response::system_name("smoldot!").to_json_response(request_id);
            (response, None)
        }
        methods::MethodCall::system_peers {} => {
            // TODO: return proper response
            let response = methods::Response::system_peers(vec![]).to_json_response(request_id);
            (response, None)
        }
        methods::MethodCall::system_properties {} => {
            let response = methods::Response::system_properties(
                serde_json::from_str(client.chain_spec.properties()).unwrap(),
            )
            .to_json_response(request_id);
            (response, None)
        }
        methods::MethodCall::system_version {} => {
            let response = methods::Response::system_version("1.0.0").to_json_response(request_id);
            (response, None)
        }
        _ => {
            println!("unimplemented: {:?}", call);
            panic!(); // TODO:
        }
    }
}

async fn announce_transaction(client: &mut Client, transaction: Vec<u8>) -> Result<methods::HashHexString, QueueNotificationError> {
    let mut result = Ok(methods::HashHexString([0; 32]));
    for target in client.peers.iter() {
		result = client
			.network_service
			.clone()
			.announce_transaction(target.clone(), transaction.clone())
			.await
		    .map(|h| {
				let mut slice: [u8; 32] = Default::default();
				slice.copy_from_slice(h.as_slice());
				methods::HashHexString(slice)
			});
			// .map_err(|_| ());
	}
	result
}

async fn storage_query(
    client: &mut Client,
    key: &[u8],
    hash: &[u8; 32],
) -> Result<Option<Vec<u8>>, ()> {
	// LRU workaround
	let finalized_block_hash = client.finalized_block;
	let _ = client.known_blocks.get(&finalized_block_hash).unwrap();

    let trie_root_hash = if let Some(header) = client.known_blocks.get(hash) {
        Some(header.state_root)
    } else {
        None
    };

    let mut result = Err(());

    for target in client.peers.iter().take(3) {
        if trie_root_hash.is_none() || result.is_ok() {
            break;
        }

        result = client
            .network_service
            .clone()
            .storage_proof_request(
                target.clone(),
                protocol::StorageProofRequestConfig {
                    block_hash: *hash,
                    keys: iter::once(key),
                },
            )
            .await
            .map_err(|_| ())
            .and_then(|outcome| {
                proof_verify::verify_proof(proof_verify::Config {
                    proof: outcome.iter().map(|nv| &nv[..]),
                    requested_key: key,
                    trie_root_hash: trie_root_hash.as_ref().unwrap(),
                })
                .map_err(|_| ())
                .map(|v| v.map(|v| v.to_owned()))
            });
    }

    result
}

fn header_conv<'a>(header: impl Into<smoldot::header::HeaderRef<'a>>) -> methods::Header {
    let header = header.into();

    methods::Header {
        parent_hash: methods::HashHexString(*header.parent_hash),
        extrinsics_root: methods::HashHexString(*header.extrinsics_root),
        state_root: methods::HashHexString(*header.state_root),
        number: header.number,
        digest: methods::HeaderDigest {
            logs: header
                .digest
                .logs()
                .map(|log| {
                    methods::HexString(log.scale_encoding().fold(Vec::new(), |mut a, b| {
                        a.extend_from_slice(b.as_ref());
                        a
                    }))
                })
                .collect(),
        },
    }
}

/// Use in an asynchronous context to interrupt the current task execution and schedule it back.
///
/// This function is useful in order to guarantee a fine granularity of tasks execution time in
/// situations where a CPU-heavy task is being performed.
async fn yield_once() {
    let mut pending = true;
    futures::future::poll_fn(move |cx| {
        if pending {
            pending = false;
            cx.waker().wake_by_ref();
            core::task::Poll::Pending
        } else {
            core::task::Poll::Ready(())
        }
    })
    .await
}<|MERGE_RESOLUTION|>--- conflicted
+++ resolved
@@ -37,16 +37,6 @@
     sync::Arc,
     time::Duration,
 };
-<<<<<<< HEAD
-use substrate_lite::{
-	chain, chain_spec,
-	json_rpc::{self, methods},
-    libp2p::{multiaddr, peer_id::PeerId, QueueNotificationError},
-	network::protocol,
-	trie::proof_verify
-};
-=======
->>>>>>> ff94dc48
 
 pub mod ffi;
 
@@ -400,12 +390,8 @@
     /// Blocks that are temporarily saved in order to serve JSON-RPC requests.
     ///
     /// Always contains `best_block` and `finalized_block`.
-<<<<<<< HEAD
-    known_blocks: lru::LruCache<[u8; 32], substrate_lite::header::Header>,
-=======
     known_blocks: lru::LruCache<[u8; 32], smoldot::header::Header>,
 
->>>>>>> ff94dc48
     /// Hash of the current best block.
     best_block: [u8; 32],
     /// Hash of the latest finalized block.
