// Smoldot
// Copyright (C) 2019-2021  Parity Technologies (UK) Ltd.
// SPDX-License-Identifier: GPL-3.0-or-later WITH Classpath-exception-2.0

// This program is free software: you can redistribute it and/or modify
// it under the terms of the GNU General Public License as published by
// the Free Software Foundation, either version 3 of the License, or
// (at your option) any later version.

// This program is distributed in the hope that it will be useful,
// but WITHOUT ANY WARRANTY; without even the implied warranty of
// MERCHANTABILITY or FITNESS FOR A PARTICULAR PURPOSE.  See the
// GNU General Public License for more details.

// You should have received a copy of the GNU General Public License
// along with this program.  If not, see <http://www.gnu.org/licenses/>.

//! Background network service.
//!
//! The [`NetworkService`] manages background tasks dedicated to connecting to other nodes.
//! Importantly, its design is oriented towards the particular use case of the full node.
//!
//! The [`NetworkService`] spawns one background task (using the [`Config::tasks_executor`]) for
//! each active TCP socket, plus one for each TCP listening socket. Messages are exchanged between
//! the service and these background tasks.

// TODO: doc
// TODO: re-review this once finished

use crate::ffi;

use core::{num::NonZeroUsize, pin::Pin, time::Duration};
use futures::{channel::mpsc, lock::Mutex, prelude::*};
use smoldot::{
    informant::HashDisplay,
    libp2p::{
        connection,
        multiaddr::{Multiaddr, Protocol},
        peer_id::PeerId,
    },
    network::{protocol, service},
};
use std::sync::Arc;

#[derive(derive_more::Display)]
pub struct AnnounceTransactionError;

/// Configuration for a [`NetworkService`].
pub struct Config {
    /// Closure that spawns background tasks.
    pub tasks_executor: Box<dyn FnMut(Pin<Box<dyn Future<Output = ()> + Send>>) + Send>,

    /// Number of event receivers returned by [`NetworkService::new`].
    pub num_events_receivers: usize,

    /// List of node identities and addresses that are known to belong to the chain's peer-to-pee
    /// network.
    pub bootstrap_nodes: Vec<(PeerId, Multiaddr)>,

    /// Hash of the genesis block of the chain. Sent to other nodes in order to determine whether
    /// the chains match.
    pub genesis_block_hash: [u8; 32],

    /// Number and hash of the current best block. Can later be updated with // TODO: which function?
    pub best_block: (u64, [u8; 32]),

    /// Identifier of the chain to connect to.
    ///
    /// Each blockchain has (or should have) a different "protocol id". This value identifies the
    /// chain, so as to not introduce conflicts in the networking messages.
    pub protocol_id: String,
}

pub struct NetworkService {
    /// Fields behind a mutex.
    guarded: Mutex<Guarded>,

    /// Data structure holding the entire state of the networking.
    network: service::ChainNetwork<ffi::Instant, (), ()>,
}

/// Fields of [`NetworkService`] behind a mutex.
struct Guarded {
    /// See [`Config::tasks_executor`].
    tasks_executor: Box<dyn FnMut(Pin<Box<dyn Future<Output = ()> + Send>>) + Send>,
}

impl NetworkService {
    /// Initializes the network service with the given configuration.
    ///
    /// Returns the networking service, plus a list of receivers on which events are pushed.
    /// All of these receivers must be polled regularly to prevent the networking service from
    /// slowing down.
    pub async fn new(config: Config) -> (Arc<Self>, Vec<mpsc::Receiver<Event>>) {
        let (mut senders, receivers): (Vec<_>, Vec<_>) = (0..config.num_events_receivers)
            .map(|_| mpsc::channel(16))
            .unzip();

        let network_service = Arc::new(NetworkService {
            guarded: Mutex::new(Guarded {
                tasks_executor: config.tasks_executor,
            }),
            network: service::ChainNetwork::new(service::Config {
                chains: vec![service::ChainConfig {
                    bootstrap_nodes: (0..config.bootstrap_nodes.len()).collect(),
                    in_slots: 25,
                    out_slots: 25,
                    protocol_id: config.protocol_id,
                    best_hash: config.best_block.1,
                    best_number: config.best_block.0,
                    genesis_hash: config.genesis_block_hash,
                    role: protocol::Role::Light,
                }],
                known_nodes: config
                    .bootstrap_nodes
                    .into_iter()
                    .map(|(peer_id, addr)| ((), peer_id, addr))
                    .collect(),
                listen_addresses: Vec::new(), // TODO:
                noise_key: connection::NoiseKey::new(&rand::random()),
                pending_api_events_buffer_size: NonZeroUsize::new(64).unwrap(),
                randomness_seed: rand::random(),
            }),
        });

        // Spawn a task pulling events from the network and transmitting them to the event senders.
        (network_service.guarded.try_lock().unwrap().tasks_executor)(Box::pin({
            // TODO: keeping a Weak here doesn't really work to shut down tasks
            let network_service = Arc::downgrade(&network_service);
            async move {
                loop {
                    let event = loop {
                        let network_service = match network_service.upgrade() {
                            Some(ns) => ns,
                            None => {
                                return;
                            }
                        };

                        match network_service.network.next_event().await {
                            service::Event::Connected(peer_id) => {
                                log::info!(target: "network", "Connected to {}", peer_id);
                            }
                            service::Event::Disconnected {
                                peer_id,
                                chain_indices,
                            } => {
                                log::info!(target: "network", "Disconnected from {} (chains: {:?})", peer_id, chain_indices);
                                if !chain_indices.is_empty() {
                                    break Event::Disconnected(peer_id);
                                }
                            }
                            service::Event::BlockAnnounce {
                                chain_index,
                                peer_id,
                                announce,
                            } => {
                                log::debug!(
                                    target: "network",
                                    "Connection({}) => BlockAnnounce({}, {}, is_best={})",
                                    peer_id,
                                    chain_index,
                                    HashDisplay(&announce.decode().header.hash()),
                                    announce.decode().is_best
                                );
                                debug_assert_eq!(chain_index, 0);
                                break Event::BlockAnnounce { peer_id, announce };
                            }
                            service::Event::ChainConnected {
                                peer_id,
                                chain_index,
                                best_number,
                                best_hash,
                                ..
                            } => {
                                log::debug!(
                                    target: "network",
                                    "Connection({}) => ChainConnected({}, {}, {})",
                                    peer_id,
                                    chain_index,
                                    best_number,
                                    HashDisplay(&best_hash)
                                );
                                debug_assert_eq!(chain_index, 0);
                                break Event::Connected {
                                    peer_id,
                                    best_block_number: best_number,
                                };
                            }
                            service::Event::ChainDisconnected {
                                peer_id,
                                chain_index,
                            } => {
                                log::debug!(
                                    target: "network",
                                    "Connection({}) => ChainDisconnected({})",
                                    peer_id,
                                    chain_index,
                                );
                                debug_assert_eq!(chain_index, 0);
                                break Event::Disconnected(peer_id);
                            }
                        }
                    };

                    // Dispatch the event to the various senders.
                    // This little `if` avoids having to do `event.clone()` if we don't have to.
                    if senders.len() == 1 {
                        let _ = senders[0].send(event).await;
                    } else {
                        for sender in &mut senders {
                            let _ = sender.send(event.clone()).await;
                        }
                    }
                }
            }
        }));

        // Spawn tasks dedicated to opening connections.
        // TODO: spawn several, or do things asynchronously, so that we try open multiple connections simultaneously
        (network_service.guarded.try_lock().unwrap().tasks_executor)(Box::pin({
            // TODO: keeping a Weak here doesn't really work to shut down tasks
            let network_service = Arc::downgrade(&network_service);
            async move {
                loop {
                    // TODO: very crappy way of not spamming the network service ; instead we should wake this task up when a disconnect or a discovery happens
                    ffi::Delay::new(Duration::from_secs(1)).await;

                    let network_service = match network_service.upgrade() {
                        Some(ns) => ns,
                        None => {
                            return;
                        }
                    };

                    let start_connect = match network_service.network.fill_out_slots(0).await {
                        Some(sc) => sc,
                        None => continue,
                    };

                    // Convert the `multiaddr` (typically of the form `/ip4/a.b.c.d/tcp/d/ws`)
                    // into a `Future<dyn Output = Result<TcpStream, ...>>`.
                    let socket = match multiaddr_to_url(&start_connect.multiaddr) {
                        Ok(url) => {
                            log::debug!(target: "connections", "Pending({:?}) started: {}", start_connect.id, url);
                            ffi::WebSocket::connect(&url)
                        }
                        Err(()) => {
                            log::debug!(target: "connections", "Unsupported multiaddr: {}", start_connect.multiaddr);
                            network_service
                                .network
                                .pending_outcome_err(start_connect.id)
                                .await;
                            continue;
                        }
                    };

                    // TODO: handle dialing timeout here

                    let network_service2 = network_service.clone();
                    (network_service.guarded.lock().await.tasks_executor)(Box::pin({
                        connection_task(socket, network_service2, start_connect.id)
                    }));
                }
            }
        }));

        (network_service.guarded.try_lock().unwrap().tasks_executor)(Box::pin({
            // TODO: keeping a Weak here doesn't really work to shut down tasks
            let network_service = Arc::downgrade(&network_service);
            async move {
                loop {
                    let network_service = match network_service.upgrade() {
                        Some(ns) => ns,
                        None => {
                            return;
                        }
                    };

                    network_service
                        .network
                        .next_substream()
                        .await
                        .open(ffi::Instant::now())
                        .await;
                }
            }
        }));

        (network_service, receivers)
    }

    /// Sends a blocks request to the given peer.
    // TODO: more docs
    pub async fn blocks_request(
        self: Arc<Self>,
        target: PeerId,
        config: protocol::BlocksRequestConfig,
    ) -> Result<Vec<protocol::BlockData>, service::BlocksRequestError> {
        log::debug!(target: "network", "Connection({}) <= BlocksRequest({:?})", target, config);

        let result = self
            .network
            .blocks_request(ffi::Instant::now(), target.clone(), 0, config)
            .await; // TODO: chain_index

        log::debug!(
            target: "network",
            "Connection({}) => BlocksRequest({:?})",
            target,
            result.as_ref().map(|b| b.len())
        );

        result
    }

    /// Sends a storage proof request to the given peer.
    // TODO: more docs
    pub async fn storage_proof_request(
        self: Arc<Self>,
        target: PeerId,
        config: protocol::StorageProofRequestConfig<impl Iterator<Item = impl AsRef<[u8]>>>,
    ) -> Result<Vec<Vec<u8>>, service::StorageProofRequestError> {
        log::debug!(
            target: "network",
            "Connection({}) <= StorageProofRequest({}, {})",
            target,
            HashDisplay(&config.block_hash),
            config.keys.size_hint().0
        );

        let result = self
            .network
            .storage_proof_request(ffi::Instant::now(), target.clone(), 0, config)
            .await; // TODO: chain_index

        log::debug!(
            target: "network",
            "Connection({}) => StorageProofRequest({:?})",
            target,
            result.as_ref().map(|b| b.len())
        );

        result
    }

<<<<<<< HEAD
    /// Returns the next event that happens in the network service.
    ///
    /// If this method is called multiple times simultaneously, the events will be distributed
    /// amongst the different calls in an unpredictable way.
    pub async fn next_event(self: &Arc<Self>) -> Event {
        loop {
            match self.network.next_event().await {
                service::Event::Connected(peer_id) => {
                    log::info!(target: "network", "Connected to {}", peer_id);
                }
                service::Event::Disconnected {
                    peer_id,
                    chain_indices,
                } => {
                    log::info!(target: "network", "Disconnected from {} (chains: {:?})", peer_id, chain_indices);
                    if !chain_indices.is_empty() {
                        return Event::Disconnected(peer_id);
                    }
                }
                service::Event::BlockAnnounce {
                    chain_index,
                    peer_id,
                    announce,
                } => {
                    log::debug!(
                        target: "network",
                        "Connection({}) => BlockAnnounce({}, {}, is_best={})",
                        peer_id,
                        chain_index,
                        HashDisplay(&announce.decode().header.hash()),
                        announce.decode().is_best
                    );
                    debug_assert_eq!(chain_index, 0);
                    return Event::BlockAnnounce { peer_id, announce };
                }
                service::Event::ChainConnected {
                    peer_id,
                    chain_index,
                    best_number,
                    best_hash,
                    ..
                } => {
                    log::debug!(
                        target: "network",
                        "Connection({}) => ChainConnected({}, {}, {})",
                        peer_id,
                        chain_index,
                        best_number,
                        HashDisplay(&best_hash)
                    );
                    debug_assert_eq!(chain_index, 0);
                    return Event::Connected {
                        peer_id,
                        best_block_number: best_number,
                        best_block_hash: best_hash,
                    };
                }
                service::Event::ChainDisconnected {
                    peer_id,
                    chain_index,
                } => {
                    log::debug!(
                        target: "network",
                        "Connection({}) => ChainDisconnected({})",
                        peer_id,
                        chain_index,
                    );
                    debug_assert_eq!(chain_index, 0);
                    return Event::Disconnected(peer_id);
                }
            }
=======
    /// Announces transaction to the peers we are connected to.
    /// Returns an error if we aren't connected to any peer, or if we fail to send the transaction to all peers.
    pub async fn announce_transaction(
        self: Arc<Self>,
        transaction: &[u8],
    ) -> Result<(), AnnounceTransactionError> {
        let mut any_propagated = false;

        for target in self.peers_list().await {
            if self
                .network
                .announce_transaction(&target, 0, &transaction)
                .await
                .is_ok()
            {
                any_propagated = true
            };
        }
        if any_propagated {
            Ok(())
        } else {
            Err(AnnounceTransactionError)
>>>>>>> 9c8006b1
        }
    }

    /// Returns an iterator to the list of [`PeerId`]s that we have an established connection
    /// with.
    pub async fn peers_list(&self) -> impl Iterator<Item = PeerId> {
        self.network.peers_list().await
    }
}

/// Event that can happen on the network service.
#[derive(Debug, Clone)]
pub enum Event {
    Connected {
        peer_id: PeerId,
        best_block_number: u64,
        best_block_hash: [u8; 32],
    },
    Disconnected(PeerId),
    BlockAnnounce {
        peer_id: PeerId,
        announce: service::EncodedBlockAnnounce,
    },
}

/// Asynchronous task managing a specific WebSocket connection.
async fn connection_task(
    websocket: impl Future<Output = Result<Pin<Box<ffi::WebSocket>>, ()>>,
    network_service: Arc<NetworkService>,
    pending_id: service::PendingId,
) {
    // Finishing the ongoing connection process.
    let mut websocket = match websocket.await {
        Ok(s) => s,
        Err(()) => {
            log::debug!(target: "connections", "Pending({:?}) => Failed to reach", pending_id);
            network_service
                .network
                .pending_outcome_err(pending_id)
                .await;
            return;
        }
    };

    let id = network_service
        .network
        .pending_outcome_ok(pending_id, ())
        .await;
    log::debug!(target: "connections", "Pending({:?}) => Connection({:?})", pending_id, id);

    let mut write_buffer = vec![0; 4096];

    loop {
        let read_buffer = websocket.read_buffer().now_or_never().unwrap_or(Some(&[]));

        let now = ffi::Instant::now();

        let read_write = match network_service
            .network
            .read_write(id, now, read_buffer, (&mut write_buffer, &mut []))
            .await
        {
            Ok(rw) => rw,
            Err(_err) => {
                log::debug!(target: "connections", "Connection({:?}) => Closed: {}", id, _err);
                return;
            }
        };

        if read_write.write_close && read_buffer.is_none() {
            log::debug!(target: "connections", "Connection({:?}) => Closed gracefully", id);
            return;
        }

        websocket.send(&write_buffer[..read_write.written_bytes]);

        websocket.advance_read_cursor(read_write.read_bytes);

        let mut poll_after = if let Some(wake_up) = read_write.wake_up_after {
            if wake_up > now {
                let dur = wake_up - now;
                future::Either::Left(ffi::Delay::new(dur))
            } else {
                continue;
            }
        } else {
            future::Either::Right(future::pending())
        }
        .fuse();

        futures::select! {
            _ = websocket.read_buffer().fuse() => {},
            _ = read_write.wake_up_future.fuse() => {},
            () = poll_after => {
                // Nothing to do, but guarantees that we loop again.
            },
        }
    }
}

/// Returns the URL that corresponds to the given multiaddress. Returns an error if the
/// multiaddress protocols aren't supported.
fn multiaddr_to_url(addr: &Multiaddr) -> Result<String, ()> {
    let mut iter = addr.iter();
    let proto1 = iter.next().ok_or(())?;
    let proto2 = iter.next().ok_or(())?;
    let proto3 = iter.next().ok_or(())?;

    if iter.next().is_some() {
        return Err(());
    }

    match (proto1, proto2, proto3) {
        (Protocol::Ip4(ip), Protocol::Tcp(port), Protocol::Ws(url)) => {
            Ok(format!("ws://{}:{}{}", ip, port, url))
        }
        (Protocol::Ip6(ip), Protocol::Tcp(port), Protocol::Ws(url)) => {
            Ok(format!("ws://[{}]:{}{}", ip, port, url))
        }
        (Protocol::Ip4(ip), Protocol::Tcp(port), Protocol::Wss(url)) => {
            Ok(format!("wss://{}:{}{}", ip, port, url))
        }
        (Protocol::Ip6(ip), Protocol::Tcp(port), Protocol::Wss(url)) => {
            Ok(format!("wss://[{}]:{}{}", ip, port, url))
        }
        (Protocol::Dns(domain), Protocol::Tcp(port), Protocol::Ws(url))
        | (Protocol::Dns4(domain), Protocol::Tcp(port), Protocol::Ws(url))
        | (Protocol::Dns6(domain), Protocol::Tcp(port), Protocol::Ws(url)) => {
            Ok(format!("ws://{}:{}{}", domain, port, url))
        }
        (Protocol::Dns(domain), Protocol::Tcp(port), Protocol::Wss(url))
        | (Protocol::Dns4(domain), Protocol::Tcp(port), Protocol::Wss(url))
        | (Protocol::Dns6(domain), Protocol::Tcp(port), Protocol::Wss(url)) => {
            Ok(format!("wss://{}:{}{}", domain, port, url))
        }
        _ => Err(()),
    }
}<|MERGE_RESOLUTION|>--- conflicted
+++ resolved
@@ -344,79 +344,6 @@
         result
     }
 
-<<<<<<< HEAD
-    /// Returns the next event that happens in the network service.
-    ///
-    /// If this method is called multiple times simultaneously, the events will be distributed
-    /// amongst the different calls in an unpredictable way.
-    pub async fn next_event(self: &Arc<Self>) -> Event {
-        loop {
-            match self.network.next_event().await {
-                service::Event::Connected(peer_id) => {
-                    log::info!(target: "network", "Connected to {}", peer_id);
-                }
-                service::Event::Disconnected {
-                    peer_id,
-                    chain_indices,
-                } => {
-                    log::info!(target: "network", "Disconnected from {} (chains: {:?})", peer_id, chain_indices);
-                    if !chain_indices.is_empty() {
-                        return Event::Disconnected(peer_id);
-                    }
-                }
-                service::Event::BlockAnnounce {
-                    chain_index,
-                    peer_id,
-                    announce,
-                } => {
-                    log::debug!(
-                        target: "network",
-                        "Connection({}) => BlockAnnounce({}, {}, is_best={})",
-                        peer_id,
-                        chain_index,
-                        HashDisplay(&announce.decode().header.hash()),
-                        announce.decode().is_best
-                    );
-                    debug_assert_eq!(chain_index, 0);
-                    return Event::BlockAnnounce { peer_id, announce };
-                }
-                service::Event::ChainConnected {
-                    peer_id,
-                    chain_index,
-                    best_number,
-                    best_hash,
-                    ..
-                } => {
-                    log::debug!(
-                        target: "network",
-                        "Connection({}) => ChainConnected({}, {}, {})",
-                        peer_id,
-                        chain_index,
-                        best_number,
-                        HashDisplay(&best_hash)
-                    );
-                    debug_assert_eq!(chain_index, 0);
-                    return Event::Connected {
-                        peer_id,
-                        best_block_number: best_number,
-                        best_block_hash: best_hash,
-                    };
-                }
-                service::Event::ChainDisconnected {
-                    peer_id,
-                    chain_index,
-                } => {
-                    log::debug!(
-                        target: "network",
-                        "Connection({}) => ChainDisconnected({})",
-                        peer_id,
-                        chain_index,
-                    );
-                    debug_assert_eq!(chain_index, 0);
-                    return Event::Disconnected(peer_id);
-                }
-            }
-=======
     /// Announces transaction to the peers we are connected to.
     /// Returns an error if we aren't connected to any peer, or if we fail to send the transaction to all peers.
     pub async fn announce_transaction(
@@ -439,7 +366,6 @@
             Ok(())
         } else {
             Err(AnnounceTransactionError)
->>>>>>> 9c8006b1
         }
     }
 
