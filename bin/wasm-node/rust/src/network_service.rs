--- conflicted
+++ resolved
@@ -175,11 +175,8 @@
                 known_nodes,
                 listen_addresses: Vec::new(), // TODO:
                 noise_key: connection::NoiseKey::new(&rand::random()),
-<<<<<<< HEAD
-=======
                 // TODO: we use an abnormally large channel in order to by pass https://github.com/paritytech/smoldot/issues/615
                 // once the issue is solved, this should be restored to a smaller value, such as 16
->>>>>>> 526f8626
                 pending_api_events_buffer_size: NonZeroUsize::new(2048).unwrap(),
                 randomness_seed: rand::random(),
             }),
