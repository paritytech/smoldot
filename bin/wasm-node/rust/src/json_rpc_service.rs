--- conflicted
+++ resolved
@@ -952,7 +952,6 @@
                     serde_json::from_str(self.chain_spec.properties()).unwrap(),
                 )
                 .to_json_response(request_id);
-<<<<<<< HEAD
                 (Some(response), None)
             }
             methods::MethodCall::system_version {} => {
@@ -961,7 +960,7 @@
                 (Some(response), None)
             }
             _method => {
-                log::warn!(target: "json-rpc", "JSON-RPC call not supported yet: {:?}", _method);
+                log::error!(target: "json-rpc", "JSON-RPC call not supported yet: {:?}", _method);
                 let response = json_rpc::parse::build_error_response(
                     request_id,
                     json_rpc::parse::ErrorResponse::ServerError(
@@ -972,64 +971,6 @@
                 );
                 (Some(response), None)
             }
-=======
-            (Some(response), None)
-        }
-        methods::MethodCall::system_health {} => {
-            let response = methods::Response::system_health(methods::SystemHealth {
-                is_syncing: !client.sync_service.is_above_network_finalized().await,
-                peers: u64::try_from(client.network_service.peers_list().await.count())
-                    .unwrap_or(u64::max_value()),
-                should_have_peers: client.chain_spec.has_live_network(),
-            })
-            .to_json_response(request_id);
-            (Some(response), None)
-        }
-        methods::MethodCall::system_name {} => {
-            let response = methods::Response::system_name("smoldot!").to_json_response(request_id);
-            (Some(response), None)
-        }
-        methods::MethodCall::system_peers {} => {
-            // TODO: return proper response
-            let response = methods::Response::system_peers(
-                client
-                    .network_service
-                    .peers_list()
-                    .await
-                    .map(|peer_id| methods::SystemPeer {
-                        peer_id: peer_id.to_string(),
-                        roles: "unknown".to_string(),
-                        best_hash: methods::HashHexString([0x0; 32]),
-                        best_number: 0,
-                    })
-                    .collect(),
-            )
-            .to_json_response(request_id);
-            (Some(response), None)
-        }
-        methods::MethodCall::system_properties {} => {
-            let response = methods::Response::system_properties(
-                serde_json::from_str(client.chain_spec.properties()).unwrap(),
-            )
-            .to_json_response(request_id);
-            (Some(response), None)
-        }
-        methods::MethodCall::system_version {} => {
-            let response = methods::Response::system_version("1.0.0").to_json_response(request_id);
-            (Some(response), None)
-        }
-        _method => {
-            log::error!(target: "json-rpc", "JSON-RPC call not supported yet: {:?}", _method);
-            let response = json_rpc::parse::build_error_response(
-                request_id,
-                json_rpc::parse::ErrorResponse::ServerError(
-                    -32000,
-                    "Not implemented in smoldot yet",
-                ),
-                None,
-            );
-            (Some(response), None)
->>>>>>> 77155895
         }
     }
 
