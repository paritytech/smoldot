// Smoldot
// Copyright (C) 2019-2021  Parity Technologies (UK) Ltd.
// SPDX-License-Identifier: GPL-3.0-or-later WITH Classpath-exception-2.0

// This program is free software: you can redistribute it and/or modify
// it under the terms of the GNU General Public License as published by
// the Free Software Foundation, either version 3 of the License, or
// (at your option) any later version.

// This program is distributed in the hope that it will be useful,
// but WITHOUT ANY WARRANTY; without even the implied warranty of
// MERCHANTABILITY or FITNESS FOR A PARTICULAR PURPOSE.  See the
// GNU General Public License for more details.

// You should have received a copy of the GNU General Public License
// along with this program.  If not, see <http://www.gnu.org/licenses/>.

//! Background JSON-RPC service.
//!
//! The [`start`] function returns a future whose role is to pull events using
//! [`ffi::next_json_rpc`] and send back answers using [`ffi::emit_json_rpc_response`].
//!
//! > **Note**: Because of the racy nature of these two functions, it is strongly discouraged to
//! >           spawn multiple JSON-RPC services, especially if they don't use the same
//! >           [`sync_service::SyncService`].

// TODO: doc
// TODO: re-review this once finished

use crate::{ffi, network_service, runtime_service, sync_service, transactions_service};

use futures::{channel::oneshot, lock::Mutex, prelude::*};
use methods::MethodCall;
use smoldot::{
    chain_spec, header,
    json_rpc::{self, methods},
    network::protocol,
};
use std::{
    collections::HashMap,
    convert::TryFrom as _,
    iter,
    pin::Pin,
    str,
    sync::{atomic, Arc},
};

/// Spawns a task to handle incoming JSON-RPC requests.
///
/// The task queries incoming requests and dispatches them to the JSON-RPC
/// services passed as parameter.
pub async fn spawn_request_handling_task(
    tasks_executor: Arc<
        Mutex<Box<dyn FnMut(String, Pin<Box<dyn Future<Output = ()> + Send>>) + Send>>,
    >,
    json_rpc_services: HashMap<usize, Arc<JsonRpcService>>,
) {
    let json_rpc_services = Arc::new(json_rpc_services);

    (tasks_executor.clone().lock().await)(
        "jsonrpc-requests-handling".into(),
        Box::pin(async move {
            loop {
                match ffi::next_json_rpc().await {
                    ffi::JsonRpcMessage::Request {
                        json_rpc_request,
                        chain_index,
                        user_data,
                    } => {
                        // Each incoming request gets its own separate task.
                        let json_rpc_services = json_rpc_services.clone();
                        (tasks_executor.lock().await)(
                            "jsonrpc-request-process".into(),
                            Box::pin(async move {
                                let request_str = match str::from_utf8(&*json_rpc_request) {
                                    Ok(s) => s,
                                    Err(error) => {
                                        log::warn!(
                                            target: "json-rpc",
                                            "Failed to parse JSON-RPC query as UTF-8 (chain_index: {}): {}",
                                            chain_index, error
                                        );
                                        return;
                                    }
                                };

                                log::debug!(
                                    target: "json-rpc",
                                    "JSON-RPC => {:?}{}",
                                    if request_str.len() > 100 { &request_str[..100] } else { &request_str[..] },
                                    if request_str.len() > 100 { "…" } else { "" }
                                );

                                let (request_id, call) = match methods::parse_json_call(request_str)
                                {
                                    Ok(rq) => rq,
                                    Err(methods::ParseError::Method { request_id, error }) => {
                                        log::warn!(
                                            target: "json-rpc",
                                            "Error in JSON-RPC method call: {}", error
                                        );
                                        send_back(
                                            &error.to_json_error(request_id),
                                            chain_index,
                                            user_data,
                                        );
                                        return;
                                    }
                                    Err(error) => {
                                        log::warn!(
                                            target: "json-rpc",
                                            "Ignoring malformed JSON-RPC call: {}", error
                                        );
                                        return;
                                    }
                                };

                                match json_rpc_services.get(&chain_index).cloned() {
                                    Some(service) => {
                                        service.handle_rpc(user_data, request_id, call).await
                                    }
                                    None => {
                                        send_back(
                                    &json_rpc::parse::build_error_response(
                                        request_id,
                                        json_rpc::parse::ErrorResponse::ApplicationDefined(
                                            -33000,
                                            &format!(
                                            "A JSON-RPC service has not been started for chain index {}",
                                            chain_index
                                        ),
                                        ),
                                        None,
                                    ),
                                    chain_index,
                                    user_data
                                );
                                    }
                                }
                            }),
                        );
                    }
                    ffi::JsonRpcMessage::UnsubscribeAll { user_data } => {
                        for service in json_rpc_services.values().cloned() {
                            service.handle_unsubscribe_all(user_data).await;
                        }
                    }
                }
            }
        }),
    );
}

/// Configuration for a JSON-RPC service.
pub struct Config {
    /// Closure that spawns background tasks.
    pub tasks_executor: Box<dyn FnMut(String, Pin<Box<dyn Future<Output = ()> + Send>>) + Send>,

    /// Service responsible for the networking of the chain, and index of the chain within the
    /// network service to handle.
    pub network_service: (Arc<network_service::NetworkService>, usize),

    /// Service responsible for synchronizing the chain.
    pub sync_service: Arc<sync_service::SyncService>,

    /// Service responsible for emitting transactions and tracking their state.
    pub transactions_service: Arc<transactions_service::TransactionsService>,

    /// Service that provides a ready-to-be-called runtime for the current best block.
    pub runtime_service: Arc<runtime_service::RuntimeService>,

    /// Specifications of the chain.
    pub chain_spec: chain_spec::ChainSpec,

    /// Hash of the genesis block of the chain.
    ///
    /// > **Note**: This can be derived from a [`chain_spec::ChainSpec`]. While the [`start`]
    /// >           function could in theory use the [`Config::chain_spec`] parameter to derive
    /// >           this value, doing so is quite expensive. We prefer to require this value
    /// >           from the upper layer instead, as it is most likely needed anyway.
    pub genesis_block_hash: [u8; 32],

    /// Hash of the storage trie root of the genesis block of the chain.
    ///
    /// > **Note**: This can be derived from a [`chain_spec::ChainSpec`]. While the [`start`]
    /// >           function could in theory use the [`Config::chain_spec`] parameter to derive
    /// >           this value, doing so is quite expensive. We prefer to require this value
    /// >           from the upper layer instead.
    pub genesis_block_state_root: [u8; 32],

    /// The index of the chain that this service is handling requests for. Used only for the FFI layer.
    pub chain_index: usize,
}

/// Initializes the JSON-RPC service with the given configuration.
pub async fn start(config: Config) -> Arc<JsonRpcService> {
    let (_finalized_block_header, finalized_blocks_subscription) =
        config.sync_service.subscribe_best().await;
    let (best_block_header, best_blocks_subscription) = config.sync_service.subscribe_best().await;
    debug_assert_eq!(_finalized_block_header, best_block_header);
    let best_block_hash = header::hash_from_scale_encoded_header(&best_block_header);

    let mut known_blocks = lru::LruCache::new(256);
    known_blocks.put(
        best_block_hash,
        header::decode(&best_block_header).unwrap().into(),
    );

    let client = Arc::new(JsonRpcService {
        tasks_executor: Mutex::new(config.tasks_executor),
        chain_spec: config.chain_spec,
        network_service: config.network_service.0,
        sync_service: config.sync_service,
        runtime_service: config.runtime_service,
        transactions_service: config.transactions_service,
        blocks: Mutex::new(Blocks {
            known_blocks,
            best_block: best_block_hash,
            finalized_block: best_block_hash,
        }),
        genesis_block: config.genesis_block_hash,
        next_subscription: atomic::AtomicU64::new(0),
        per_userdata_subscriptions: Default::default(),
        chain_index: config.chain_index,
    });

    // Spawns a task whose role is to update `blocks` with the new best and finalized blocks.
    (client.clone().tasks_executor.lock().await)("jsonrpc-known-blocks-update".into(), {
        let client = client.clone();
        Box::pin(async move {
            futures::pin_mut!(best_blocks_subscription, finalized_blocks_subscription);

            loop {
                match future::select(
                    best_blocks_subscription.next(),
                    finalized_blocks_subscription.next(),
                )
                .await
                {
                    future::Either::Left((Some(block), _)) => {
                        let hash = header::hash_from_scale_encoded_header(&block);
                        let mut blocks = client.blocks.lock().await;
                        let blocks = &mut *blocks;
                        blocks.best_block = hash;
                        // As a small trick, we re-query the finalized block from `known_blocks` in
                        let header = header::decode(&block).unwrap().into();
                        // order to ensure that it never leaves the LRU cache.
                        blocks.known_blocks.get(&blocks.finalized_block);
                        blocks.known_blocks.put(hash, header);
                    }
                    future::Either::Right((Some(block), _)) => {
                        let hash = header::hash_from_scale_encoded_header(&block);
                        let header = header::decode(&block).unwrap().into();
                        let mut blocks = client.blocks.lock().await;
                        blocks.finalized_block = hash;
                        blocks.known_blocks.put(hash, header);
                    }

                    // One of the two streams is over.
                    _ => break,
                }
            }
        })
    });

    client
}

#[derive(Default)]
struct PerUserDataSubscriptions {
    /// For each active finalized blocks subscription (the key), a sender. If the user
    /// unsubscribes, send the unsubscription request ID of the channel in order to close the
    /// subscription.
    all_heads: Mutex<HashMap<String, oneshot::Sender<String>>>,

    /// Same principle as [`PerUserDataSubscriptions::all_heads`], but for new heads subscriptions.
    new_heads: Mutex<HashMap<String, oneshot::Sender<String>>>,

    /// Same principle as [`PerUserDataSubscriptions::all_heads`], but for finalized heads subscriptions.
    finalized_heads: Mutex<HashMap<String, oneshot::Sender<String>>>,

    /// Same principle as [`PerUserDataSubscriptions::all_heads`], but for storage subscriptions.
    storage: Mutex<HashMap<String, oneshot::Sender<String>>>,

    /// Same principle as [`PerUserDataSubscriptions::all_heads`], but for transactions.
    transactions: Mutex<HashMap<String, oneshot::Sender<String>>>,

    /// Same principle as [`PerUserDataSubscriptions::all_heads`], but for runtime specs.
    runtime_specs: Mutex<HashMap<String, oneshot::Sender<String>>>,
}

pub struct JsonRpcService {
    /// See [`Config::tasks_executor`].
    tasks_executor: Mutex<Box<dyn FnMut(String, Pin<Box<dyn Future<Output = ()> + Send>>) + Send>>,

    chain_spec: chain_spec::ChainSpec,

    /// See [`Config::network_service`].
    network_service: Arc<network_service::NetworkService>,
    /// See [`Config::sync_service`].
    sync_service: Arc<sync_service::SyncService>,
    /// See [`Config::runtime_service`].
    runtime_service: Arc<runtime_service::RuntimeService>,
    /// See [`Config::transactions_service`].
    transactions_service: Arc<transactions_service::TransactionsService>,

    /// Blocks that are temporarily saved in order to serve JSON-RPC requests.
    blocks: Mutex<Blocks>,

    /// Hash of the genesis block.
    /// Keeping the genesis block is important, as the genesis block hash is included in
    /// transaction signatures, and must therefore be queried by upper-level UIs.
    genesis_block: [u8; 32],

    next_subscription: atomic::AtomicU64,

    /// For each value of `user_data` passed when a JSON-RPC request is received, the list of
    /// active subscriptions.
    ///
    /// In order to properly implement [`ffi::JsonRpcMessage::UnsubscribeAll`], "destroying" a
    /// "user data" must be performed instantaneously, and each "user data" must refer to a unique
    /// `Arc`.
    per_userdata_subscriptions: Mutex<HashMap<u32, Arc<PerUserDataSubscriptions>>>,

    /// The index of the chain that this service is handling requests for.
    chain_index: usize,
}

struct Blocks {
    /// Blocks that are temporarily saved in order to serve JSON-RPC requests.
    ///
    /// Always contains `best_block` and `finalized_block`.
    known_blocks: lru::LruCache<[u8; 32], header::Header>,

    /// Hash of the current best block.
    best_block: [u8; 32],

    /// Hash of the latest finalized block.
    finalized_block: [u8; 32],
}

/// Send back a response or a notification to the JSON-RPC client.
///
/// > **Note**: This method wraps around [`ffi::emit_json_rpc_response`] and exists primarily
/// >           in order to print a log message.
fn send_back(message: &str, chain_index: usize, user_data: u32) {
    log::debug!(
        target: "json-rpc",
        "JSON-RPC <= {}{}",
        if message.len() > 100 { &message[..100] } else { &message[..] },
        if message.len() > 100 { "…" } else { "" }
    );

    ffi::emit_json_rpc_response(message, chain_index, user_data);
}

impl JsonRpcService {
    /// Send back a response or a notification to the JSON-RPC client.
    fn send_back(&self, message: &str, user_data: u32) {
        send_back(message, self.chain_index, user_data)
    }

    /// Analyzes the given JSON-RPC call and processes it.
    ///
    /// Depending on the request, either calls [`JsonRpcService::send_back`] immediately or
    /// spawns a background task for further processing.
    pub async fn handle_rpc<'a>(
        self: Arc<JsonRpcService>,
        user_data: u32,
        request_id: &'a str,
        call: MethodCall<'a>,
    ) {
        // Most calls are handled directly in this method's body. The most voluminous (in terms
        // of lines of code) have their dedicated methods.
        match call {
            methods::MethodCall::author_pendingExtrinsics {} => {
                // TODO: ask transactions service
                self.send_back(
                    &methods::Response::author_pendingExtrinsics(Vec::new())
                        .to_json_response(request_id),
                    user_data,
                );
            }
            methods::MethodCall::author_submitExtrinsic { transaction } => {
                // Send the transaction to the transactions service. It will be sent to the
                // rest of the network asynchronously.
                self.transactions_service
                    .submit_extrinsic(&transaction.0)
                    .await;

                // In Substrate, `author_submitExtrinsic` returns the hash of the extrinsic. It
                // is unclear whether it has to actually be the hash of the transaction or if it
                // could be any opaque value. Additionally, there isn't any other JSON-RPC method
                // that accepts as parameter the value returned here. When in doubt, we return
                // the hash as well.
                let mut hash_context = blake2_rfc::blake2b::Blake2b::new(32);
                hash_context.update(&transaction.0);
                let mut transaction_hash: [u8; 32] = Default::default();
                transaction_hash.copy_from_slice(hash_context.finalize().as_bytes());

                self.send_back(
                    &methods::Response::author_submitExtrinsic(methods::HashHexString(
                        transaction_hash,
                    ))
                    .to_json_response(request_id),
                    user_data,
                );
            }
            methods::MethodCall::author_submitAndWatchExtrinsic { transaction } => {
                self.submit_and_watch_extrinsic(user_data, request_id, transaction)
                    .await
            }
            methods::MethodCall::author_unwatchExtrinsic { subscription } => {
                let invalid = if let Some(subs) = self
                    .per_userdata_subscriptions
                    .lock()
                    .await
                    .get_mut(&user_data)
                {
                    if let Some(cancel_tx) =
                        subs.transactions.lock().await.remove(&subscription[..])
                    {
                        // `cancel_tx` might have been closed if the channel from the transactions
                        // service has been closed too. This is not an error.
                        let _ = cancel_tx.send(request_id.to_owned());
                        false
                    } else {
                        true
                    }
                } else {
                    true
                };

                if invalid {
                    self.send_back(
                        &methods::Response::author_unwatchExtrinsic(false)
                            .to_json_response(request_id),
                        user_data,
                    );
                } else {
                }
            }
            methods::MethodCall::chain_getBlock { hash } => {
                // `hash` equal to `None` means "the current best block".
                let hash = match hash {
                    Some(h) => h.0,
                    None => self.blocks.lock().await.best_block,
                };

                // Block bodies and justifications aren't stored locally. Ask the network.
                let result = self
                    .sync_service
                    .clone()
                    .block_query(
                        hash,
                        protocol::BlocksRequestFields {
                            header: true,
                            body: true,
                            justification: true,
                        },
                    )
                    .await;

                // The `block_query` function guarantees that the header and body are present and
                // are correct.

                self.send_back(
                    &if let Ok(block) = result {
                        methods::Response::chain_getBlock(methods::Block {
                            extrinsics: block
                                .body
                                .unwrap()
                                .into_iter()
                                .map(methods::Extrinsic)
                                .collect(),
                            header: methods::Header::from_scale_encoded_header(
                                &block.header.unwrap(),
                            )
                            .unwrap(),
                            justification: block.justification.map(methods::HexString),
                        })
                        .to_json_response(request_id)
                    } else {
                        json_rpc::parse::build_success_response(request_id, "null")
                    },
                    user_data,
                );
            }
            methods::MethodCall::chain_getBlockHash { height } => {
                self.get_block_hash(user_data, request_id, height).await;
            }
            methods::MethodCall::chain_getFinalizedHead {} => {
                self.send_back(
                    &methods::Response::chain_getFinalizedHead(methods::HashHexString(
                        self.blocks.lock().await.finalized_block,
                    ))
                    .to_json_response(request_id),
                    user_data,
                );
            }
            methods::MethodCall::chain_getHeader { hash } => {
                let hash = match hash {
                    Some(h) => h.0,
                    None => self.blocks.lock().await.best_block,
                };

                self.send_back(
                    &match self.header_query(&hash).await {
                        Ok(header) => methods::Response::chain_getHeader(
                            methods::Header::from_scale_encoded_header(&header).unwrap(),
                        )
                        .to_json_response(request_id),
                        // TODO: error or null?
                        Err(()) => json_rpc::parse::build_success_response(request_id, "null"),
                    },
                    user_data,
                );
            }
            methods::MethodCall::chain_subscribeAllHeads {} => {
                self.subscribe_all_heads(user_data, request_id).await;
            }
            methods::MethodCall::chain_subscribeNewHeads {} => {
                self.subscribe_new_heads(user_data, request_id).await;
            }
            methods::MethodCall::chain_subscribeFinalizedHeads {} => {
                self.subscribe_finalized_heads(user_data, request_id).await;
            }
            methods::MethodCall::chain_unsubscribeFinalizedHeads { subscription } => {
                let invalid = if let Some(subs) = self
                    .per_userdata_subscriptions
                    .lock()
                    .await
                    .get_mut(&user_data)
                {
                    if let Some(cancel_tx) = subs.finalized_heads.lock().await.remove(&subscription)
                    {
                        cancel_tx.send(request_id.to_owned()).is_err()
                    } else {
                        true
                    }
                } else {
                    true
                };

                if invalid {
                    self.send_back(
                        &methods::Response::chain_unsubscribeFinalizedHeads(false)
                            .to_json_response(request_id),
                        user_data,
                    );
                } else {
                }
            }
            methods::MethodCall::payment_queryInfo { extrinsic: _, hash } => {
                assert!(hash.is_none()); // TODO: handle when hash != None
                                         // TODO: complete hack
                self.send_back(
                    &methods::Response::payment_queryInfo(methods::RuntimeDispatchInfo {
                        weight: 220429000,                     // TODO: no
                        class: methods::DispatchClass::Normal, // TODO: no
                        partial_fee: 15600000001,              // TODO: no
                    })
                    .to_json_response(request_id),
                    user_data,
                );
            }
            methods::MethodCall::rpc_methods {} => {
                self.send_back(
                    &methods::Response::rpc_methods(methods::RpcMethods {
                        version: 1,
                        methods: methods::MethodCall::method_names()
                            .map(|n| n.into())
                            .collect(),
                    })
                    .to_json_response(request_id),
                    user_data,
                );
            }
            methods::MethodCall::state_getKeysPaged {
                prefix,
                count,
                start_key,
                hash,
            } => {
                assert!(hash.is_none()); // TODO: not implemented

                let mut lock = self.blocks.lock().await;

                let block_hash = lock.best_block;
                let (state_root, block_number) = {
                    let block = lock.known_blocks.get(&block_hash).unwrap();
                    (block.state_root, block.number)
                };
                drop(lock);

                let outcome = self
                    .sync_service
                    .clone()
                    .storage_prefix_keys_query(
                        block_number,
                        &block_hash,
                        &prefix.unwrap().0, // TODO: don't unwrap! what is this Option?
                        &state_root,
                    )
                    .await;

                self.send_back(
                    &match outcome {
                        Ok(keys) => {
                            // TODO: instead of requesting all keys with that prefix from the network, pass `start_key` to the network service
                            let out = keys
                                .into_iter()
                                .filter(|k| start_key.as_ref().map_or(true, |start| k >= &start.0)) // TODO: not sure if start should be in the set or not?
                                .map(methods::HexString)
                                .take(usize::try_from(count).unwrap_or(usize::max_value()))
                                .collect::<Vec<_>>();
                            methods::Response::state_getKeysPaged(out).to_json_response(request_id)
                        }
                        Err(error) => json_rpc::parse::build_error_response(
                            request_id,
                            json_rpc::parse::ErrorResponse::ServerError(-32000, &error.to_string()),
                            None,
                        ),
                    },
                    user_data,
                );
            }
            methods::MethodCall::state_queryStorageAt { keys, at } => {
                let blocks = self.blocks.lock().await;
                let at = at.as_ref().map(|h| h.0).unwrap_or(blocks.best_block);

                // TODO: have no idea what this describes actually
                let mut out = methods::StorageChangeSet {
                    block: methods::HashHexString(blocks.best_block),
                    changes: Vec::new(),
                };

                // Drop the lock to make sure that we don't accidentally lock it again below.
                drop(blocks);

                for key in keys {
                    // TODO: parallelism?
                    if let Ok(value) = self.storage_query(&key.0, &at).await {
                        out.changes.push((key, value.map(methods::HexString)));
                    }
                }

                self.send_back(
                    &methods::Response::state_queryStorageAt(vec![out])
                        .to_json_response(request_id),
                    user_data,
                );
            }
            methods::MethodCall::state_getMetadata {} => {
                let response = match self.runtime_service.clone().metadata().await {
                    Ok(metadata) => {
                        methods::Response::state_getMetadata(methods::HexString(metadata))
                            .to_json_response(request_id)
                    }
                    Err(error) => json_rpc::parse::build_error_response(
                        request_id,
                        json_rpc::parse::ErrorResponse::ServerError(-32000, &error.to_string()),
                        None,
                    ),
                };

                self.send_back(&response, user_data);
            }
            methods::MethodCall::state_getStorage { key, hash } => {
                let hash = hash
                    .as_ref()
                    .map(|h| h.0)
                    .unwrap_or(self.blocks.lock().await.best_block);

                self.send_back(
                    &match self.storage_query(&key.0, &hash).await {
                        Ok(Some(value)) => {
                            methods::Response::state_getStorage(methods::HexString(
                                value.to_owned(),
                            )) // TODO: overhead
                            .to_json_response(request_id)
                        }
                        Ok(None) => json_rpc::parse::build_success_response(request_id, "null"),
                        Err(error) => json_rpc::parse::build_error_response(
                            request_id,
                            json_rpc::parse::ErrorResponse::ServerError(-32000, &error.to_string()),
                            None,
                        ),
                    },
                    user_data,
                );
            }
            methods::MethodCall::state_subscribeRuntimeVersion {} => {
                let subscription = self
                    .next_subscription
                    .fetch_add(1, atomic::Ordering::Relaxed)
                    .to_string();

                let (current_specs, spec_changes) =
                    self.runtime_service.subscribe_runtime_version().await;

                let (unsubscribe_tx, mut unsubscribe_rx) = oneshot::channel();
                let reference_arc = self
                    .per_userdata_subscriptions
                    .lock()
                    .await
                    .entry(user_data)
                    .or_insert_with(|| Arc::new(PerUserDataSubscriptions::default()))
                    .clone();
                reference_arc
                    .runtime_specs
                    .lock()
                    .await
                    .insert(subscription.clone(), unsubscribe_tx);

                self.send_back(
                    &methods::Response::state_subscribeRuntimeVersion(&subscription)
                        .to_json_response(request_id),
                    user_data,
                );

                let notification = if let Ok(runtime_spec) = current_specs {
                    let runtime_spec = runtime_spec.decode();
                    serde_json::to_string(&methods::RuntimeVersion {
                        spec_name: runtime_spec.spec_name.into(),
                        impl_name: runtime_spec.impl_name.into(),
                        authoring_version: u64::from(runtime_spec.authoring_version),
                        spec_version: u64::from(runtime_spec.spec_version),
                        impl_version: u64::from(runtime_spec.impl_version),
                        transaction_version: runtime_spec.transaction_version.map(u64::from),
                        apis: runtime_spec.apis,
                    })
                    .unwrap()
                } else {
                    "null".to_string()
                };

                self.send_back(
                    &smoldot::json_rpc::parse::build_subscription_event(
                        "state_runtimeVersion",
                        &subscription,
                        &notification,
                    ),
                    user_data,
                );

                let client = self.clone();
                (self.tasks_executor.lock().await)(
                    "jsonrpc-subscription-runtime-spec".into(),
                    Box::pin(async move {
                        futures::pin_mut!(spec_changes);

                        loop {
                            // Wait for either a new storage update, or for the subscription to be canceled.
                            let next_change = spec_changes.next();
                            futures::pin_mut!(next_change);
                            match future::select(next_change, &mut unsubscribe_rx).await {
                                future::Either::Left((new_runtime, _)) => {
                                    let notification_body =
                                        if let Ok(runtime_spec) = new_runtime.unwrap() {
                                            let runtime_spec = runtime_spec.decode();
                                            serde_json::to_string(&methods::RuntimeVersion {
                                                spec_name: runtime_spec.spec_name.into(),
                                                impl_name: runtime_spec.impl_name.into(),
                                                authoring_version: u64::from(
                                                    runtime_spec.authoring_version,
                                                ),
                                                spec_version: u64::from(runtime_spec.spec_version),
                                                impl_version: u64::from(runtime_spec.impl_version),
                                                transaction_version: runtime_spec
                                                    .transaction_version
                                                    .map(u64::from),
                                                apis: runtime_spec.apis,
                                            })
                                            .unwrap()
                                        } else {
                                            "null".to_string()
                                        };

                                    let per_source_subscriptions =
                                        client.per_userdata_subscriptions.lock().await;

                                    if per_source_subscriptions
                                        .get(&user_data)
                                        .map_or(false, |arc| Arc::ptr_eq(arc, &reference_arc))
                                    {
                                        client.send_back(
                                            &smoldot::json_rpc::parse::build_subscription_event(
                                                "state_runtimeVersion",
                                                &subscription,
                                                &notification_body,
                                            ),
                                            user_data,
                                        );
                                    } else {
                                        break;
                                    }
                                }
                                future::Either::Right((Ok(unsub_request_id), _)) => {
                                    let response =
                                        methods::Response::state_unsubscribeRuntimeVersion(true)
                                            .to_json_response(&unsub_request_id);
                                    client.send_back(&response, user_data);
                                    break;
                                }
                                future::Either::Right((Err(_), _)) => break,
                            }
                        }
                    }),
                );
            }
            methods::MethodCall::state_subscribeStorage { list } => {
                self.subscribe_storage(user_data, request_id, list).await;
            }
            methods::MethodCall::state_unsubscribeStorage { subscription } => {
                let invalid = if let Some(subs) = self
                    .per_userdata_subscriptions
                    .lock()
                    .await
                    .get_mut(&user_data)
                {
                    if let Some(cancel_tx) = subs.storage.lock().await.remove(&subscription[..]) {
                        cancel_tx.send(request_id.to_owned()).is_err()
                    } else {
                        true
                    }
                } else {
                    true
                };

                if invalid {
                    self.send_back(
                        &methods::Response::state_unsubscribeStorage(false)
                            .to_json_response(request_id),
                        user_data,
                    );
                }
            }
            methods::MethodCall::state_getRuntimeVersion { at } => {
                let runtime_spec = if let Some(at) = at {
                    self.runtime_service.runtime_version_of_block(&at.0).await
                } else {
                    self.runtime_service.best_block_runtime().await
                };

                self.send_back(
                    &if let Ok(runtime_spec) = runtime_spec {
                        let runtime_spec = runtime_spec.decode();
                        methods::Response::state_getRuntimeVersion(methods::RuntimeVersion {
                            spec_name: runtime_spec.spec_name.into(),
                            impl_name: runtime_spec.impl_name.into(),
                            authoring_version: u64::from(runtime_spec.authoring_version),
                            spec_version: u64::from(runtime_spec.spec_version),
                            impl_version: u64::from(runtime_spec.impl_version),
                            transaction_version: runtime_spec.transaction_version.map(u64::from),
                            apis: runtime_spec.apis,
                        })
                        .to_json_response(request_id)
                    } else {
                        // TODO: error can also be because we failed the storage query; should be more precise
                        json_rpc::parse::build_error_response(
                            request_id,
                            json_rpc::parse::ErrorResponse::ServerError(-32000, "Invalid runtime"),
                            None,
                        )
                    },
                    user_data,
                );
            }
            methods::MethodCall::system_accountNextIndex { account } => {
                self.send_back(
                    &match self
                        .runtime_service
                        .recent_best_block_runtime_call(
                            "AccountNonceApi_account_nonce",
                            iter::once(&account.0),
                        )
                        .await
                    {
                        Ok(return_value) => {
                            // TODO: we get a u32 when expecting a u64; figure out problem
                            // TODO: don't unwrap
                            let index =
                                u32::from_le_bytes(<[u8; 4]>::try_from(&return_value[..]).unwrap());
                            methods::Response::system_accountNextIndex(u64::from(index))
                                .to_json_response(request_id)
                        }
                        Err(error) => json_rpc::parse::build_error_response(
                            request_id,
                            json_rpc::parse::ErrorResponse::ServerError(-32000, &error.to_string()),
                            None,
                        ),
                    },
                    user_data,
                );
            }
            methods::MethodCall::system_chain {} => {
                self.send_back(
                    &methods::Response::system_chain(self.chain_spec.name())
                        .to_json_response(request_id),
                    user_data,
                );
            }
            methods::MethodCall::system_chainType {} => {
                self.send_back(
                    &methods::Response::system_chainType(self.chain_spec.chain_type())
                        .to_json_response(request_id),
                    user_data,
                );
            }
            methods::MethodCall::system_health {} => {
                self.send_back(
                    &methods::Response::system_health(methods::SystemHealth {
                        // In smoldot, `is_syncing` equal to `false` means that GrandPa warp sync
                        // is finished and that the block notifications report blocks that are
                        // believed to be near the head of the chain.
                        is_syncing: !self.runtime_service.is_near_head_of_chain_heuristic().await,
                        peers: u64::try_from(self.network_service.peers_list().await.count())
                            .unwrap_or(u64::max_value()),
                        should_have_peers: self.chain_spec.has_live_network(),
                    })
                    .to_json_response(request_id),
                    user_data,
                );
            }
            methods::MethodCall::system_localListenAddresses {} => {
                // Wasm node never listens on any address.
                self.send_back(
                    &methods::Response::system_localListenAddresses(Vec::new())
                        .to_json_response(request_id),
                    user_data,
                );
            }
            methods::MethodCall::system_name {} => {
                self.send_back(
                    &methods::Response::system_name(env!("CARGO_PKG_NAME"))
                        .to_json_response(request_id),
                    user_data,
                );
            }
            methods::MethodCall::system_peers {} => {
                self.send_back(
                    &methods::Response::system_peers(
                        self.sync_service
                            .syncing_peers()
                            .await
                            .map(|(peer_id, best_number, best_hash)| methods::SystemPeer {
                                peer_id: peer_id.to_string(),
                                roles: "unknown".to_string(), // TODO: do properly
                                best_hash: methods::HashHexString(best_hash),
                                best_number,
                            })
                            .collect(),
                    )
                    .to_json_response(request_id),
                    user_data,
                );
            }
            methods::MethodCall::system_properties {} => {
                self.send_back(
                    &methods::Response::system_properties(
                        serde_json::from_str(self.chain_spec.properties()).unwrap(),
                    )
                    .to_json_response(request_id),
                    user_data,
                );
            }
            methods::MethodCall::system_version {} => {
                self.send_back(
                    &methods::Response::system_version(env!("CARGO_PKG_VERSION"))
                        .to_json_response(request_id),
                    user_data,
                );
            }
            _method => {
                log::error!(target: "json-rpc", "JSON-RPC call not supported yet: {:?}", _method);
                self.send_back(
                    &json_rpc::parse::build_error_response(
                        request_id,
                        json_rpc::parse::ErrorResponse::ServerError(
                            -32000,
                            "Not implemented in smoldot yet",
                        ),
                        None,
                    ),
                    user_data,
                );
            }
        }
    }

    async fn handle_unsubscribe_all(self: Arc<JsonRpcService>, user_data: u32) {
        self.per_userdata_subscriptions
            .lock()
            .await
            .remove(&user_data);
    }

    /// Handles a call to [`methods::MethodCall::author_submitAndWatchExtrinsic`].
    async fn submit_and_watch_extrinsic(
        self: Arc<JsonRpcService>,
        user_data: u32,
        request_id: &str,
        transaction: methods::HexString,
    ) {
        let mut transaction_updates = self
            .transactions_service
            .submit_extrinsic(&transaction.0)
            .await;

        let subscription = self
            .next_subscription
            .fetch_add(1, atomic::Ordering::Relaxed)
            .to_string();

        let (unsubscribe_tx, mut unsubscribe_rx) = oneshot::channel();
        let reference_arc = self
            .per_userdata_subscriptions
            .lock()
            .await
            .entry(user_data)
            .or_insert_with(|| Arc::new(PerUserDataSubscriptions::default()))
            .clone();
        reference_arc
            .transactions
            .lock()
            .await
            .insert(subscription.clone(), unsubscribe_tx);

        let confirmation = methods::Response::author_submitAndWatchExtrinsic(&subscription)
            .to_json_response(request_id);

        // Spawn a separate task for the transaction updates.
        let client = self.clone();
        (self.tasks_executor.lock().await)(
            "jsonrpc-subscription-transaction".into(),
            Box::pin(async move {
                // Send back to the user the confirmation of the registration.
                client.send_back(&confirmation, user_data);

                loop {
                    // Wait for either a status update block, or for the subscription to
                    // be canceled.
                    let next_update = transaction_updates.next();
                    futures::pin_mut!(next_update);
                    match future::select(next_update, &mut unsubscribe_rx).await {
                        future::Either::Left((Some(update), _)) => {
                            let update = match update {
                                transactions_service::TransactionStatus::Broadcast(peers) => {
                                    methods::TransactionStatus::Broadcast(
                                        peers.into_iter().map(|peer| peer.to_base58()).collect(),
                                    )
                                }
                                transactions_service::TransactionStatus::InBlock(block) => {
                                    methods::TransactionStatus::InBlock(block)
                                }
                                transactions_service::TransactionStatus::Retracted(block) => {
                                    methods::TransactionStatus::Retracted(block)
                                }
                                transactions_service::TransactionStatus::Dropped => {
                                    methods::TransactionStatus::Dropped
                                }
                                transactions_service::TransactionStatus::Finalized(block) => {
                                    methods::TransactionStatus::Finalized(block)
                                }
                                transactions_service::TransactionStatus::FinalityTimeout(block) => {
                                    methods::TransactionStatus::FinalityTimeout(block)
                                }
                            };

                            let per_source_subscriptions =
                                client.per_userdata_subscriptions.lock().await;

                            if per_source_subscriptions
                                .get(&user_data)
                                .map_or(false, |arc| Arc::ptr_eq(arc, &reference_arc))
                            {
                                client.send_back(
                                    &smoldot::json_rpc::parse::build_subscription_event(
                                        "author_extrinsicUpdate",
                                        &subscription,
                                        &serde_json::to_string(&update).unwrap(),
                                    ),
                                    user_data,
                                );
                            } else {
                                break;
                            }
                        }
                        future::Either::Right((Ok(unsub_request_id), _)) => {
                            let response = methods::Response::chain_unsubscribeNewHeads(true)
                                .to_json_response(&unsub_request_id);
                            client.send_back(&response, user_data);
                            break;
                        }
                        future::Either::Left((None, _)) => {
                            // Channel from the transactions service has been closed.
                            // Stop the task.
                            // There is nothing more that can be done except hope that the
                            // client understands that no new notification is expected and
                            // unsubscribes.
                            break;
                        }
                        future::Either::Right((Err(_), _)) => break,
                    }
                }
            }),
        );
    }

    /// Handles a call to [`methods::MethodCall::chain_getBlockHash`].
    async fn get_block_hash(
        self: Arc<JsonRpcService>,
        user_data: u32,
        request_id: &str,
        height: Option<u64>,
    ) {
        let mut blocks = self.blocks.lock().await;
        let blocks = &mut *blocks;

        self.send_back(
            &match height {
                Some(0) => methods::Response::chain_getBlockHash(methods::HashHexString(
                    self.genesis_block,
                ))
                .to_json_response(request_id),
                None => {
                    methods::Response::chain_getBlockHash(methods::HashHexString(blocks.best_block))
                        .to_json_response(request_id)
                }
                Some(n)
                    if blocks
                        .known_blocks
                        .get(&blocks.best_block)
                        .map_or(false, |h| h.number == n) =>
                {
                    methods::Response::chain_getBlockHash(methods::HashHexString(blocks.best_block))
                        .to_json_response(request_id)
                }
                Some(n)
                    if blocks
                        .known_blocks
                        .get(&blocks.finalized_block)
                        .map_or(false, |h| h.number == n) =>
                {
                    methods::Response::chain_getBlockHash(methods::HashHexString(
                        blocks.finalized_block,
                    ))
                    .to_json_response(request_id)
                }
                Some(_) => {
                    // While the block could be found in `known_blocks`, there is no guarantee
                    // that blocks in `known_blocks` are canonical, and we have no choice but to
                    // return null.
                    // TODO: ask a full node instead? or maybe keep a list of canonical blocks?
                    json_rpc::parse::build_success_response(request_id, "null")
                }
            },
            user_data,
        );
    }

    /// Handles a call to [`methods::MethodCall::chain_subscribeAllHeads`].
    async fn subscribe_all_heads(self: Arc<JsonRpcService>, user_data: u32, request_id: &str) {
        let subscription = self
            .next_subscription
            .fetch_add(1, atomic::Ordering::Relaxed)
            .to_string();

        let (unsubscribe_tx, mut unsubscribe_rx) = oneshot::channel();
        let reference_arc = self
            .per_userdata_subscriptions
            .lock()
            .await
            .entry(user_data)
            .or_insert_with(|| Arc::new(PerUserDataSubscriptions::default()))
            .clone();
        reference_arc
            .all_heads
            .lock()
            .await
            .insert(subscription.clone(), unsubscribe_tx);

        let mut blocks_list = {
            let subscribe_all = self.sync_service.subscribe_all(16).await;
            // TODO: is it correct to return all non-finalized blocks first? have to compare with PolkadotJS
            stream::iter(subscribe_all.non_finalized_blocks)
                .chain(subscribe_all.new_blocks)
                .map(|notif| notif.scale_encoded_header)
        };

        let confirmation =
            methods::Response::chain_subscribeAllHeads(&subscription).to_json_response(request_id);

        let client = self.clone();

        // Spawn a separate task for the subscription.
        (self.tasks_executor.lock().await)(
            "jsonrpc-subscription-all-heads".into(),
            Box::pin(async move {
                // Send back to the user the confirmation of the registration.
                client.send_back(&confirmation, user_data);

                loop {
                    // Wait for either a new block, or for the subscription to be canceled.
                    let next_block = blocks_list.next();
                    futures::pin_mut!(next_block);
                    match future::select(next_block, &mut unsubscribe_rx).await {
                        future::Either::Left((block, _)) => {
                            // TODO: don't unwrap `block`! channel can be legitimately closed if full
                            let header =
                                methods::Header::from_scale_encoded_header(&block.unwrap())
                                    .unwrap();

                            let per_source_subscriptions =
                                client.per_userdata_subscriptions.lock().await;

                            if per_source_subscriptions
                                .get(&user_data)
                                .map_or(false, |arc| Arc::ptr_eq(arc, &reference_arc))
                            {
                                client.send_back(
                                    &smoldot::json_rpc::parse::build_subscription_event(
                                        "chain_newHead",
                                        &subscription,
                                        &serde_json::to_string(&header).unwrap(),
                                    ),
                                    user_data,
                                );
                            } else {
                                break;
                            }
                        }
                        future::Either::Right((Ok(unsub_request_id), _)) => {
                            let response = methods::Response::chain_unsubscribeAllHeads(true)
                                .to_json_response(&unsub_request_id);
                            client.send_back(&response, user_data);
                            break;
                        }
                        future::Either::Right((Err(_), _)) => break,
                    }
                }
            }),
        );
    }

    /// Handles a call to [`methods::MethodCall::chain_subscribeNewHeads`].
    async fn subscribe_new_heads(self: Arc<JsonRpcService>, user_data: u32, request_id: &str) {
        let subscription = self
            .next_subscription
            .fetch_add(1, atomic::Ordering::Relaxed)
            .to_string();

        let (unsubscribe_tx, mut unsubscribe_rx) = oneshot::channel();
        let reference_arc = self
            .per_userdata_subscriptions
            .lock()
            .await
            .entry(user_data)
            .or_insert_with(|| Arc::new(PerUserDataSubscriptions::default()))
            .clone();
        reference_arc
            .new_heads
            .lock()
            .await
            .insert(subscription.clone(), unsubscribe_tx);

        let mut blocks_list = {
            let (block_header, blocks_subscription) = self.sync_service.subscribe_best().await;
            stream::once(future::ready(block_header)).chain(blocks_subscription)
        };

        let confirmation =
            methods::Response::chain_subscribeNewHeads(&subscription).to_json_response(request_id);

        let client = self.clone();

        // Spawn a separate task for the subscription.
        (self.tasks_executor.lock().await)(
            "jsonrpc-subscription-new-heads".into(),
            Box::pin(async move {
                // Send back to the user the confirmation of the registration.
                client.send_back(&confirmation, user_data);

                loop {
                    // Wait for either a new block, or for the subscription to be canceled.
                    let next_block = blocks_list.next();
                    futures::pin_mut!(next_block);
                    match future::select(next_block, &mut unsubscribe_rx).await {
                        future::Either::Left((block, _)) => {
                            let header =
                                methods::Header::from_scale_encoded_header(&block.unwrap())
                                    .unwrap();

                            let per_source_subscriptions =
                                client.per_userdata_subscriptions.lock().await;

                            if per_source_subscriptions
                                .get(&user_data)
                                .map_or(false, |arc| Arc::ptr_eq(arc, &reference_arc))
                            {
                                client.send_back(
                                    &smoldot::json_rpc::parse::build_subscription_event(
                                        "chain_newHead",
                                        &subscription,
                                        &serde_json::to_string(&header).unwrap(),
                                    ),
                                    user_data,
                                );
                            } else {
                                break;
                            }
                        }
                        future::Either::Right((Ok(unsub_request_id), _)) => {
                            let response = methods::Response::chain_unsubscribeNewHeads(true)
                                .to_json_response(&unsub_request_id);
                            client.send_back(&response, user_data);
                            break;
                        }
                        future::Either::Right((Err(_), _)) => break,
                    }
                }
            }),
        );
    }

    /// Handles a call to [`methods::MethodCall::chain_subscribeFinalizedHeads`].
    async fn subscribe_finalized_heads(
        self: Arc<JsonRpcService>,
        user_data: u32,
        request_id: &str,
    ) {
        let subscription = self
            .next_subscription
            .fetch_add(1, atomic::Ordering::Relaxed)
            .to_string();

        let (unsubscribe_tx, mut unsubscribe_rx) = oneshot::channel();
        let reference_arc = self
            .per_userdata_subscriptions
            .lock()
            .await
            .entry(user_data)
            .or_insert_with(|| Arc::new(PerUserDataSubscriptions::default()))
            .clone();
        reference_arc
            .finalized_heads
            .lock()
            .await
            .insert(subscription.clone(), unsubscribe_tx);

        let mut blocks_list = {
            let (finalized_block_header, finalized_blocks_subscription) =
                self.sync_service.subscribe_finalized().await;
            stream::once(future::ready(finalized_block_header)).chain(finalized_blocks_subscription)
        };

        let confirmation = methods::Response::chain_subscribeFinalizedHeads(&subscription)
            .to_json_response(request_id);

        let client = self.clone();

        // Spawn a separate task for the subscription.
        (self.tasks_executor.lock().await)(
            "jsonrpc-subscription-finalized-heads".into(),
            Box::pin(async move {
                // Send back to the user the confirmation of the registration.
                client.send_back(&confirmation, user_data);

                loop {
                    // Wait for either a new block, or for the subscription to be canceled.
                    let next_block = blocks_list.next();
                    futures::pin_mut!(next_block);
                    match future::select(next_block, &mut unsubscribe_rx).await {
                        future::Either::Left((block, _)) => {
                            let header =
                                methods::Header::from_scale_encoded_header(&block.unwrap())
                                    .unwrap();

                            let per_source_subscriptions =
                                client.per_userdata_subscriptions.lock().await;

                            if per_source_subscriptions
                                .get(&user_data)
                                .map_or(false, |arc| Arc::ptr_eq(arc, &reference_arc))
                            {
                                client.send_back(
                                    &smoldot::json_rpc::parse::build_subscription_event(
                                        "chain_finalizedHead",
                                        &subscription,
                                        &serde_json::to_string(&header).unwrap(),
                                    ),
                                    user_data,
                                );
                            } else {
                                break;
                            }
                        }
                        future::Either::Right((Ok(unsub_request_id), _)) => {
                            let response = methods::Response::chain_unsubscribeFinalizedHeads(true)
                                .to_json_response(&unsub_request_id);
                            client.send_back(&response, user_data);
                            break;
                        }
                        future::Either::Right((Err(_), _)) => break,
                    }
                }
            }),
        );
    }

    /// Handles a call to [`methods::MethodCall::state_subscribeStorage`].
    async fn subscribe_storage(
        self: Arc<JsonRpcService>,
        user_data: u32,
        request_id: &str,
        list: Vec<methods::HexString>,
    ) {
        let subscription = self
            .next_subscription
            .fetch_add(1, atomic::Ordering::Relaxed)
            .to_string();

        let (unsubscribe_tx, mut unsubscribe_rx) = oneshot::channel();
        let reference_arc = self
            .per_userdata_subscriptions
            .lock()
            .await
            .entry(user_data)
            .or_insert_with(|| Arc::new(PerUserDataSubscriptions::default()))
            .clone();
        reference_arc
            .storage
            .lock()
            .await
            .insert(subscription.clone(), unsubscribe_tx);

        // Build a stream of `methods::StorageChangeSet` items to send back to the user.
        let storage_updates = {
            let known_values = (0..list.len()).map(|_| None).collect::<Vec<_>>();
            let client = self.clone();
            let (block_header, blocks_subscription) = self.sync_service.subscribe_best().await;
            let blocks_stream =
                stream::once(future::ready(block_header)).chain(blocks_subscription);

            stream::unfold(
                (blocks_stream, list, known_values),
                move |(mut blocks_stream, list, mut known_values)| {
                    let client = client.clone();
                    async move {
                        loop {
                            let block = blocks_stream.next().await?;
                            let block_hash = header::hash_from_scale_encoded_header(&block);
                            let state_trie_root = header::decode(&block).unwrap().state_root;

                            let mut out = methods::StorageChangeSet {
                                block: methods::HashHexString(block_hash),
                                changes: Vec::new(),
                            };

                            for (key_index, key) in list.iter().enumerate() {
                                // TODO: parallelism?
                                match client
                                    .sync_service
                                    .clone()
                                    .storage_query(&block_hash, state_trie_root, iter::once(&key.0))
                                    .await
                                {
                                    Ok(mut values) => {
                                        let value = values.pop().unwrap();
                                        match &mut known_values[key_index] {
                                            Some(v) if *v == value => {}
                                            v @ _ => {
                                                *v = Some(value.clone());
                                                out.changes.push((
                                                    key.clone(),
                                                    value.map(methods::HexString),
                                                ));
                                            }
                                        }
                                    }
                                    Err(error) => {
                                        log::log!(
                                            target: "json-rpc",
                                            if error.is_network_problem() { log::Level::Debug } else { log::Level::Warn },
                                            "state_subscribeStorage changes check failed: {}",
                                            error
                                        );
                                    }
                                }
                            }

                            if !out.changes.is_empty() {
                                return Some((out, (blocks_stream, list, known_values)));
                            }
                        }
                    }
                },
            )
        };

        let confirmation =
            methods::Response::state_subscribeStorage(&subscription).to_json_response(request_id);

        let client = self.clone();

        // Spawn a separate task for the subscription.
        (self.tasks_executor.lock().await)(
            "jsonrpc-subscription-storage".into(),
            Box::pin(async move {
                futures::pin_mut!(storage_updates);

                // Send back to the user the confirmation of the registration.
                client.send_back(&confirmation, user_data);

                loop {
                    // Wait for either a new storage update, or for the subscription to be canceled.
                    let next_block = storage_updates.next();
                    futures::pin_mut!(next_block);
                    match future::select(next_block, &mut unsubscribe_rx).await {
                        future::Either::Left((changes, _)) => {
                            let per_source_subscriptions =
                                client.per_userdata_subscriptions.lock().await;

                            if per_source_subscriptions
                                .get(&user_data)
                                .map_or(false, |arc| Arc::ptr_eq(arc, &reference_arc))
                            {
                                client.send_back(
                                    &smoldot::json_rpc::parse::build_subscription_event(
                                        "state_storage",
                                        &subscription,
                                        &serde_json::to_string(&changes).unwrap(),
                                    ),
                                    user_data,
                                );
                            } else {
                                break;
                            }
                        }
                        future::Either::Right((Ok(unsub_request_id), _)) => {
                            let response = methods::Response::state_unsubscribeStorage(true)
                                .to_json_response(&unsub_request_id);
                            client.send_back(&response, user_data);
                            break;
                        }
                        future::Either::Right((Err(_), _)) => break,
                    }
                }
            }),
        );
    }

    async fn storage_query(
        self: &Arc<JsonRpcService>,
        key: &[u8],
        hash: &[u8; 32],
    ) -> Result<Option<Vec<u8>>, StorageQueryError> {
        // TODO: risk of deadlock here?
        let header = self
            .header_query(hash)
            .await
            .map_err(|_| StorageQueryError::FindStorageRootHashError)?;
        let trie_root_hash = header::decode(&header).unwrap().state_root;

        let mut result = self
            .sync_service
            .clone()
            .storage_query(hash, &trie_root_hash, iter::once(key))
            .await
            .map_err(StorageQueryError::StorageRetrieval)?;
        Ok(result.pop().unwrap())
    }

    async fn header_query(self: &Arc<JsonRpcService>, hash: &[u8; 32]) -> Result<Vec<u8>, ()> {
        // TODO: risk of deadlock here?
        let mut blocks = self.blocks.lock().await;
        let blocks = &mut *blocks;

        if let Some(header) = blocks.known_blocks.get(hash) {
            Ok(header.scale_encoding_vec())
        } else {
            // Header isn't known locally. Ask the network.
            let result = self
                .sync_service
                .clone()
                .block_query(
                    *hash,
                    protocol::BlocksRequestFields {
                        header: true,
                        body: false,
                        justification: false,
                    },
                )
                .await;

            // Note that the `block_query` method guarantees that the header is present
            // and valid.
            if let Ok(block) = result {
                Ok(block.header.unwrap())
            } else {
                Err(())
            }
        }
    }
}

#[derive(Debug, derive_more::Display)]
enum StorageQueryError {
    /// Error while finding the storage root hash of the requested block.
    #[display(fmt = "Unknown block")]
    FindStorageRootHashError,
    /// Error while retrieving the storage item from other nodes.
    #[display(fmt = "{}", _0)]
    StorageRetrieval(sync_service::StorageQueryError),
}

<<<<<<< HEAD
fn header_conv<'a>(header: impl Into<smoldot::header::HeaderRef<'a>>) -> methods::Header {
    let header = header.into();

    methods::Header {
        parent_hash: methods::HashHexString(*header.parent_hash),
        extrinsics_root: methods::HashHexString(*header.extrinsics_root),
        state_root: methods::HashHexString(*header.state_root),
        number: header.number,
        digest: methods::HeaderDigest {
            logs: header
                .digest
                .logs()
                .map(|log| {
                    methods::HexString(log.scale_encoding().fold(Vec::new(), |mut a, b| {
                        a.extend_from_slice(b.as_ref());
                        a
                    }))
                })
                .collect(),
        },
=======
impl StorageQueryError {
    /// Returns `true` if this is caused by networking issues, as opposed to a consensus-related
    /// issue.
    fn is_network_problem(&self) -> bool {
        match self {
            StorageQueryError::FindStorageRootHashError => true, // TODO: do properly
            StorageQueryError::StorageRetrieval(error) => error.is_network_problem(),
        }
>>>>>>> c85c54b0
    }
}<|MERGE_RESOLUTION|>--- conflicted
+++ resolved
@@ -1613,38 +1613,4 @@
     /// Error while retrieving the storage item from other nodes.
     #[display(fmt = "{}", _0)]
     StorageRetrieval(sync_service::StorageQueryError),
-}
-
-<<<<<<< HEAD
-fn header_conv<'a>(header: impl Into<smoldot::header::HeaderRef<'a>>) -> methods::Header {
-    let header = header.into();
-
-    methods::Header {
-        parent_hash: methods::HashHexString(*header.parent_hash),
-        extrinsics_root: methods::HashHexString(*header.extrinsics_root),
-        state_root: methods::HashHexString(*header.state_root),
-        number: header.number,
-        digest: methods::HeaderDigest {
-            logs: header
-                .digest
-                .logs()
-                .map(|log| {
-                    methods::HexString(log.scale_encoding().fold(Vec::new(), |mut a, b| {
-                        a.extend_from_slice(b.as_ref());
-                        a
-                    }))
-                })
-                .collect(),
-        },
-=======
-impl StorageQueryError {
-    /// Returns `true` if this is caused by networking issues, as opposed to a consensus-related
-    /// issue.
-    fn is_network_problem(&self) -> bool {
-        match self {
-            StorageQueryError::FindStorageRootHashError => true, // TODO: do properly
-            StorageQueryError::StorageRetrieval(error) => error.is_network_problem(),
-        }
->>>>>>> c85c54b0
-    }
 }