--- conflicted
+++ resolved
@@ -349,18 +349,11 @@
     ///
     /// Depending on the request, either calls [`JsonRpcService::send_back`] immediately or
     /// spawns a background task for further processing.
-<<<<<<< HEAD
-    pub async fn handle_rpc(
+    pub async fn handle_rpc<'a>(
         self: Arc<JsonRpcService>,
         source_id: u32,
-        request_id: &str,
-        call: MethodCall,
-=======
-    pub async fn handle_rpc<'a>(
-        self: Arc<JsonRpcService>,
         request_id: &'a str,
         call: MethodCall<'a>,
->>>>>>> c7fe9b15
     ) {
         // Most calls are handled directly in this method's body. The most voluminous (in terms
         // of lines of code) have their dedicated methods.
@@ -403,7 +396,6 @@
                     .await
             }
             methods::MethodCall::author_unwatchExtrinsic { subscription } => {
-<<<<<<< HEAD
                 let invalid = if let Some(cancel_tx) = self
                     .per_source_subscriptions
                     .lock()
@@ -418,17 +410,6 @@
                 } else {
                     true
                 };
-=======
-                let invalid =
-                    if let Some(cancel_tx) = self.transactions.lock().await.remove(subscription) {
-                        // `cancel_tx` might have been closed if the channel from the transactions
-                        // service has been closed too. This is not an error.
-                        let _ = cancel_tx.send(request_id.to_owned());
-                        false
-                    } else {
-                        true
-                    };
->>>>>>> c7fe9b15
 
                 if invalid {
                     self.send_back(
@@ -786,7 +767,6 @@
                 self.subscribe_storage(source_id, request_id, list).await;
             }
             methods::MethodCall::state_unsubscribeStorage { subscription } => {
-<<<<<<< HEAD
                 let invalid = if let Some(cancel_tx) = self
                     .per_source_subscriptions
                     .lock()
@@ -798,14 +778,6 @@
                 } else {
                     true
                 };
-=======
-                let invalid =
-                    if let Some(cancel_tx) = self.storage.lock().await.remove(subscription) {
-                        cancel_tx.send(request_id.to_owned()).is_err()
-                    } else {
-                        true
-                    };
->>>>>>> c7fe9b15
 
                 if invalid {
                     self.send_back(
