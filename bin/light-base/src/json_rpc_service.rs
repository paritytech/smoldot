// Smoldot
// Copyright (C) 2019-2022  Parity Technologies (UK) Ltd.
// SPDX-License-Identifier: GPL-3.0-or-later WITH Classpath-exception-2.0

// This program is free software: you can redistribute it and/or modify
// it under the terms of the GNU General Public License as published by
// the Free Software Foundation, either version 3 of the License, or
// (at your option) any later version.

// This program is distributed in the hope that it will be useful,
// but WITHOUT ANY WARRANTY; without even the implied warranty of
// MERCHANTABILITY or FITNESS FOR A PARTICULAR PURPOSE.  See the
// GNU General Public License for more details.

// You should have received a copy of the GNU General Public License
// along with this program.  If not, see <http://www.gnu.org/licenses/>.

//! Background JSON-RPC service.
//!
//! # Usage
//!
//! Create a new JSON-RPC service by calling [`service`] then [`ServicePrototype::start`].
//! Creating a JSON-RPC service spawns a background task (through [`StartConfig::tasks_executor`])
//! dedicated to processing JSON-RPC requests.
//!
//! In order to process a JSON-RPC request, call [`Frontend::queue_rpc_request`]. Later, the
//! JSON-RPC service can queue a response or, in the case of subscriptions, a notification. They
//! can be retrieved by calling [`Frontend::next_json_rpc_response`].
//!
//! In the situation where an attacker finds a JSON-RPC request that takes a long time to be
//! processed and continuously submits this same expensive request over and over again, the queue
//! of pending requests will start growing and use more and more memory. For this reason, if this
//! queue grows past [`Config::max_pending_requests`] items, [`Frontend::queue_rpc_request`]
//! will instead return an error.
//!

// TODO: doc
// TODO: re-review this once finished

mod chain_head;
mod getters;
mod state_chain;
mod transactions;

use crate::{
    network_service, platform::Platform, runtime_service, sync_service, transactions_service,
};

use alloc::{
    borrow::ToOwned as _,
    boxed::Box,
    format,
    string::{String, ToString as _},
    sync::Arc,
    vec::Vec,
};
use core::{
    iter,
    num::{NonZeroU32, NonZeroUsize},
    sync::atomic,
    time::Duration,
};
use futures::{channel::mpsc, lock::Mutex, prelude::*};
use hashbrown::HashMap;
use smoldot::{
    chain::fork_tree,
    chain_spec,
    executor::{host, read_only_runtime_host},
    header,
    json_rpc::{self, methods, requests_subscriptions},
    libp2p::{multiaddr, PeerId},
    network::protocol,
};

/// Configuration for [`service`].
pub struct Config {
    /// Name of the chain, for logging purposes.
    ///
    /// > **Note**: This name will be directly printed out. Any special character should already
    /// >           have been filtered out from this name.
    pub log_name: String,

    /// Maximum number of JSON-RPC requests that can be added to a queue if it is not ready to be
    /// processed immediately. Any additional request will be immediately rejected.
    ///
    /// This parameter is necessary in order to prevent users from using up too much memory within
    /// the client.
    pub max_pending_requests: NonZeroU32,

    /// Maximum number of active subscriptions. Any additional subscription will be immediately
    /// rejected.
    ///
    /// This parameter is necessary in order to prevent users from using up too much memory within
    /// the client.
    pub max_subscriptions: u32,
}

/// Creates a new JSON-RPC service with the given configuration.
///
/// Returns a handler that allows sending requests, and a [`ServicePrototype`] that must later
/// be initialized using [`ServicePrototype::start`].
///
/// Destroying the [`Frontend`] automatically shuts down the service.
pub fn service(config: Config) -> (Frontend, ServicePrototype) {
    let mut requests_subscriptions =
        requests_subscriptions::RequestsSubscriptions::new(requests_subscriptions::Config {
            max_clients: 1,
            max_requests_per_client: config.max_pending_requests,
            max_subscriptions_per_client: config.max_subscriptions,
        });

    let client_id = requests_subscriptions.add_client_mut().unwrap(); // Adding a client can fail only if the limit is reached.
    let requests_subscriptions = Arc::new(requests_subscriptions);

    let log_target = format!("json-rpc-{}", config.log_name);

    let (background_abort, background_abort_registration) = future::AbortHandle::new_pair();

    let frontend = Frontend {
        log_target: log_target.clone(),
        requests_subscriptions: requests_subscriptions.clone(),
        client_id,
        background_abort: Arc::new(background_abort),
    };

    let prototype = ServicePrototype {
        background_abort_registration,
        log_target,
        requests_subscriptions,
        max_subscriptions: config.max_subscriptions,
    };

    (frontend, prototype)
}

/// Handle that allows sending JSON-RPC requests on the service.
///
/// The [`Frontend`] can be cloned, in which case the clone will refer to the same JSON-RPC
/// service.
///
/// Destroying all the [`Frontend`]s automatically shuts down the associated service.
#[derive(Clone)]
pub struct Frontend {
    /// State machine holding all the clients, requests, and subscriptions.
    ///
    /// Shared with the [`Background`].
    requests_subscriptions: Arc<requests_subscriptions::RequestsSubscriptions>,

    /// Identifier of the unique client within the [`Frontend::requests_subscriptions`].
    client_id: requests_subscriptions::ClientId,

    /// Target to use when emitting logs.
    log_target: String,

    /// Handle to abort the background task that holds and processes the
    /// [`Frontend::requests_subscriptions`].
    background_abort: Arc<future::AbortHandle>,
}

impl Frontend {
    /// Queues the given JSON-RPC request to be processed in the background.
    ///
    /// An error is returned if [`Config::max_pending_requests`] is exceeded, which can happen
    /// if the requests take a long time to process or if [`Frontend::next_json_rpc_response`]
    /// isn't called often enough. Use [`HandleRpcError::into_json_rpc_error`] to build the
    /// JSON-RPC response to immediately send back to the user.
    pub fn queue_rpc_request(&self, json_rpc_request: String) -> Result<(), HandleRpcError> {
        // If the request isn't even a valid JSON-RPC request, we can't even send back a response.
        // We have no choice but to immediately refuse the request.
        if let Err(error) = json_rpc::parse::parse_call(&json_rpc_request) {
            log::warn!(
                target: &self.log_target,
                "Refused malformed JSON-RPC request: {}", error
            );
            return Err(HandleRpcError::MalformedJsonRpc(error));
        }

        // Logging the request before it is queued.
        if log::log_enabled!(log::Level::Debug) {
            log::debug!(
                target: &self.log_target,
                "PendingRequestsQueue <= {}",
                crate::util::truncate_str_iter(
                    json_rpc_request.chars().filter(|c| !c.is_control()),
                    100,
                ).collect::<String>()
            );
        }

        match self
            .requests_subscriptions
            .try_queue_client_request(&self.client_id, json_rpc_request)
        {
            Ok(()) => Ok(()),
            Err(err) => {
                log::warn!(
                    target: &self.log_target,
                    "Request denied due to JSON-RPC service being overloaded. This will likely \
                    cause the JSON-RPC client to malfunction."
                );

                Err(HandleRpcError::Overloaded {
                    json_rpc_request: err.request,
                })
            }
        }
    }

    /// Waits until a JSON-RPC response has been generated, then returns it.
    ///
    /// If this function is called multiple times in parallel, the order in which the calls are
    /// responded to is unspecified.
    pub async fn next_json_rpc_response(&self) -> String {
        let message = self
            .requests_subscriptions
            .next_response(&self.client_id)
            .await;

        if log::log_enabled!(log::Level::Debug) {
            log::debug!(
                target: &self.log_target,
                "JSON-RPC <= {}",
                crate::util::truncate_str_iter(
                    message.chars().filter(|c| !c.is_control()),
                    100,
                ).collect::<String>()
            );
        }

        message
    }
}

impl Drop for Frontend {
    fn drop(&mut self) {
        // Call `abort()` if this was the last instance of the `Arc<AbortHandle>` (and thus the
        // last instance of `Frontend`).
        if let Some(background_abort) = Arc::get_mut(&mut self.background_abort) {
            background_abort.abort();
        }
    }
}

/// Prototype for a JSON-RPC service. Must be initialized using [`ServicePrototype::start`].
pub struct ServicePrototype {
    /// State machine holding all the clients, requests, and subscriptions.
    ///
    /// Shared with the [`Background`].
    requests_subscriptions: Arc<requests_subscriptions::RequestsSubscriptions>,

    /// Target to use when emitting logs.
    log_target: String,

    background_abort_registration: future::AbortRegistration,

    /// Same as [`Config::max_subscriptions`].
    max_subscriptions: u32,
}

/// Configuration for a JSON-RPC service.
pub struct StartConfig<'a, TPlat: Platform> {
    /// Closure that spawns background tasks.
    pub tasks_executor: Box<dyn FnMut(String, future::BoxFuture<'static, ()>) + Send>,

    /// Access to the network, and index of the chain to sync from the point of view of the
    /// network service.
    pub network_service: (Arc<network_service::NetworkService<TPlat>>, usize),

    /// Service responsible for synchronizing the chain.
    pub sync_service: Arc<sync_service::SyncService<TPlat>>,

    /// Service responsible for emitting transactions and tracking their state.
    pub transactions_service: Arc<transactions_service::TransactionsService<TPlat>>,

    /// Service that provides a ready-to-be-called runtime for the current best block.
    pub runtime_service: Arc<runtime_service::RuntimeService<TPlat>>,

    /// Specification of the chain.
    pub chain_spec: &'a chain_spec::ChainSpec,

    /// Network identity of the node.
    pub peer_id: &'a PeerId,

    /// Value to return when the `system_name` RPC is called. Should be set to the name of the
    /// final executable.
    pub system_name: String,

    /// Value to return when the `system_version` RPC is called. Should be set to the version of
    /// the final executable.
    pub system_version: String,

    /// Hash of the genesis block of the chain.
    ///
    /// > **Note**: This can be derived from a [`chain_spec::ChainSpec`]. While the
    /// >           [`ServicePrototype::start`] function could in theory use the
    /// >           [`StartConfig::chain_spec`] parameter to derive this value, doing so is quite
    /// >           expensive. We prefer to require this value from the upper layer instead, as
    /// >           it is most likely needed anyway.
    pub genesis_block_hash: [u8; 32],

    /// Hash of the storage trie root of the genesis block of the chain.
    ///
    /// > **Note**: This can be derived from a [`chain_spec::ChainSpec`]. While the
    /// >           [`ServicePrototype::start`] function could in theory use the
    /// >           [`StartConfig::chain_spec`] parameter to derive this value, doing so is quite
    /// >           expensive. We prefer to require this value from the upper layer instead, as
    /// >           it is most likely needed anyway.
    pub genesis_block_state_root: [u8; 32],

    /// Maximum number of JSON-RPC requests that can be processed simultaneously.
    ///
    /// This parameter is necessary in order to prevent users from using up too much memory within
    /// the client.
    pub max_parallel_requests: NonZeroU32,
}

impl ServicePrototype {
    /// Consumes this prototype and starts the service through [`StartConfig::tasks_executor`].
    pub fn start<TPlat: Platform>(self, mut config: StartConfig<'_, TPlat>) {
        // Channel used in the background in order to spawn new tasks scoped to the background.
        let (new_child_tasks_tx, new_child_tasks_rx) = mpsc::unbounded();

        let background = Arc::new(Background {
            log_target: self.log_target.clone(),
            requests_subscriptions: self.requests_subscriptions,
            new_child_tasks_tx: Mutex::new(new_child_tasks_tx),
            chain_name: config.chain_spec.name().to_owned(),
            chain_ty: config.chain_spec.chain_type().to_owned(),
            chain_is_live: config.chain_spec.has_live_network(),
            chain_properties_json: config.chain_spec.properties().to_owned(),
            peer_id_base58: config.peer_id.to_base58(),
            system_name: config.system_name,
            system_version: config.system_version,
            network_service: config.network_service,
            sync_service: config.sync_service,
            runtime_service: config.runtime_service,
            transactions_service: config.transactions_service,
            cache: Mutex::new(Cache {
                recent_pinned_blocks: lru::LruCache::with_hasher(
                    NonZeroUsize::new(32).unwrap(),
                    Default::default(),
                ),
                subscription_id: None,
                block_state_root_hashes_numbers: lru::LruCache::with_hasher(
                    NonZeroUsize::new(32).unwrap(),
                    Default::default(),
                ),
            }),
            genesis_block: config.genesis_block_hash,
            next_subscription_id: atomic::AtomicU64::new(0),
            subscriptions: Mutex::new(Subscriptions {
                misc: HashMap::with_capacity_and_hasher(
                    usize::try_from(self.max_subscriptions).unwrap_or(usize::max_value()),
                    Default::default(),
                ),
                chain_head_follow: HashMap::with_capacity_and_hasher(
                    usize::try_from(self.max_subscriptions).unwrap_or(usize::max_value()),
                    Default::default(),
                ),
            }),
        });

        // Spawns the background task that actually runs the logic of that JSON-RPC service.
        // This background task is abortable through the `background_abort` handle.
        (config.tasks_executor)(self.log_target, {
            let max_parallel_requests = config.max_parallel_requests;
            future::Abortable::new(
                async move {
                    background
                        .run(new_child_tasks_rx, max_parallel_requests)
                        .await
                },
                self.background_abort_registration,
            )
            .map(|_| ())
            .boxed()
        });
    }
}

<<<<<<< HEAD
/// Error potentially returned by [`Frontend::queue_rpc_request`].
=======
/// Error potentially returned when queuing a JSON-RPC request.
>>>>>>> 152466db
#[derive(Debug, derive_more::Display)]
pub enum HandleRpcError {
    /// The JSON-RPC service cannot process this request, as it is already too busy.
    #[display(
        fmt = "The JSON-RPC service cannot process this request, as it is already too busy."
    )]
    Overloaded {
<<<<<<< HEAD
        /// Value that was passed as parameter to [`Frontend::queue_rpc_request`].
=======
        /// Request that was being queued.
>>>>>>> 152466db
        json_rpc_request: String,
    },
    /// The request isn't a valid JSON-RPC request.
    #[display(fmt = "The request isn't a valid JSON-RPC request: {}", _0)]
    MalformedJsonRpc(json_rpc::parse::ParseError),
}

impl HandleRpcError {
    /// Builds the JSON-RPC error string corresponding to this error.
    ///
    /// Returns `None` if the JSON-RPC requests isn't valid JSON-RPC or if the call was a
    /// notification.
    pub fn into_json_rpc_error(self) -> Option<String> {
        let json_rpc_request = match self {
            HandleRpcError::Overloaded { json_rpc_request } => json_rpc_request,
            HandleRpcError::MalformedJsonRpc(_) => return None,
        };

        match json_rpc::parse::parse_call(&json_rpc_request) {
            Ok(call) => match call.id_json {
                Some(id) => Some(json_rpc::parse::build_error_response(
                    id,
                    json_rpc::parse::ErrorResponse::ServerError(-32000, "Too busy"),
                    None,
                )),
                None => None,
            },
            Err(_) => None,
        }
    }
}

/// Fields used to process JSON-RPC requests in the background.
struct Background<TPlat: Platform> {
    /// Target to use for all the logs.
    log_target: String,

    /// State machine holding all the clients, requests, and subscriptions.
    ///
    /// Only requests that are valid JSON-RPC are insert into the state machine. However, requests
    /// can try to call an unknown method, or have invalid parameters.
    requests_subscriptions: Arc<requests_subscriptions::RequestsSubscriptions>,

    /// Whenever a task is sent on this channel, an executor runs it to completion.
    new_child_tasks_tx: Mutex<mpsc::UnboundedSender<future::BoxFuture<'static, ()>>>,

    /// Name of the chain, as found in the chain specification.
    chain_name: String,
    /// Type of chain, as found in the chain specification.
    chain_ty: String,
    /// JSON-encoded properties of the chain, as found in the chain specification.
    chain_properties_json: String,
    /// Whether the chain is a live network. Found in the chain specification.
    chain_is_live: bool,
    /// See [`StartConfig::peer_id`]. The only use for this field is to send the Base58 encoding of
    /// the [`PeerId`]. Consequently, we store the conversion to Base58 ahead of time.
    peer_id_base58: String,
    /// Value to return when the `system_name` RPC is called.
    system_name: String,
    /// Value to return when the `system_version` RPC is called.
    system_version: String,

    /// See [`StartConfig::network_service`].
    network_service: (Arc<network_service::NetworkService<TPlat>>, usize),
    /// See [`StartConfig::sync_service`].
    sync_service: Arc<sync_service::SyncService<TPlat>>,
    /// See [`StartConfig::runtime_service`].
    runtime_service: Arc<runtime_service::RuntimeService<TPlat>>,
    /// See [`StartConfig::transactions_service`].
    transactions_service: Arc<transactions_service::TransactionsService<TPlat>>,

    /// Various information caches about blocks, to potentially reduce the number of network
    /// requests to perform.
    cache: Mutex<Cache>,

    /// Hash of the genesis block.
    /// Keeping the genesis block is important, as the genesis block hash is included in
    /// transaction signatures, and must therefore be queried by upper-level UIs.
    genesis_block: [u8; 32],

    /// Identifier to use for the next subscription.
    ///
    /// Note that this is reasonable because we only have one single JSON-RPC client. In case of
    /// multiple clients, it might be unwise to have a linearly increasing counter shared between
    /// all clients, as it could leak to clients the information as to how many other clients are
    /// connected.
    next_subscription_id: atomic::AtomicU64,

    subscriptions: Mutex<Subscriptions>,
}

struct Subscriptions {
    /// For each active subscription (the key), an abort handle and the id of the subscription in
    /// the state machine. The abort handle is linked to the task dedicated to handling that
    /// subscription.
    misc: HashMap<
        (String, SubscriptionTy),
        (future::AbortHandle, requests_subscriptions::SubscriptionId),
        fnv::FnvBuildHasher,
    >,

    chain_head_follow: HashMap<String, FollowSubscription, fnv::FnvBuildHasher>,
}

struct FollowSubscription {
    /// Tree of hashes of all the current non-finalized blocks. This includes unpinned blocks.
    non_finalized_blocks: fork_tree::ForkTree<[u8; 32]>,

    /// For each pinned block hash, the SCALE-encoded header of the block.
    pinned_blocks_headers: HashMap<[u8; 32], Vec<u8>, fnv::FnvBuildHasher>,

    runtime_subscribe_all: Option<runtime_service::SubscriptionId>,

    abort_handle: future::AbortHandle,
}

#[derive(Debug, Copy, Clone, PartialEq, Eq, Hash)]
enum SubscriptionTy {
    AllHeads,
    NewHeads,
    FinalizedHeads,
    Storage,
    TransactionLegacy,
    Transaction,
    RuntimeSpec,
    ChainHeadBody,
    ChainHeadCall,
    ChainHeadStorage,
}

struct Cache {
    /// When the runtime service reports a new block, it is kept pinned and inserted in this LRU
    /// cache. When an entry in removed from the cache, it is unpinned.
    ///
    /// JSON-RPC clients are more likely to ask for information about recent blocks and perform
    /// calls on them, hence a cache of recent blocks.
    recent_pinned_blocks: lru::LruCache<[u8; 32], Vec<u8>, fnv::FnvBuildHasher>,

    /// Subscription on the runtime service under which the blocks of
    /// [`Cache::recent_pinned_blocks`] are pinned.
    ///
    /// Contains `None` only at initialization, in which case [`Cache::recent_pinned_blocks`]
    /// is guaranteed to be empty. In other words, if a block is found in
    /// [`Cache::recent_pinned_blocks`] then this field is guaranteed to be `Some`.
    subscription_id: Option<runtime_service::SubscriptionId>,

    /// State trie root hashes and numbers of blocks that were not in
    /// [`Cache::recent_pinned_blocks`].
    ///
    /// The state trie root hash can also be an `Err` if the network request failed or if the
    /// header is of an invalid format.
    ///
    /// The state trie root hash and number are wrapped in a `Shared` future. When multiple
    /// requests need the state trie root hash and number of the same block, they are only queried
    /// once and the query is inserted in the cache while in progress. This way, the multiple
    /// requests can all wait on that single future.
    ///
    /// Most of the time, the JSON-RPC client will query blocks that are found in
    /// [`Cache::recent_pinned_blocks`], but occasionally it will query older blocks. When the
    /// storage of an older block is queried, it is common for the JSON-RPC client to make several
    /// storage requests to that same old block. In order to avoid having to retrieve the state
    /// trie root hash multiple, we store these hashes in this LRU cache.
    block_state_root_hashes_numbers: lru::LruCache<
        [u8; 32],
        future::MaybeDone<
            future::Shared<
                future::BoxFuture<'static, Result<([u8; 32], u64), StateTrieRootHashError>>,
            >,
        >,
        fnv::FnvBuildHasher,
    >,
}

impl<TPlat: Platform> Background<TPlat> {
    /// Runs the background task forever.
    ///
    /// This should only ever be called once for each service.
    async fn run(
        self: Arc<Self>,
        mut new_child_tasks_rx: mpsc::UnboundedReceiver<future::BoxFuture<'static, ()>>,
        max_parallel_requests: NonZeroU32,
    ) -> ! {
        // The body of this function consists in building a list of tasks, then running them.
        let mut tasks = stream::FuturesUnordered::new();

        // A certain number of tasks (`max_parallel_requests`) are dedicated to pulling requests
        // from the inner state machine and processing them.
        // Each task can only process one request at a time, which is why we spawn one task per
        // desired level of parallelism.
        for _ in 0..max_parallel_requests.get() {
            let me = self.clone();
            tasks.push(
                async move {
                    loop {
                        me.handle_request().await;

                        // We yield once between each request in order to politely let other tasks
                        // do some work and not monopolize the CPU.
                        crate::util::yield_twice().await;
                    }
                }
                .boxed(),
            );
        }

        // Spawn one task dedicated to filling the `Cache` with new blocks from the runtime
        // service.
        // TODO: this is actually racy, as a block subscription task could report a new block to a client, and then client can query it, before this block has been been added to the cache
        // TODO: extract to separate function
        tasks.push({
            let me = self.clone();
            async move {
                loop {
                    let mut cache = me.cache.lock().await;

                    // Subscribe to new runtime service blocks in order to push them in the
                    // cache as soon as they are available.
                    // The buffer size should be large enough so that, if the CPU is busy, it
                    // doesn't become full before the execution of this task resumes.
                    // The maximum number of pinned block is ignored, as this maximum is a way to
                    // avoid malicious behaviors. This code is by definition not considered
                    // malicious.
                    let mut subscribe_all = me
                        .runtime_service
                        .subscribe_all(
                            "json-rpc-blocks-cache",
                            32,
                            NonZeroUsize::new(usize::max_value()).unwrap(),
                        )
                        .await;

                    cache.subscription_id = Some(subscribe_all.new_blocks.id());
                    cache.recent_pinned_blocks.clear();
                    debug_assert!(cache.recent_pinned_blocks.cap().get() >= 1);

                    let finalized_block_hash = header::hash_from_scale_encoded_header(
                        &subscribe_all.finalized_block_scale_encoded_header,
                    );
                    cache.recent_pinned_blocks.put(
                        finalized_block_hash,
                        subscribe_all.finalized_block_scale_encoded_header,
                    );

                    for block in subscribe_all.non_finalized_blocks_ancestry_order {
                        if cache.recent_pinned_blocks.len()
                            == cache.recent_pinned_blocks.cap().get()
                        {
                            let (hash, _) = cache.recent_pinned_blocks.pop_lru().unwrap();
                            subscribe_all.new_blocks.unpin_block(&hash).await;
                        }

                        let hash =
                            header::hash_from_scale_encoded_header(&block.scale_encoded_header);
                        cache
                            .recent_pinned_blocks
                            .put(hash, block.scale_encoded_header);
                    }

                    drop(cache);

                    loop {
                        let notification = subscribe_all.new_blocks.next().await;
                        match notification {
                            Some(runtime_service::Notification::Block(block)) => {
                                let mut cache = me.cache.lock().await;

                                if cache.recent_pinned_blocks.len()
                                    == cache.recent_pinned_blocks.cap().get()
                                {
                                    let (hash, _) = cache.recent_pinned_blocks.pop_lru().unwrap();
                                    subscribe_all.new_blocks.unpin_block(&hash).await;
                                }

                                let hash = header::hash_from_scale_encoded_header(
                                    &block.scale_encoded_header,
                                );
                                cache
                                    .recent_pinned_blocks
                                    .put(hash, block.scale_encoded_header);
                            }
                            Some(runtime_service::Notification::Finalized { .. })
                            | Some(runtime_service::Notification::BestBlockChanged { .. }) => {}
                            None => break,
                        }
                    }
                }
            }
            .boxed()
        });

        // Now that `tasks` is full, we start running them forever.
        // The `new_child_tasks_rx` channel is also polled, in order to be able to spawn new
        // tasks.
        // TODO: consider removing this `new_child_tasks_rx` mechanism, in order to be guaranteed a fixed number of tasks
        loop {
            futures::select! {
                () = tasks.select_next_some() => {},
                task = new_child_tasks_rx.next() => {
                    let task = task.unwrap();
                    tasks.push(task);
                }
            }
        }
    }

    /// Pulls one request from the inner state machine, and processes it.
    async fn handle_request(self: &Arc<Self>) {
        let (json_rpc_request, state_machine_request_id) =
            self.requests_subscriptions.next_request().await;
        log::debug!(target: &self.log_target, "PendingRequestsQueue => {}", 
            crate::util::truncate_str_iter(
                json_rpc_request.chars().filter(|c| !c.is_control()),
                100,
            ).collect::<String>());

        // Check whether the JSON-RPC request is correct, and bail out if it isn't.
        let (request_id, call) = match methods::parse_json_call(&json_rpc_request) {
            Ok((request_id, call)) => (request_id, call),
            Err(methods::ParseError::Method { request_id, error }) => {
                log::warn!(
                    target: &self.log_target,
                    "Error in JSON-RPC method call with id {:?}: {}", request_id, error
                );
                self.requests_subscriptions
                    .respond(&state_machine_request_id, error.to_json_error(request_id))
                    .await;
                return;
            }
            Err(_) => {
                // We make sure to not insert in the state machine requests that are not valid
                // JSON-RPC requests.
                unreachable!()
            }
        };

        // Each call is handled in a separate method.
        match call {
            methods::MethodCall::author_pendingExtrinsics {} => {
                self.author_pending_extrinsics(request_id, &state_machine_request_id)
                    .await;
            }
            methods::MethodCall::author_submitExtrinsic { transaction } => {
                self.author_submit_extrinsic(request_id, &state_machine_request_id, transaction)
                    .await;
            }
            methods::MethodCall::author_submitAndWatchExtrinsic { transaction } => {
                self.submit_and_watch_transaction(
                    request_id,
                    &state_machine_request_id,
                    transaction,
                    true,
                )
                .await
            }
            methods::MethodCall::author_unwatchExtrinsic { subscription } => {
                self.author_unwatch_extrinsic(
                    request_id,
                    &state_machine_request_id,
                    &*subscription,
                )
                .await;
            }
            methods::MethodCall::chain_getBlock { hash } => {
                self.chain_get_block(request_id, &state_machine_request_id, hash)
                    .await;
            }
            methods::MethodCall::chain_getBlockHash { height } => {
                self.chain_get_block_hash(request_id, &state_machine_request_id, height)
                    .await;
            }
            methods::MethodCall::chain_getFinalizedHead {} => {
                self.chain_get_finalized_head(request_id, &state_machine_request_id)
                    .await;
            }
            methods::MethodCall::chain_getHeader { hash } => {
                self.chain_get_header(request_id, &state_machine_request_id, hash)
                    .await;
            }
            methods::MethodCall::chain_subscribeAllHeads {} => {
                self.chain_subscribe_all_heads(request_id, &state_machine_request_id)
                    .await;
            }
            methods::MethodCall::chain_subscribeFinalizedHeads {} => {
                self.chain_subscribe_finalized_heads(request_id, &state_machine_request_id)
                    .await;
            }
            methods::MethodCall::chain_subscribeNewHeads {} => {
                self.chain_subscribe_new_heads(request_id, &state_machine_request_id)
                    .await;
            }
            methods::MethodCall::chain_unsubscribeAllHeads { subscription } => {
                self.chain_unsubscribe_all_heads(
                    request_id,
                    &state_machine_request_id,
                    subscription,
                )
                .await;
            }
            methods::MethodCall::chain_unsubscribeFinalizedHeads { subscription } => {
                self.chain_unsubscribe_finalized_heads(
                    request_id,
                    &state_machine_request_id,
                    subscription,
                )
                .await;
            }
            methods::MethodCall::chain_unsubscribeNewHeads { subscription } => {
                self.chain_unsubscribe_new_heads(
                    request_id,
                    &state_machine_request_id,
                    subscription,
                )
                .await;
            }
            methods::MethodCall::payment_queryInfo { extrinsic, hash } => {
                self.payment_query_info(
                    request_id,
                    &state_machine_request_id,
                    &extrinsic.0,
                    hash.as_ref().map(|h| &h.0),
                )
                .await;
            }
            methods::MethodCall::rpc_methods {} => {
                self.rpc_methods(request_id, &state_machine_request_id)
                    .await;
            }
            methods::MethodCall::state_call {
                name,
                parameters,
                hash,
            } => {
                self.state_call(
                    request_id,
                    &state_machine_request_id,
                    &name,
                    parameters,
                    hash,
                )
                .await;
            }
            methods::MethodCall::state_getKeys { prefix, hash } => {
                self.state_get_keys(request_id, &state_machine_request_id, prefix, hash)
                    .await;
            }
            methods::MethodCall::state_getKeysPaged {
                prefix,
                count,
                start_key,
                hash,
            } => {
                self.state_get_keys_paged(
                    request_id,
                    &state_machine_request_id,
                    prefix,
                    count,
                    start_key,
                    hash,
                )
                .await;
            }
            methods::MethodCall::state_queryStorageAt { keys, at } => {
                self.state_query_storage_at(request_id, &state_machine_request_id, keys, at)
                    .await;
            }
            methods::MethodCall::state_getMetadata { hash } => {
                self.state_get_metadata(request_id, &state_machine_request_id, hash)
                    .await;
            }
            methods::MethodCall::state_getStorage { key, hash } => {
                self.state_get_storage(request_id, &state_machine_request_id, key, hash)
                    .await;
            }
            methods::MethodCall::state_subscribeRuntimeVersion {} => {
                self.state_subscribe_runtime_version(request_id, &state_machine_request_id)
                    .await;
            }
            methods::MethodCall::state_unsubscribeRuntimeVersion { subscription } => {
                self.state_unsubscribe_runtime_version(
                    request_id,
                    &state_machine_request_id,
                    &*subscription,
                )
                .await;
            }
            methods::MethodCall::state_subscribeStorage { list } => {
                self.state_subscribe_storage(request_id, &state_machine_request_id, list)
                    .await;
            }
            methods::MethodCall::state_unsubscribeStorage { subscription } => {
                self.state_unsubscribe_storage(
                    request_id,
                    &state_machine_request_id,
                    &*subscription,
                )
                .await;
            }
            methods::MethodCall::state_getRuntimeVersion { at } => {
                self.state_get_runtime_version(
                    request_id,
                    &state_machine_request_id,
                    at.as_ref().map(|h| &h.0),
                )
                .await;
            }
            methods::MethodCall::system_accountNextIndex { account } => {
                self.account_next_index(request_id, &state_machine_request_id, account)
                    .await;
            }
            methods::MethodCall::system_chain {} => {
                self.system_chain(request_id, &state_machine_request_id)
                    .await;
            }
            methods::MethodCall::system_chainType {} => {
                self.system_chain_type(request_id, &state_machine_request_id)
                    .await;
            }
            methods::MethodCall::system_health {} => {
                self.system_health(request_id, &state_machine_request_id)
                    .await;
            }
            methods::MethodCall::system_localListenAddresses {} => {
                self.system_local_listen_addresses(request_id, &state_machine_request_id)
                    .await;
            }
            methods::MethodCall::system_localPeerId {} => {
                self.system_local_peer_id(request_id, &state_machine_request_id)
                    .await;
            }
            methods::MethodCall::system_name {} => {
                self.system_name(request_id, &state_machine_request_id)
                    .await;
            }
            methods::MethodCall::system_nodeRoles {} => {
                self.system_node_roles(request_id, &state_machine_request_id)
                    .await;
            }
            methods::MethodCall::system_peers {} => {
                self.system_peers(request_id, &state_machine_request_id)
                    .await;
            }
            methods::MethodCall::system_properties {} => {
                self.system_properties(request_id, &state_machine_request_id)
                    .await;
            }
            methods::MethodCall::system_version {} => {
                self.system_version(request_id, &state_machine_request_id)
                    .await;
            }

            methods::MethodCall::chainHead_unstable_stopBody { subscription } => {
                self.chain_head_unstable_stop_body(
                    request_id,
                    &state_machine_request_id,
                    &*subscription,
                )
                .await;
            }
            methods::MethodCall::chainHead_unstable_body {
                follow_subscription,
                hash,
                network_config,
            } => {
                self.chain_head_unstable_body(
                    request_id,
                    &state_machine_request_id,
                    &*follow_subscription,
                    hash,
                    network_config,
                )
                .await;
            }
            methods::MethodCall::chainHead_unstable_call {
                follow_subscription,
                hash,
                function,
                call_parameters,
                network_config,
            } => {
                self.chain_head_call(
                    request_id,
                    &state_machine_request_id,
                    &*follow_subscription,
                    hash,
                    &*function,
                    call_parameters,
                    network_config,
                )
                .await;
            }
            methods::MethodCall::chainHead_unstable_stopCall { subscription } => {
                self.chain_head_unstable_stop_call(
                    request_id,
                    &state_machine_request_id,
                    &*subscription,
                )
                .await;
            }
            methods::MethodCall::chainHead_unstable_stopStorage { subscription } => {
                self.chain_head_unstable_stop_storage(
                    request_id,
                    &state_machine_request_id,
                    &*subscription,
                )
                .await;
            }
            methods::MethodCall::chainHead_unstable_storage {
                follow_subscription,
                hash,
                key,
                child_key,
                network_config,
            } => {
                self.chain_head_storage(
                    request_id,
                    &state_machine_request_id,
                    &*follow_subscription,
                    hash,
                    key,
                    child_key,
                    network_config,
                )
                .await;
            }
            methods::MethodCall::chainHead_unstable_follow { runtime_updates } => {
                self.chain_head_follow(request_id, &state_machine_request_id, runtime_updates)
                    .await;
            }
            methods::MethodCall::chainHead_unstable_genesisHash {} => {
                self.chain_head_unstable_genesis_hash(request_id, &state_machine_request_id)
                    .await;
            }
            methods::MethodCall::chainHead_unstable_header {
                follow_subscription,
                hash,
            } => {
                self.chain_head_unstable_header(
                    request_id,
                    &state_machine_request_id,
                    &*follow_subscription,
                    hash,
                )
                .await;
            }
            methods::MethodCall::chainHead_unstable_unpin {
                follow_subscription,
                hash,
            } => {
                self.chain_head_unstable_unpin(
                    request_id,
                    &state_machine_request_id,
                    &*follow_subscription,
                    hash,
                )
                .await;
            }
            methods::MethodCall::chainHead_unstable_unfollow {
                follow_subscription,
            } => {
                self.chain_head_unstable_unfollow(
                    request_id,
                    &state_machine_request_id,
                    &*follow_subscription,
                )
                .await;
            }
            methods::MethodCall::chainHead_unstable_finalizedDatabase { max_size_bytes } => {
                self.chain_head_unstable_finalized_database(
                    request_id,
                    &state_machine_request_id,
                    max_size_bytes,
                )
                .await;
            }
            methods::MethodCall::chainSpec_unstable_chainName {} => {
                self.chain_spec_unstable_chain_name(request_id, &state_machine_request_id)
                    .await;
            }
            methods::MethodCall::chainSpec_unstable_genesisHash {} => {
                self.chain_spec_unstable_genesis_hash(request_id, &state_machine_request_id)
                    .await;
            }
            methods::MethodCall::chainSpec_unstable_properties {} => {
                self.chain_spec_unstable_properties(request_id, &state_machine_request_id)
                    .await;
            }
            methods::MethodCall::sudo_unstable_p2pDiscover { multiaddr } => {
                self.sudo_unstable_p2p_discover(request_id, &state_machine_request_id, &*multiaddr)
                    .await;
            }
            methods::MethodCall::sudo_unstable_version {} => {
                self.sudo_unstable_version(request_id, &state_machine_request_id)
                    .await;
            }
            methods::MethodCall::transaction_unstable_submitAndWatch { transaction } => {
                self.submit_and_watch_transaction(
                    request_id,
                    &state_machine_request_id,
                    transaction,
                    false,
                )
                .await
            }
            methods::MethodCall::transaction_unstable_unwatch { subscription } => {
                self.transaction_unstable_unwatch(
                    request_id,
                    &state_machine_request_id,
                    &*subscription,
                )
                .await;
            }

            _method @ (methods::MethodCall::account_nextIndex { .. }
            | methods::MethodCall::author_hasKey { .. }
            | methods::MethodCall::author_hasSessionKeys { .. }
            | methods::MethodCall::author_insertKey { .. }
            | methods::MethodCall::author_removeExtrinsic { .. }
            | methods::MethodCall::author_rotateKeys { .. }
            | methods::MethodCall::babe_epochAuthorship { .. }
            | methods::MethodCall::childstate_getKeys { .. }
            | methods::MethodCall::childstate_getStorage { .. }
            | methods::MethodCall::childstate_getStorageHash { .. }
            | methods::MethodCall::childstate_getStorageSize { .. }
            | methods::MethodCall::grandpa_roundState { .. }
            | methods::MethodCall::offchain_localStorageGet { .. }
            | methods::MethodCall::offchain_localStorageSet { .. }
            | methods::MethodCall::state_getPairs { .. }
            | methods::MethodCall::state_getReadProof { .. }
            | methods::MethodCall::state_getStorageHash { .. }
            | methods::MethodCall::state_getStorageSize { .. }
            | methods::MethodCall::state_queryStorage { .. }
            | methods::MethodCall::system_addReservedPeer { .. }
            | methods::MethodCall::system_dryRun { .. }
            | methods::MethodCall::system_networkState { .. }
            | methods::MethodCall::system_removeReservedPeer { .. }
            | methods::MethodCall::network_unstable_subscribeEvents { .. }
            | methods::MethodCall::network_unstable_unsubscribeEvents { .. }) => {
                // TODO: implement the ones that make sense to implement ^
                log::error!(target: &self.log_target, "JSON-RPC call not supported yet: {:?}", _method);
                self.requests_subscriptions
                    .respond(
                        &state_machine_request_id,
                        json_rpc::parse::build_error_response(
                            request_id,
                            json_rpc::parse::ErrorResponse::ServerError(
                                -32000,
                                "Not implemented in smoldot yet",
                            ),
                            None,
                        ),
                    )
                    .await;
            }
        }
    }

    /// Handles a call to [`methods::MethodCall::sudo_unstable_p2pDiscover`].
    async fn sudo_unstable_p2p_discover(
        self: &Arc<Self>,
        request_id: &str,
        state_machine_request_id: &requests_subscriptions::RequestId,
        multiaddr: &str,
    ) {
        let response = match multiaddr.parse::<multiaddr::Multiaddr>() {
            Ok(mut addr) if matches!(addr.iter().last(), Some(multiaddr::ProtocolRef::P2p(_))) => {
                let peer_id_bytes = match addr.iter().last() {
                    Some(multiaddr::ProtocolRef::P2p(peer_id)) => peer_id.into_owned(),
                    _ => unreachable!(),
                };
                addr.pop();

                match PeerId::from_bytes(peer_id_bytes) {
                    Ok(peer_id) => {
                        self.network_service
                            .0
                            .discover(
                                &TPlat::now(),
                                self.network_service.1,
                                iter::once((peer_id, iter::once(addr))),
                                false,
                            )
                            .await;
                        methods::Response::sudo_unstable_p2pDiscover(())
                            .to_json_response(request_id)
                    }
                    Err(_) => json_rpc::parse::build_error_response(
                        request_id,
                        json_rpc::parse::ErrorResponse::InvalidParams,
                        Some(&serde_json::to_string("multiaddr doesn't end with /p2p").unwrap()),
                    ),
                }
            }
            Ok(_) => json_rpc::parse::build_error_response(
                request_id,
                json_rpc::parse::ErrorResponse::InvalidParams,
                Some(&serde_json::to_string("multiaddr doesn't end with /p2p").unwrap()),
            ),
            Err(err) => json_rpc::parse::build_error_response(
                request_id,
                json_rpc::parse::ErrorResponse::InvalidParams,
                Some(&serde_json::to_string(&err.to_string()).unwrap()),
            ),
        };

        self.requests_subscriptions
            .respond(state_machine_request_id, response)
            .await;
    }

    /// Obtain the state trie root hash and number of the given block, and make sure to put it
    /// in cache.
    async fn state_trie_root_hash(
        &self,
        hash: &[u8; 32],
    ) -> Result<([u8; 32], u64), StateTrieRootHashError> {
        let fetch = {
            // Try to find an existing entry in cache, and if not create one.
            let mut cache_lock = self.cache.lock().await;

            // Look in `recent_pinned_blocks`.
            match cache_lock
                .recent_pinned_blocks
                .get(hash)
                .map(|h| header::decode(h, self.sync_service.block_number_bytes()))
            {
                Some(Ok(header)) => return Ok((*header.state_root, header.number)),
                Some(Err(err)) => return Err(StateTrieRootHashError::HeaderDecodeError(err)), // TODO: can this actually happen? unclear
                None => {}
            }

            // Look in `block_state_root_hashes`.
            match cache_lock.block_state_root_hashes_numbers.get(hash) {
                Some(future::MaybeDone::Done(Ok(val))) => return Ok(*val),
                Some(future::MaybeDone::Future(f)) => f.clone(),
                Some(future::MaybeDone::Gone) => unreachable!(), // We never use `Gone`.
                Some(future::MaybeDone::Done(Err(
                    err @ StateTrieRootHashError::HeaderDecodeError(_),
                ))) => {
                    // In case of a fatal error, return immediately.
                    return Err(err.clone());
                }
                Some(future::MaybeDone::Done(Err(StateTrieRootHashError::NetworkQueryError)))
                | None => {
                    // No existing cache entry. Create the future that will perform the fetch
                    // but do not actually start doing anything now.
                    let fetch = {
                        let sync_service = self.sync_service.clone();
                        let hash = *hash;
                        async move {
                            // The sync service knows which peers are potentially aware of
                            // this block.
                            let result = sync_service
                                .clone()
                                .block_query_unknown_number(
                                    hash,
                                    protocol::BlocksRequestFields {
                                        header: true,
                                        body: false,
                                        justifications: false,
                                    },
                                    4,
                                    Duration::from_secs(8),
                                    NonZeroU32::new(2).unwrap(),
                                )
                                .await;

                            if let Ok(block) = result {
                                // If successful, the `block_query` function guarantees that the
                                // header is present and valid.
                                let header = block.header.unwrap();
                                debug_assert_eq!(
                                    header::hash_from_scale_encoded_header(&header),
                                    hash
                                );
                                let decoded =
                                    header::decode(&header, sync_service.block_number_bytes())
                                        .unwrap();
                                Ok((*decoded.state_root, decoded.number))
                            } else {
                                // TODO: better error details?
                                Err(StateTrieRootHashError::NetworkQueryError)
                            }
                        }
                    };

                    // Insert the future in the cache, so that any other call will use the same
                    // future.
                    let wrapped = fetch.boxed().shared();
                    cache_lock
                        .block_state_root_hashes_numbers
                        .put(*hash, future::maybe_done(wrapped.clone()));
                    wrapped
                }
            }
        };

        // We await separately to be certain that the lock isn't held anymore.
        fetch.await
    }

    async fn storage_query(
        &self,
        keys: impl Iterator<Item = impl AsRef<[u8]>> + Clone,
        hash: &[u8; 32],
        total_attempts: u32,
        timeout_per_request: Duration,
        max_parallel: NonZeroU32,
    ) -> Result<Vec<Option<Vec<u8>>>, StorageQueryError> {
        let (state_trie_root_hash, block_number) = self
            .state_trie_root_hash(&hash)
            .await
            .map_err(StorageQueryError::FindStorageRootHashError)?;

        let result = self
            .sync_service
            .clone()
            .storage_query(
                block_number,
                hash,
                &state_trie_root_hash,
                keys,
                total_attempts,
                timeout_per_request,
                max_parallel,
            )
            .await
            .map_err(StorageQueryError::StorageRetrieval)?;

        Ok(result)
    }

    /// Obtain a lock to the runtime of the given block against the runtime service.
    // TODO: return better error?
    async fn runtime_lock<'a>(
        self: &'a Arc<Self>,
        block_hash: &[u8; 32],
    ) -> Result<runtime_service::RuntimeLock<'a, TPlat>, RuntimeCallError> {
        let cache_lock = self.cache.lock().await;

        // Try to find the block in the cache of recent blocks. Most of the time, the call target
        // should be in there.
        let lock = if cache_lock.recent_pinned_blocks.contains(block_hash) {
            // The runtime service has the block pinned, meaning that we can ask the runtime
            // service to perform the call.
            self.runtime_service
                .pinned_block_runtime_lock(cache_lock.subscription_id.clone().unwrap(), block_hash)
                .await
                .ok()
        } else {
            None
        };

        Ok(if let Some(lock) = lock {
            lock
        } else {
            // Second situation: the block is not in the cache of recent blocks. This isn't great.
            drop::<futures::lock::MutexGuard<_>>(cache_lock);

            // The only solution is to download the runtime of the block in question from the network.

            // TODO: considering caching the runtime code the same way as the state trie root hash

            // In order to grab the runtime code and perform the call network request, we need
            // to know the state trie root hash and the height of the block.
            let (state_trie_root_hash, block_number) = self
                .state_trie_root_hash(block_hash)
                .await
                .map_err(RuntimeCallError::FindStorageRootHashError)?;

            // Download the runtime of this block. This takes a long time as the runtime is rather
            // big (around 1MiB in general).
            let (storage_code, storage_heap_pages) = {
                let mut code_query_result = self
                    .sync_service
                    .clone()
                    .storage_query(
                        block_number,
                        block_hash,
                        &state_trie_root_hash,
                        iter::once(&b":code"[..]).chain(iter::once(&b":heappages"[..])),
                        3,
                        Duration::from_secs(20),
                        NonZeroU32::new(1).unwrap(),
                    )
                    .await
                    .map_err(runtime_service::RuntimeCallError::StorageQuery)
                    .map_err(RuntimeCallError::Call)?;
                let heap_pages = code_query_result.pop().unwrap();
                let code = code_query_result.pop().unwrap();
                (code, heap_pages)
            };

            // Give the code and heap pages to the runtime service. The runtime service will
            // try to find any similar runtime it might have, and if not will compile it.
            let pinned_runtime_id = self
                .runtime_service
                .compile_and_pin_runtime(storage_code, storage_heap_pages)
                .await;

            let precall = self
                .runtime_service
                .pinned_runtime_lock(
                    pinned_runtime_id.clone(),
                    *block_hash,
                    block_number,
                    state_trie_root_hash,
                )
                .await;

            // TODO: consider keeping pinned runtimes in a cache instead
            self.runtime_service.unpin_runtime(pinned_runtime_id).await;

            precall
        })
    }

    /// Performs a runtime call to a random block.
    // TODO: maybe add a parameter to check for a runtime API?
    async fn runtime_call(
        self: &Arc<Self>,
        block_hash: &[u8; 32],
        function_to_call: &str,
        call_parameters: impl Iterator<Item = impl AsRef<[u8]>> + Clone,
        total_attempts: u32,
        timeout_per_request: Duration,
        max_parallel: NonZeroU32,
    ) -> Result<Vec<u8>, RuntimeCallError> {
        // This function contains two steps: obtaining the runtime of the block in question,
        // then performing the actual call. The first step is the longest and most difficult.
        let precall = self.runtime_lock(block_hash).await?;

        let (runtime_call_lock, virtual_machine) = precall
            .start(
                function_to_call,
                call_parameters.clone(),
                total_attempts,
                timeout_per_request,
                max_parallel,
            )
            .await
            .unwrap(); // TODO: don't unwrap

        // Now that we have obtained the virtual machine, we can perform the call.
        // This is a CPU-only operation that executes the virtual machine.
        // The virtual machine might access the storage.
        // TODO: finish doc

        let mut runtime_call = match read_only_runtime_host::run(read_only_runtime_host::Config {
            virtual_machine,
            function_to_call,
            parameter: call_parameters,
        }) {
            Ok(vm) => vm,
            Err((err, prototype)) => {
                runtime_call_lock.unlock(prototype);
                return Err(RuntimeCallError::StartError(err));
            }
        };

        loop {
            match runtime_call {
                read_only_runtime_host::RuntimeHostVm::Finished(Ok(success)) => {
                    let output = success.virtual_machine.value().as_ref().to_vec();
                    runtime_call_lock.unlock(success.virtual_machine.into_prototype());
                    break Ok(output);
                }
                read_only_runtime_host::RuntimeHostVm::Finished(Err(error)) => {
                    runtime_call_lock.unlock(error.prototype);
                    break Err(RuntimeCallError::ReadOnlyRuntime(error.detail));
                }
                read_only_runtime_host::RuntimeHostVm::StorageGet(get) => {
                    let storage_value = match runtime_call_lock.storage_entry(&get.key_as_vec()) {
                        Ok(v) => v,
                        Err(err) => {
                            runtime_call_lock.unlock(
                                read_only_runtime_host::RuntimeHostVm::StorageGet(get)
                                    .into_prototype(),
                            );
                            break Err(RuntimeCallError::Call(err));
                        }
                    };
                    runtime_call = get.inject_value(storage_value.map(iter::once));
                }
                read_only_runtime_host::RuntimeHostVm::NextKey(nk) => {
                    // TODO:
                    runtime_call_lock.unlock(
                        read_only_runtime_host::RuntimeHostVm::NextKey(nk).into_prototype(),
                    );
                    break Err(RuntimeCallError::NextKeyForbidden);
                }
                read_only_runtime_host::RuntimeHostVm::StorageRoot(storage_root) => {
                    runtime_call = storage_root.resume(runtime_call_lock.block_storage_root());
                }
            }
        }
    }
}

#[derive(Debug, derive_more::Display)]
enum StorageQueryError {
    /// Error while finding the storage root hash of the requested block.
    #[display(fmt = "Failed to obtain block state trie root: {}", _0)]
    FindStorageRootHashError(StateTrieRootHashError),
    /// Error while retrieving the storage item from other nodes.
    #[display(fmt = "{}", _0)]
    StorageRetrieval(sync_service::StorageQueryError),
}

// TODO: doc and properly derive Display
#[derive(Debug, derive_more::Display, Clone)]
enum RuntimeCallError {
    /// Error while finding the storage root hash of the requested block.
    #[display(fmt = "Failed to obtain block state trie root: {}", _0)]
    FindStorageRootHashError(StateTrieRootHashError),
    Call(runtime_service::RuntimeCallError),
    StartError(host::StartErr),
    ReadOnlyRuntime(read_only_runtime_host::ErrorDetail),
    NextKeyForbidden,
}

/// Error potentially returned by [`Background::state_trie_root_hash`].
#[derive(Debug, derive_more::Display, Clone)]
enum StateTrieRootHashError {
    /// Failed to decode block header.
    HeaderDecodeError(header::Error),
    /// Error while fetching block header from network.
    NetworkQueryError,
}<|MERGE_RESOLUTION|>--- conflicted
+++ resolved
@@ -378,11 +378,7 @@
     }
 }
 
-<<<<<<< HEAD
-/// Error potentially returned by [`Frontend::queue_rpc_request`].
-=======
 /// Error potentially returned when queuing a JSON-RPC request.
->>>>>>> 152466db
 #[derive(Debug, derive_more::Display)]
 pub enum HandleRpcError {
     /// The JSON-RPC service cannot process this request, as it is already too busy.
@@ -390,11 +386,7 @@
         fmt = "The JSON-RPC service cannot process this request, as it is already too busy."
     )]
     Overloaded {
-<<<<<<< HEAD
-        /// Value that was passed as parameter to [`Frontend::queue_rpc_request`].
-=======
         /// Request that was being queued.
->>>>>>> 152466db
         json_rpc_request: String,
     },
     /// The request isn't a valid JSON-RPC request.
