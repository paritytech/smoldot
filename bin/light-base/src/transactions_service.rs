--- conflicted
+++ resolved
@@ -601,11 +601,8 @@
                     }
 
                     if let Ok(block_body) = block_body {
-                        let _ = worker
+                        let included_transactions = worker
                             .pending_transactions
-<<<<<<< HEAD
-                            .set_block_body(&block_hash, block_body.into_iter());
-=======
                             .set_block_body(&block_hash, block_body.into_iter())
                             .collect::<Vec<_>>();
 
@@ -613,18 +610,10 @@
                             target: &log_target,
                             "BlockDownloads => Success(block={}, body-transactions={{{}}})",
                             HashDisplay(&block_hash),
-                            included_transactions.iter()
-                                .map(|(id, _)| HashDisplay(&blake2_hash(worker.pending_transactions.scale_encoding(*id).unwrap())).to_string())
+                            included_transactions.into_iter()
+                                .map(|(id, _)| HashDisplay(&blake2_hash(worker.pending_transactions.scale_encoding(id).unwrap())).to_string())
                                 .join(", ")
                         );
-
-                        for (tx_id, body_index) in included_transactions {
-                            debug_assert!(body_index < block_body_size);
-                            let tx = worker.pending_transactions.transaction_user_data_mut(tx_id).unwrap();
-                            // We assume that there's no more than 2<<32 transactions per block.
-                            let body_index = u32::try_from(body_index).unwrap();
-                            tx.update_status(TransactionStatus::IncludedBlockUpdate { block_hash: Some((block_hash, body_index)) });
-                        }
 
                     } else {
                         log::debug!(
@@ -632,7 +621,6 @@
                             "BlockDownloads => Failed(block={})",
                             HashDisplay(&block_hash)
                         );
->>>>>>> 5fc6d499
                     }
                 },
 
