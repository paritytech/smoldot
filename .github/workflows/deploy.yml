# Substrate-lite
# Copyright (C) 2019-2020  Parity Technologies (UK) Ltd.
# SPDX-License-Identifier: GPL-3.0-or-later WITH Classpath-exception-2.0
#
# This program is free software: you can redistribute it and/or modify
# it under the terms of the GNU General Public License as published by
# the Free Software Foundation, either version 3 of the License, or
# (at your option) any later version.
#
# This program is distributed in the hope that it will be useful,
# but WITHOUT ANY WARRANTY; without even the implied warranty of
# MERCHANTABILITY or FITNESS FOR A PARTICULAR PURPOSE.  See the
# GNU General Public License for more details.
#
# You should have received a copy of the GNU General Public License
# along with this program.  If not, see <http://www.gnu.org/licenses/>.

name: deploy

on:
  pull_request:  # All deployment steps are tested on PRs, but the actual deployment doesn't happen.
  push:
    branches:
      - main

jobs:
  build-push-docker-image:
    name: Build and push Docker image
    runs-on: ubuntu-latest
    steps:
    - uses: docker/setup-qemu-action@v1
    - uses: docker/setup-buildx-action@v1
    - uses: actions/checkout@v2
    - name: Login to DockerHub
      uses: docker/login-action@v1 
      # This `if` adds an additional satefy against accidental pushes.
      if: ${{ github.event_name == 'push' && github.ref == 'refs/heads/main' }}
      with:
        registry: docker.pkg.github.com
        username: ${{ github.actor }}
        password: ${{ secrets.GITHUB_TOKEN }}
    - name: Push to GitHub Packages
      uses: docker/build-push-action@v2.2.0
      with:
        push: ${{ github.event_name == 'push' && github.ref == 'refs/heads/main' }}
        tags: docker.pkg.github.com/paritytech/substrate-lite/node:main

<<<<<<< HEAD
  npm-publish:
=======
  # TODO: this stage is planned to be removed once substrate-lite is published on crates.io and its doc available on docs.rs
  deploy-gh-pages:
>>>>>>> 1f6e5945
    runs-on: ubuntu-latest
    container:
      image: rust
    steps:
<<<<<<< HEAD
      - uses: actions/checkout@v2
      - uses: actions/setup-node@v1
        with:
          node-version: 12
      - run: apt-get update && apt install -y binaryen # For `wasm-opt`
      - uses: actions-rs/toolchain@v1
        with:
          # The Rust version used for compiling the Wasm node is pinned.
          toolchain: 1.47.0
          target: wasm32-wasi
          profile: minimal
      - uses: actions/cache@v2
        with:
          path: |
            ~/.cargo/registry
            ~/.cargo/git
            target
          key: ${{ runner.os }}-cargo-wasm-node-${{ hashFiles('**/Cargo.lock') }}
      - run: npm install
        working-directory: ./bin/wasm-node/javascript
      - run: npm publish --unsafe-perm --dry-run
        working-directory: ./bin/wasm-node/javascript
        if: ${{ !(github.event_name == 'push' && github.ref == 'refs/heads/main') }}
      - run: npm publish --unsafe-perm
        working-directory: ./bin/wasm-node/javascript
        if: ${{ github.event_name == 'push' && github.ref == 'refs/heads/main' }}
        env:
          NODE_AUTH_TOKEN: ${{ secrets.NPM_TOKEN }}
=======
    - uses: actions/checkout@v2
    - uses: actions/cache@v2
      with:
        path: |
          ~/.cargo/registry
          ~/.cargo/git
          target/doc
        key: ${{ runner.os }}-cargo-doc-${{ hashFiles('**/Cargo.lock') }}
    - run: cargo doc --verbose --workspace --all-features --no-deps
    - uses: crazy-max/ghaction-github-pages@v2
      if: ${{ github.event_name == 'push' && github.ref == 'refs/heads/main' }}
      with:
        target_branch: gh-pages
        build_dir: target/doc
      env:
        GITHUB_TOKEN: ${{ secrets.GITHUB_TOKEN }}
>>>>>>> 1f6e5945
<|MERGE_RESOLUTION|>--- conflicted
+++ resolved
@@ -45,17 +45,11 @@
         push: ${{ github.event_name == 'push' && github.ref == 'refs/heads/main' }}
         tags: docker.pkg.github.com/paritytech/substrate-lite/node:main
 
-<<<<<<< HEAD
   npm-publish:
-=======
-  # TODO: this stage is planned to be removed once substrate-lite is published on crates.io and its doc available on docs.rs
-  deploy-gh-pages:
->>>>>>> 1f6e5945
     runs-on: ubuntu-latest
     container:
       image: rust
     steps:
-<<<<<<< HEAD
       - uses: actions/checkout@v2
       - uses: actions/setup-node@v1
         with:
@@ -84,7 +78,13 @@
         if: ${{ github.event_name == 'push' && github.ref == 'refs/heads/main' }}
         env:
           NODE_AUTH_TOKEN: ${{ secrets.NPM_TOKEN }}
-=======
+
+  # TODO: this stage is planned to be removed once substrate-lite is published on crates.io and its doc available on docs.rs
+  deploy-gh-pages:
+    runs-on: ubuntu-latest
+    container:
+      image: rust
+    steps:
     - uses: actions/checkout@v2
     - uses: actions/cache@v2
       with:
@@ -100,5 +100,4 @@
         target_branch: gh-pages
         build_dir: target/doc
       env:
-        GITHUB_TOKEN: ${{ secrets.GITHUB_TOKEN }}
->>>>>>> 1f6e5945
+        GITHUB_TOKEN: ${{ secrets.GITHUB_TOKEN }}