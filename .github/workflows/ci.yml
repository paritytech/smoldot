# Substrate-lite
# Copyright (C) 2019-2020  Parity Technologies (UK) Ltd.
# SPDX-License-Identifier: GPL-3.0-or-later WITH Classpath-exception-2.0
#
# This program is free software: you can redistribute it and/or modify
# it under the terms of the GNU General Public License as published by
# the Free Software Foundation, either version 3 of the License, or
# (at your option) any later version.
#
# This program is distributed in the hope that it will be useful,
# but WITHOUT ANY WARRANTY; without even the implied warranty of
# MERCHANTABILITY or FITNESS FOR A PARTICULAR PURPOSE.  See the
# GNU General Public License for more details.
#
# You should have received a copy of the GNU General Public License
# along with this program.  If not, see <http://www.gnu.org/licenses/>.

name: continuous-integration

on:
  pull_request:

jobs:
  test:
    name: Build and test
    runs-on: ubuntu-latest
    container:
      image: rust
    steps:
    - uses: actions/checkout@v2
    - uses: actions/cache@v2
      with:
        path: |
          ~/.cargo/registry
          ~/.cargo/git
          target
        key: ${{ runner.os }}-cargo-${{ hashFiles('**/Cargo.lock') }}
    - name: Run tests, with all features
      run: cargo test --locked --workspace #--all-features  # TODO: restore --all-features after it works

  browser-node-check:
    name: Check browser node compilation
    runs-on: ubuntu-latest
    container:
      image: rust
    steps:
    - uses: actions/checkout@v2
    - uses: actions/cache@v2
      with:
        path: |
          ~/.cargo/registry
          ~/.cargo/git
          target
        key: ${{ runner.os }}-cargo-${{ hashFiles('**/Cargo.lock') }}
    - run: rustup target add wasm32-unknown-unknown
    # TODO: figure why `--no-default-features` is needed
    - run: cargo build --locked --package substrate-lite-js --release --target wasm32-unknown-unknown --no-default-features

  check-features:
    name: Check that combination of features compiles
    needs: test
    runs-on: ubuntu-latest
    container:
      image: rust
    steps:
    - uses: actions/checkout@v2
    - uses: actions/cache@v2
      with:
        path: |
          ~/.cargo/registry
          ~/.cargo/git
          target
        key: ${{ runner.os }}-cargo-${{ hashFiles('**/Cargo.lock') }}
    - run: cargo check --package substrate-lite --locked --no-default-features
<<<<<<< HEAD
    - run: cargo check --package substrate-lite --locked --no-default-features --features os-networking
    - run: cargo check --package substrate-lite --locked --no-default-features --features sled
=======
    - run: cargo check --package substrate-lite --locked --no-default-features --features std
    - run: cargo check --package substrate-lite --locked --no-default-features --features std --features wasm-bindings
>>>>>>> upstream/main
    - run: cargo check --package substrate-lite --locked --no-default-features --features wasm-bindings
    - run: cargo check --package substrate-lite --locked --no-default-features --features os-networking --features sled
    - run: cargo check --package substrate-lite --locked --no-default-features --features os-networking --features wasm-bindings
    - run: cargo check --package substrate-lite --locked --no-default-features --features sled --features wasm-bindings
    - run: cargo check --package substrate-lite --locked --no-default-features --features os-networking --features sled --features wasm-bindings
    # TODO: finish here

  check-rustdoc-links:
    name: Check rustdoc intra-doc links
    runs-on: ubuntu-latest
    container:
      image: rust
    steps:
    - uses: actions/checkout@v2
    - name: Install nightly Rust
      # TODO: intra-doc links are available on nightly only
      # see https://doc.rust-lang.org/nightly/rustdoc/lints.html#broken_intra_doc_links
      run: rustup default nightly
    - name: Check rustdoc links
      run: RUSTDOCFLAGS="--deny broken_intra_doc_links" cargo +nightly doc --verbose --workspace --no-deps --document-private-items

  fmt:
    name: Rustfmt
    runs-on: ubuntu-latest
    steps:
      - name: Checkout sources
        uses: actions/checkout@v2
      - name: Install stable toolchain
        uses: actions-rs/toolchain@v1
        with:
          toolchain: stable
          override: true
      - name: Install rustfmt
        run: rustup component add rustfmt
      - name: Run cargo fmt
        uses: actions-rs/cargo@v1
        with:
          command: fmt
          args: --all -- --check

  # TODO: as explained in the official repo (https://github.com/actions-rs/clippy), this action uses unstable GH actions features, but has the huge advantage of not requiring `GITHUB_TOKEN` and working on PRs from forked repositories ; should eventually replace `actions-rs/clippy@master` with a specific version
  clippy:
    runs-on: ubuntu-latest
    steps:
      - uses: actions/checkout@v1
      - uses: actions-rs/toolchain@v1
        with:
            toolchain: nightly
            components: clippy
            override: true
      - uses: actions-rs/clippy@master
        with:
          args: --all-features --all-targets<|MERGE_RESOLUTION|>--- conflicted
+++ resolved
@@ -72,18 +72,14 @@
           target
         key: ${{ runner.os }}-cargo-${{ hashFiles('**/Cargo.lock') }}
     - run: cargo check --package substrate-lite --locked --no-default-features
-<<<<<<< HEAD
-    - run: cargo check --package substrate-lite --locked --no-default-features --features os-networking
-    - run: cargo check --package substrate-lite --locked --no-default-features --features sled
-=======
+    - run: cargo check --package substrate-lite --locked --no-default-features --features database-sled
     - run: cargo check --package substrate-lite --locked --no-default-features --features std
     - run: cargo check --package substrate-lite --locked --no-default-features --features std --features wasm-bindings
->>>>>>> upstream/main
     - run: cargo check --package substrate-lite --locked --no-default-features --features wasm-bindings
-    - run: cargo check --package substrate-lite --locked --no-default-features --features os-networking --features sled
-    - run: cargo check --package substrate-lite --locked --no-default-features --features os-networking --features wasm-bindings
-    - run: cargo check --package substrate-lite --locked --no-default-features --features sled --features wasm-bindings
-    - run: cargo check --package substrate-lite --locked --no-default-features --features os-networking --features sled --features wasm-bindings
+    - run: cargo check --package substrate-lite --locked --no-default-features --features std --features database-sled
+    - run: cargo check --package substrate-lite --locked --no-default-features --features std --features wasm-bindings
+    - run: cargo check --package substrate-lite --locked --no-default-features --features database-sled --features wasm-bindings
+    - run: cargo check --package substrate-lite --locked --no-default-features --features std --features database-sled --features wasm-bindings
     # TODO: finish here
 
   check-rustdoc-links:
