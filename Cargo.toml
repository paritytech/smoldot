--- conflicted
+++ resolved
@@ -55,13 +55,8 @@
 either = { version = "1.8.0", default-features = false }
 event-listener = { version = "2.5.3" }  # TODO: no-std-ize
 fnv = { version = "1.0.7", default-features = false }
-<<<<<<< HEAD
-futures = { version = "0.3.21", default-features = false }
-hashbrown = { version = "0.12.1", default-features = false, features = ["serde"] }   # TODO: remove serde feature
-=======
-futures = "0.3.24"   # TODO: no-std-ize
+futures = { version = "0.3.24", default-features = false }
 hashbrown = { version = "0.12.3", default-features = false, features = ["serde"] }   # TODO: remove serde feature
->>>>>>> 701b5088
 hex = { version = "0.4.3", default-features = false }
 hmac = { version = "0.12.1", default-features = false }
 itertools = { version = "0.10.5", default-features = false }
