[package]
name = "smoldot"
version = "0.2.0"
authors = ["Parity Technologies <admin@parity.io>", "Pierre Krieger <pierre.krieger1708@gmail.com>"]
description = "Primitives to build a client for Substrate-based blockchains"
repository = "https://github.com/paritytech/smoldot"
documentation = "https://docs.rs/smoldot"
license = "GPL-3.0-or-later WITH Classpath-exception-2.0"
edition = "2021"
readme = "README.md"
keywords = ["blockchain", "peer-to-peer"]

[workspace]
default-members = [".", "bin/full-node"]
members = [
    ".",
    "bin/full-node",
    "bin/light-base",
    "bin/wasm-node/rust",
]

[features]
default = ["database-sqlite", "std"]
database-sqlite = [
    "parking_lot",
    "sqlite",
    "std"   # A database stored on the filesystem can't reasonably work without a filesystem.
]
std = [
    "async-std",
    "futures/thread-pool",
    "schnorrkel/getrandom", # TODO: necessary for signing; clarify in docs and in source code
    "soketto",
    "wasmtime",
]

[dependencies]
# This section contains only no_std-compatible crates. See below for std-only crates.
#
# Before adding a crate here, please make sure that it is `no_std`-compatible. If a crate should
# theoretically be `no_std`-compatible (i.e. doesn't need the help of the operating system) but is
# not, or if things are sketchy, please leave a comment next to it.
ahash = { version = "0.7.6", default-features = false }
arrayvec = { version = "0.7.2", default-features = false }
bip39 = { version = "1.0.1", default-features = false }
blake2-rfc = { version = "0.2.18", default-features = false }
bs58 = { version = "0.4.0", default-features = false, features = ["alloc"] }
derive_more = "0.99.17"
ed25519-zebra = { version = "3.0.0", default-features = false }
either = { version = "1.6.1", default-features = false }
event-listener = { version = "2.5.1" }  # TODO: no-std-ize
fnv = { version = "1.0.7", default-features = false }
futures = "0.3.18"   # TODO: no-std-ize
hashbrown = { version = "0.11.2", default-features = false, features = ["serde"] }   # TODO: remove serde feature
hex = { version = "0.4.3", default-features = false }
<<<<<<< HEAD
hmac = { version = "0.12.0", default-features = false }
itertools = { version = "0.10.1", default-features = false }
=======
hmac = { version = "0.11.0", default-features = false }
itertools = { version = "0.10.3", default-features = false }
>>>>>>> dd24d9b4
# TODO: don't activate `static-context` by default; see https://github.com/paritytech/libsecp256k1/issues/77
libsecp256k1 = { version = "0.7.0", default-features = false, features = ["static-context"] }
# Reminder: `log` is forbidden
merlin = { version = "3.0", default-features = false }
multihash = "0.11.4"  # TODO: waiting for a crates.io publication of https://github.com/multiformats/rust-multihash/pull/82 that adds no_std support
nom = { version = "7.1.0", default-features = false, features = ["alloc"] }
num-bigint = { version = "0.4.3", default-features = false }
num-rational = { version = "0.4.0", default-features = false, features = ["num-bigint"] }
num-traits = { version = "0.2.14", default-features = false }
parity-multiaddr = "0.9.6" # TODO: doesn't support no_std
pbkdf2 = { version = "0.10.0", default-features = false }
pin-project = "1.0.8"
prost = { version = "0.9.0", default-features = false, features = ["prost-derive"] }
rand = { version = "0.8.4", default-features = false, features = ["std", "std_rng"] }  # TODO: rand is used in hack-y ways at the moment ; these features should be removed
rand_chacha = { version = "0.3.1", default-features = false }
ruzstd = { version = "0.2.4" }  # TODO: doesn't support no_std :-/
schnorrkel = { version = "0.10.2", default-features = false, features = ["preaudit_deprecated", "u64_backend"] }
serde = { version = "1.0.130", default-features = false, features = ["alloc", "derive"] }
serde_json = { version = "1.0.72", default-features = false, features = ["alloc", "raw_value"] }
sha2 = { version = "0.10.0", default-features = false }
slab = { version = "0.4.5", default-features = false }
smallvec = "1.7.0"
snow = { version = "0.8.0", default-features = false, features = ["default-resolver"] }
tiny-keccak = { version = "2.0", features = ["keccak"] }
twox-hash = "1.6.1"
wasmi = { version = "0.9.1", default-features = false, features = ["core"] }  # TODO: having to add `core` is sketchy; maybe report this

# `database-sqlite` feature
parking_lot = { version = "0.11.2", optional = true }
sqlite = { version = "0.26.0", optional = true, default-features = false, features = ["linkage"] }

# `std` feature
# Add here the crates that cannot function without the help of the operating system or environment.
async-std = { version = "1.10.0", optional = true }
soketto = { version = "0.7.1", optional = true }

# BELOW: DEPENDENCIES TO REMOVE
# TODO:
parity-scale-codec = { version = "2.3.1", features = ["derive"] } # TODO: a lot of unnecessary overhead in terms of memory allocations

[target.'cfg(target_arch = "x86_64")'.dependencies]
# `std` feature
wasmtime = { version = "0.27.0", default-features = false, features = ["async"], optional = true }

[build-dependencies]
prost-build = "0.9.0"

[dev-dependencies]
async-std = "1.10.0"
criterion = "0.3.5"

[package.metadata.docs.rs]
targets = ["x86_64-unknown-linux-gnu"]

[profile.dev]
opt-level = 2
panic = "abort"
[profile.dev.package."*"]
opt-level = 3

# The `test` profile mimics the `dev` profile to avoid recompilations.
[profile.test]
opt-level = 2
[profile.test.package."*"]
opt-level = 3

[profile.release]
panic = "abort"
lto = true
#strip = "symbols"      # TODO: uncomment once stable

[[bench]]
name = "header"
harness = false<|MERGE_RESOLUTION|>--- conflicted
+++ resolved
@@ -53,13 +53,8 @@
 futures = "0.3.18"   # TODO: no-std-ize
 hashbrown = { version = "0.11.2", default-features = false, features = ["serde"] }   # TODO: remove serde feature
 hex = { version = "0.4.3", default-features = false }
-<<<<<<< HEAD
 hmac = { version = "0.12.0", default-features = false }
-itertools = { version = "0.10.1", default-features = false }
-=======
-hmac = { version = "0.11.0", default-features = false }
 itertools = { version = "0.10.3", default-features = false }
->>>>>>> dd24d9b4
 # TODO: don't activate `static-context` by default; see https://github.com/paritytech/libsecp256k1/issues/77
 libsecp256k1 = { version = "0.7.0", default-features = false, features = ["static-context"] }
 # Reminder: `log` is forbidden
