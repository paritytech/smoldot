[package]
name = "substrate-lite"
version = "0.1.0"
authors = ["Parity Technologies <admin@parity.io>", "Pierre Krieger <pierre.krieger1708@gmail.com>"]
license = "GPL-3.0-or-later WITH Classpath-exception-2.0"
edition = "2018"
keywords = ["blockchain", "peer-to-peer"]
default-run = "full-node"

[workspace]
members = [
    "bin/browser-node",
]

[features]
default = ["os-networking"]
os-networking = [
    "async-std",
    "async-tls",
    "soketto",
    "url",
    "webpki",
]
wasm-bindings = [
    "chrono/wasmbind",
    "futures-timer/wasm-bindgen",
    "js-sys",
    "rand/wasm-bindgen",
    "wasm-bindgen",
    "web-sys",
]

[[bin]]
name = "full-node"
path = "bin/full-node/main.rs"
required-features = ["os-networking"]

[[bin]]
name = "json-rpc-test"
path = "bin/json-rpc-test/main.rs"
required-features = ["os-networking"]

[dependencies]
ahash = { version = "0.4.5", default-features = false }
app_dirs = "1.2.1"
arrayvec = "0.5.1"
<<<<<<< HEAD
atomic = "0.4.6"
=======
async-trait = "0.1"
atomic = "0.5.0"
>>>>>>> 9e21e29b
blake2-rfc = { version = "0.2.18", default-features = false }
bs58 = { version = "0.3.1", default-features = false, features = ["alloc"] }
chrono = { version = "0.4", features = ["serde"] }   # TODO: remove serde feature
derive_more = "0.99.7"
ed25519-dalek = { version = "1.0.0", default-features = false, features = ["alloc", "batch", "u64_backend"] }
either = "1.6.1"
env_logger = "0.8.1"
fnv = "1.0"
futures = { version = "0.3.6", features = ["thread-pool"] }   # TODO: should be default-features = false, but we use some std-only types at the moment
futures-timer = "3.0"
hashbrown = { version = "0.8.1", default-features = false, features = ["serde"] }   # TODO: remove serde feature
hex = { version = "0.4.2", default-features = false }
isatty = "0.1.9"
libsecp256k1 = "0.3.5"
lru = "0.5.3"   # TODO: audit the unsafe code in that crate
merlin = { version = "2.0", default-features = false }
multihash = "0.11.4"
nom = "5.1.2"
num-bigint = "0.2.3"
num-rational = "0.2.2"
num-traits = "0.2.8"
parity-multiaddr = "0.9.2"
parking_lot = "0.10.2"
pin-project = "0.4.26"
prost = "0.6.1"
rand = "0.7.0"
rand_chacha = "0.2.2"
<<<<<<< HEAD
schnorrkel = { git = "https://github.com/w3f/schnorrkel", rev = "cfdbe9ae865a4d3ffa2566d896d4dbedf5107028", features = ["preaudit_deprecated"] } # TODO: waiting for a publication { version = "0.9.1", default-features = false, features = ["preaudit_deprecated"] }
send_wrapper = "0.4.0"
=======
schnorrkel = { version = "0.9.1", default-features = false, features = ["preaudit_deprecated"] }
send_wrapper = "0.5.0"
>>>>>>> 9e21e29b
serde = { version = "1.0.101", default-features = false, features = ["alloc", "derive"] }
serde_json = { version = "1.0.59", default-features = false, features = ["alloc", "raw_value"] }
sha2 = "0.9.1"
slab = "0.4.2"
smallvec = "0.6.10"
snow = { version = "0.7.1", default-features = false, features = ["default-resolver"] }
structopt = { version = "0.3.17", default-features = false, features = ["color", "suggestions", "wrap_help"] }
terminal_size = "0.1.12"
tiny-keccak = { version = "2.0", features = ["keccak"] }
twox-hash = "1.5.0"
unsigned-varint = { version = "0.3.1", features = ["futures", "futures-codec"] }
wasmi = "0.6.2"

# `os-networking` feature
async-std = { version = "1.6.2", optional = true }
async-tls = { version = "0.7.0", optional = true }
soketto = { version = "0.4.0", optional = true }
url = { version = "2.1.1", optional = true }
webpki = { version = "0.21.0", optional = true }

# `wasm-bindings` feature
js-sys = { version = "0.3.44", optional = true }
<<<<<<< HEAD
wasm-bindgen = { version = "0.2.67", optional = true }
web-sys = { version = "0.3.44", optional = true, features = ["BinaryType", "CloseEvent", "DomException", "Event", "Storage", "WebSocket", "Window"] }
=======
wasm-bindgen = { version = "0.2.68", optional = true }
web-sys = { version = "0.3.44", optional = true, features = ["DomException", "Storage", "Window"] }
>>>>>>> 9e21e29b

# BELOW: DEPENDENCIES TO REMOVE
# TODO:
anyhow = "1.0.31"  # TODO: wasmtime returns these errors for some reason
impl-serde = "0.2.3"  # TODO: that looks like a hack
parity-scale-codec = { version = "1.0.0", features = ["derive"] } # TODO: a lot of unnecessary overhead in terms of memory allocations
primitive-types = { version = "0.6.2", default-features = false, features = ["codec", "serde", "std"] } # TODO: nothing wrong with this one, but ideally don't use parity crates

[target.'cfg(target_arch = "x86_64")'.dependencies]
corooteen = { git = "https://github.com/tomaka/corooteen" } # TODO: CRITICAL /!\ this code is veeery unsafe at the moment
wasmtime = { version = "0.18.0", default-features = false }

[build-dependencies]
prost-build = "0.6.1"

[dev-dependencies]
async-std = "1.6.2"

[package.metadata.docs.rs]
targets = ["x86_64-unknown-linux-gnu"]

[profile.dev]
opt-level = 2
panic = "abort"
[profile.dev.package."*"]
opt-level = 3

# The `test` profile mimics the `dev` profile to avoid recompilations.
[profile.test]
opt-level = 2
[profile.test.package."*"]
opt-level = 3

[profile.release]
panic = "abort"
lto = true
#strip = "symbols"      # TODO: uncomment once stable<|MERGE_RESOLUTION|>--- conflicted
+++ resolved
@@ -44,12 +44,7 @@
 ahash = { version = "0.4.5", default-features = false }
 app_dirs = "1.2.1"
 arrayvec = "0.5.1"
-<<<<<<< HEAD
-atomic = "0.4.6"
-=======
-async-trait = "0.1"
 atomic = "0.5.0"
->>>>>>> 9e21e29b
 blake2-rfc = { version = "0.2.18", default-features = false }
 bs58 = { version = "0.3.1", default-features = false, features = ["alloc"] }
 chrono = { version = "0.4", features = ["serde"] }   # TODO: remove serde feature
@@ -77,13 +72,8 @@
 prost = "0.6.1"
 rand = "0.7.0"
 rand_chacha = "0.2.2"
-<<<<<<< HEAD
 schnorrkel = { git = "https://github.com/w3f/schnorrkel", rev = "cfdbe9ae865a4d3ffa2566d896d4dbedf5107028", features = ["preaudit_deprecated"] } # TODO: waiting for a publication { version = "0.9.1", default-features = false, features = ["preaudit_deprecated"] }
-send_wrapper = "0.4.0"
-=======
-schnorrkel = { version = "0.9.1", default-features = false, features = ["preaudit_deprecated"] }
 send_wrapper = "0.5.0"
->>>>>>> 9e21e29b
 serde = { version = "1.0.101", default-features = false, features = ["alloc", "derive"] }
 serde_json = { version = "1.0.59", default-features = false, features = ["alloc", "raw_value"] }
 sha2 = "0.9.1"
@@ -106,13 +96,8 @@
 
 # `wasm-bindings` feature
 js-sys = { version = "0.3.44", optional = true }
-<<<<<<< HEAD
-wasm-bindgen = { version = "0.2.67", optional = true }
+wasm-bindgen = { version = "0.2.68", optional = true }
 web-sys = { version = "0.3.44", optional = true, features = ["BinaryType", "CloseEvent", "DomException", "Event", "Storage", "WebSocket", "Window"] }
-=======
-wasm-bindgen = { version = "0.2.68", optional = true }
-web-sys = { version = "0.3.44", optional = true, features = ["DomException", "Storage", "Window"] }
->>>>>>> 9e21e29b
 
 # BELOW: DEPENDENCIES TO REMOVE
 # TODO:
