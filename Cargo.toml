[package]
name = "substrate-lite"
version = "0.1.0"
authors = ["Parity Technologies <admin@parity.io>", "Pierre Krieger <pierre.krieger1708@gmail.com>"]
description = "Primitives to build a client for Substrate-based blockchains"
repository = "https://github.com/paritytech/substrate-lite"
license = "GPL-3.0-or-later WITH Classpath-exception-2.0"
edition = "2018"
readme = "README.md"
keywords = ["blockchain", "peer-to-peer"]

[workspace]
members = [
    "bin/full-node",
    "bin/wasm-node/rust",
]

[features]
default = ["database-sled", "std"]
database-sled = [
    "sled",
]
std = [
    "async-std",
    "corooteen",
    "futures/thread-pool",
    "pin-project",
    "soketto",
    "wasmtime",
]

[dependencies]
# This section contains only no_std-compatible crates. See below for std-only crates.
#
# Before adding a crate here, please make sure that it is `no_std`-compatible. If a crate should
# theoretically be `no_std`-compatible (i.e. doesn't need the help of the operating system) but is
# not, or if things are sketchy, please leave a comment next to it.
ahash = { version = "0.5.8", default-features = false }
arrayvec = { version = "0.5.2", default-features = false }
blake2-rfc = { version = "0.2.18", default-features = false }
bs58 = { version = "0.4.0", default-features = false, features = ["alloc"] }
derive_more = "0.99.11"
ed25519-dalek = { version = "1.0.1", default-features = false, features = ["alloc", "batch", "u64_backend"] }
either = { version = "1.6.1", default-features = false }
fnv = { version = "1.0.7", default-features = false }
futures = "0.3.8"   # TODO: no-std-ize
hashbrown = { version = "0.9.1", default-features = false, features = ["serde"] }   # TODO: remove serde feature
hex = { version = "0.4.2", default-features = false }
libsecp256k1 = { version = "0.3.5", default-features = false }
merlin = { version = "2.0", default-features = false }
multihash = "0.11.4"  # TODO: waiting for a crates.io publication of https://github.com/multiformats/rust-multihash/pull/82 that adds no_std support
nom = { version = "6.0.0", default-features = false, features = ["alloc"] }
num-bigint = { version = "0.3.1", default-features = false }
num-rational = { version = "0.3.2", default-features = false, features = ["num-bigint"] }
num-traits = { version = "0.2.14", default-features = false }
parity-multiaddr = "0.9.4" # TODO: doesn't support no_std
prost = "0.6.1"  # TODO: waiting for a published version that supports no_std
rand = { version = "0.7.3", default-features = false }
rand_chacha = { version = "0.2.2", default-features = false }
schnorrkel = { git = "https://github.com/w3f/schnorrkel", rev = "cfdbe9ae865a4d3ffa2566d896d4dbedf5107028", features = ["preaudit_deprecated"] } # TODO: waiting for a publication { version = "0.9.1", default-features = false, features = ["preaudit_deprecated"] }
serde = { version = "1.0.117", default-features = false, features = ["alloc", "derive"] }
serde_json = { version = "1.0.59", default-features = false, features = ["alloc", "raw_value"] }
sha2 = { version = "0.9.2", default-features = false }
slab = "0.4.2"  # TODO: doesn't support no_std and is unmaintained :-/
smallvec = "1.5.0"
snow = { version = "0.7.2", default-features = false, features = ["default-resolver"] }
tiny-keccak = { version = "2.0", features = ["keccak"] }
twox-hash = "1.6.0"
wasmi = { version = "0.7.0", default-features = false, features = ["core"] }  # TODO: having to add `core` is sketchy; maybe report this

# `database-sled` feature
sled = { version = "0.34.6", optional = true, features = ["compression"] }

# `std` feature
# Add here the crates that cannot function without the help of the operating system or environment.
async-std = { version = "1.7.0", optional = true }
<<<<<<< HEAD
atty = { version = "0.2.14", optional = true }
futures-timer = { version = "3.0", optional = true }
=======
futures = { version = "0.3.8", default-features = false, optional = true }
pin-project = { version = "1.0.2", optional = true }
>>>>>>> f537f6ab
soketto = { version = "0.4.2", optional = true }

# BELOW: DEPENDENCIES TO REMOVE
# TODO:
parity-scale-codec = { version = "1.3.5", features = ["derive"] } # TODO: a lot of unnecessary overhead in terms of memory allocations

[target.'cfg(target_arch = "x86_64")'.dependencies]
# `std` feature
corooteen = { git = "https://github.com/tomaka/corooteen", optional = true } # TODO: CRITICAL /!\ this code is veeery unsafe at the moment
wasmtime = { version = "0.21.0", default-features = false, optional = true }

[build-dependencies]
prost-build = "0.6.1"

[dev-dependencies]
async-std = "1.7.0"

[package.metadata.docs.rs]
targets = ["x86_64-unknown-linux-gnu"]

[profile.dev]
opt-level = 2
panic = "abort"
[profile.dev.package."*"]
opt-level = 3

# The `test` profile mimics the `dev` profile to avoid recompilations.
[profile.test]
opt-level = 2
[profile.test.package."*"]
opt-level = 3

[profile.release]
panic = "abort"
lto = true
#strip = "symbols"      # TODO: uncomment once stable<|MERGE_RESOLUTION|>--- conflicted
+++ resolved
@@ -74,13 +74,7 @@
 # `std` feature
 # Add here the crates that cannot function without the help of the operating system or environment.
 async-std = { version = "1.7.0", optional = true }
-<<<<<<< HEAD
-atty = { version = "0.2.14", optional = true }
-futures-timer = { version = "3.0", optional = true }
-=======
-futures = { version = "0.3.8", default-features = false, optional = true }
 pin-project = { version = "1.0.2", optional = true }
->>>>>>> f537f6ab
 soketto = { version = "0.4.2", optional = true }
 
 # BELOW: DEPENDENCIES TO REMOVE
