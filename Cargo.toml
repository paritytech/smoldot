--- conflicted
+++ resolved
@@ -39,13 +39,8 @@
 
 [[bin]]
 name = "full-node"
-<<<<<<< HEAD
-path = "bin/full-node.rs"
+path = "bin/full-node/main.rs"
 required-features = ["database-sled", "os-networking"]
-=======
-path = "bin/full-node/main.rs"
-required-features = ["os-networking"]
->>>>>>> 3fe5c60d
 
 [[bin]]
 name = "json-rpc-test"
