[package]
name = "substrate-lite"
version = "0.1.0"
authors = ["Parity Technologies <admin@parity.io>", "Pierre Krieger <pierre.krieger1708@gmail.com>"]
license = "GPL-3.0-or-later WITH Classpath-exception-2.0"
edition = "2018"
keywords = ["blockchain", "peer-to-peer"]
default-run = "full-node"

[workspace]
members = [
    "bin/browser-node",
]

[features]
default = ["os-networking"]
os-networking = [
    "async-std",
    "async-tls",
    "soketto",
    "url",
    "webpki",
]
wasm-bindings = [
    "chrono/wasmbind",
    "futures-timer/wasm-bindgen",
    "js-sys",
    "rand/wasm-bindgen",
    "wasm-bindgen",
    "web-sys",
]

[[bin]]
name = "full-node"
path = "bin/full-node/main.rs"
required-features = ["os-networking"]

[[bin]]
name = "json-rpc-test"
path = "bin/json-rpc-test/main.rs"
required-features = ["os-networking"]

[dependencies]
ahash = { version = "0.4.5", default-features = false }
app_dirs = "1.2.1"
arrayvec = "0.5.1"
atomic = "0.5.0"
blake2-rfc = { version = "0.2.18", default-features = false }
bs58 = { version = "0.3.1", default-features = false, features = ["alloc"] }
chrono = { version = "0.4", features = ["serde"] }   # TODO: remove serde feature
derive_more = "0.99.7"
ed25519-dalek = { version = "1.0.0", default-features = false, features = ["alloc", "batch", "u64_backend"] }
either = "1.6.1"
env_logger = "0.8.1"
fnv = "1.0"
futures = { version = "0.3.6", features = ["thread-pool"] }   # TODO: should be default-features = false, but we use some std-only types at the moment
futures-timer = "3.0"
hashbrown = { version = "0.8.1", default-features = false, features = ["serde"] }   # TODO: remove serde feature
hex = { version = "0.4.2", default-features = false }
isatty = "0.1.9"
libsecp256k1 = "0.3.5"
lru = "0.5.3"   # TODO: audit the unsafe code in that crate
merlin = { version = "2.0", default-features = false }
multihash = "0.11.4"
nom = "5.1.2"
num-bigint = "0.2.3"
num-rational = "0.2.2"
num-traits = "0.2.8"
<<<<<<< HEAD
parity-multiaddr = "0.9.2"
parking_lot = "0.10.2"
pin-project = "0.4.26"
=======
parking_lot = "0.11.0"
pin-project = "0.4"
>>>>>>> 1f57b5f9
prost = "0.6.1"
rand = "0.7.0"
rand_chacha = "0.2.2"
schnorrkel = { git = "https://github.com/w3f/schnorrkel", rev = "cfdbe9ae865a4d3ffa2566d896d4dbedf5107028", features = ["preaudit_deprecated"] } # TODO: waiting for a publication { version = "0.9.1", default-features = false, features = ["preaudit_deprecated"] }
send_wrapper = "0.5.0"
serde = { version = "1.0.101", default-features = false, features = ["alloc", "derive"] }
serde_json = { version = "1.0.59", default-features = false, features = ["alloc", "raw_value"] }
sha2 = "0.9.1"
slab = "0.4.2"
smallvec = "0.6.10"
snow = { version = "0.7.1", default-features = false, features = ["default-resolver"] }
structopt = { version = "0.3.17", default-features = false, features = ["color", "suggestions", "wrap_help"] }
terminal_size = "0.1.12"
tiny-keccak = { version = "2.0", features = ["keccak"] }
twox-hash = "1.5.0"
unsigned-varint = { version = "0.3.1", features = ["futures", "futures-codec"] }
wasmi = "0.6.2"

# `os-networking` feature
async-std = { version = "1.6.2", optional = true }
async-tls = { version = "0.7.0", optional = true }
soketto = { version = "0.4.0", optional = true }
url = { version = "2.1.1", optional = true }
webpki = { version = "0.21.0", optional = true }

# `wasm-bindings` feature
js-sys = { version = "0.3.44", optional = true }
wasm-bindgen = { version = "0.2.68", optional = true }
web-sys = { version = "0.3.44", optional = true, features = ["BinaryType", "CloseEvent", "DomException", "Event", "Storage", "WebSocket", "Window"] }

# BELOW: DEPENDENCIES TO REMOVE
# TODO:
anyhow = "1.0.31"  # TODO: wasmtime returns these errors for some reason
impl-serde = "0.2.3"  # TODO: that looks like a hack
parity-scale-codec = { version = "1.0.0", features = ["derive"] } # TODO: a lot of unnecessary overhead in terms of memory allocations
primitive-types = { version = "0.6.2", default-features = false, features = ["codec", "serde", "std"] } # TODO: nothing wrong with this one, but ideally don't use parity crates

[target.'cfg(target_arch = "x86_64")'.dependencies]
corooteen = { git = "https://github.com/tomaka/corooteen" } # TODO: CRITICAL /!\ this code is veeery unsafe at the moment
wasmtime = { version = "0.18.0", default-features = false }

[build-dependencies]
prost-build = "0.6.1"

[dev-dependencies]
async-std = "1.6.2"

[package.metadata.docs.rs]
targets = ["x86_64-unknown-linux-gnu"]

[profile.dev]
opt-level = 2
panic = "abort"
[profile.dev.package."*"]
opt-level = 3

# The `test` profile mimics the `dev` profile to avoid recompilations.
[profile.test]
opt-level = 2
[profile.test.package."*"]
opt-level = 3

[profile.release]
panic = "abort"
lto = true
#strip = "symbols"      # TODO: uncomment once stable<|MERGE_RESOLUTION|>--- conflicted
+++ resolved
@@ -66,14 +66,9 @@
 num-bigint = "0.2.3"
 num-rational = "0.2.2"
 num-traits = "0.2.8"
-<<<<<<< HEAD
 parity-multiaddr = "0.9.2"
-parking_lot = "0.10.2"
+parking_lot = "0.11.0"
 pin-project = "0.4.26"
-=======
-parking_lot = "0.11.0"
-pin-project = "0.4"
->>>>>>> 1f57b5f9
 prost = "0.6.1"
 rand = "0.7.0"
 rand_chacha = "0.2.2"
