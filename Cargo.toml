--- conflicted
+++ resolved
@@ -119,10 +119,6 @@
 # BELOW: DEPENDENCIES TO REMOVE
 # TODO:
 anyhow = "1.0.31"  # TODO: wasmtime returns these errors for some reason
-<<<<<<< HEAD
-=======
-impl-serde = "0.3.1"  # TODO: that looks like a hack
->>>>>>> 0f54535e
 parity-scale-codec = { version = "1.3.5", features = ["derive"] } # TODO: a lot of unnecessary overhead in terms of memory allocations
 
 [target.'cfg(target_arch = "x86_64")'.dependencies]
