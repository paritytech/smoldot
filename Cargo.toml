--- conflicted
+++ resolved
@@ -16,17 +16,12 @@
 ]
 
 [features]
-<<<<<<< HEAD
 default = ["database-sled", "os-networking"]
 database-sled = [
     "sled",
 ]
-os-networking = [
-=======
-default = ["std"]
 std = [
     "app_dirs",
->>>>>>> f3a750bd
     "async-std",
     "async-tls",
     "corooteen",
@@ -56,11 +51,7 @@
 [[bin]]
 name = "full-node"
 path = "bin/full-node/main.rs"
-<<<<<<< HEAD
 required-features = ["database-sled", "os-networking"]
-=======
-required-features = ["std"]
->>>>>>> f3a750bd
 
 [[bin]]
 name = "json-rpc-test"
@@ -108,18 +99,13 @@
 twox-hash = "1.6.0"
 wasmi = { version = "0.7.0", default-features = false, features = ["core"] }  # TODO: having to add `core` is sketchy; maybe report this
 
-<<<<<<< HEAD
 # `database-sled` feature
 sled = { version = "0.34.4", optional = true, features = ["compression"] }
 
-# `os-networking` feature
-async-std = { version = "1.6.2", optional = true }
-=======
 # `std` feature
 # Add here the crates that cannot function without the help of the operating system or environment.
 app_dirs = { version = "1.2.1", optional = true }
 async-std = { version = "1.6.5", optional = true }
->>>>>>> f3a750bd
 async-tls = { version = "0.7.0", optional = true }
 futures = { version = "0.3.6", default-features = false, optional = true }
 futures-timer = { version = "3.0", optional = true }
