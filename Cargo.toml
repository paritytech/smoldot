--- conflicted
+++ resolved
@@ -56,11 +56,7 @@
 num-traits = { version = "0.2.14", default-features = false }
 parity-multiaddr = "0.9.6" # TODO: doesn't support no_std
 prost = "0.6.1"  # TODO: waiting for a published version that supports no_std
-<<<<<<< HEAD
-rand = { version = "0.7.3", default-features = false }
-=======
 rand = { version = "0.8.0", default-features = false }
->>>>>>> 3b84cdc3
 rand_chacha = { version = "0.3.0", default-features = false }
 schnorrkel = { git = "https://github.com/w3f/schnorrkel", rev = "cfdbe9ae865a4d3ffa2566d896d4dbedf5107028", features = ["preaudit_deprecated"] } # TODO: waiting for a publication { version = "0.9.1", default-features = false, features = ["preaudit_deprecated"] }
 serde = { version = "1.0.118", default-features = false, features = ["alloc", "derive"] }
