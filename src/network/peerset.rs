--- conflicted
+++ resolved
@@ -721,17 +721,14 @@
     peer_id: PeerId,
 }
 
-<<<<<<< HEAD
-impl<'a, TPeer, TConn, TPending> NodeMutUnknown<'a, TPeer, TConn, TPending> {
-    pub fn peer_id(&self) -> &PeerId {
-        &self.peer_id
-    }
-
-=======
 impl<'a, TPeer, TConn, TPending, TSub, TPendingSub>
     NodeMutUnknown<'a, TPeer, TConn, TPending, TSub, TPendingSub>
 {
->>>>>>> 244e5e9b
+    /// Returns the [`PeerId`] of that node.
+    pub fn peer_id(&self) -> &PeerId {
+        &self.peer_id
+    }
+
     /// Inserts the node into the data structure. Returns a [`NodeMutKnown`] for that node.
     pub fn insert(
         self,
