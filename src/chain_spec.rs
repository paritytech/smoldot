--- conflicted
+++ resolved
@@ -41,14 +41,9 @@
     },
     finality::grandpa,
 };
-<<<<<<< HEAD
-use alloc::{string::String, vec::Vec};
+
+use alloc::{borrow::ToOwned as _, string::String, vec::Vec};
 use core::num::NonZeroU64;
-=======
-
-use alloc::{borrow::ToOwned as _, string::String, vec::Vec};
-use core::{convert::TryInto as _, num::NonZeroU64};
->>>>>>> ab47c53d
 
 mod light_sync_state;
 mod structs;
