// Smoldot
// Copyright (C) 2019-2022  Parity Technologies (UK) Ltd.
// SPDX-License-Identifier: GPL-3.0-or-later WITH Classpath-exception-2.0

// This program is free software: you can redistribute it and/or modify
// it under the terms of the GNU General Public License as published by
// the Free Software Foundation, either version 3 of the License, or
// (at your option) any later version.

// This program is distributed in the hope that it will be useful,
// but WITHOUT ANY WARRANTY; without even the implied warranty of
// MERCHANTABILITY or FITNESS FOR A PARTICULAR PURPOSE.  See the
// GNU General Public License for more details.

// You should have received a copy of the GNU General Public License
// along with this program.  If not, see <http://www.gnu.org/licenses/>.

use crate::{
    chain::chain_information,
    executor::{self, host, runtime_host, storage_diff, vm},
    header,
    trie::calculate_root,
    util,
    verify::{aura, babe, inherents},
};

use alloc::{string::String, vec::Vec};
use core::{iter, num::NonZeroU64, time::Duration};

/// Configuration for a block verification.
pub struct Config<'a, TBody> {
    /// Runtime used to check the new block. Must be built using the `:code` of the parent
    /// block.
    pub parent_runtime: host::HostVmPrototype,

    /// Header of the parent of the block to verify.
    ///
    /// The hash of this header must be the one referenced in [`Config::block_header`].
    pub parent_block_header: header::HeaderRef<'a>,

    /// Configuration items related to the consensus engine.
    pub consensus: ConfigConsensus<'a>,

    /// Time elapsed since [the Unix Epoch](https://en.wikipedia.org/wiki/Unix_time) (i.e.
    /// 00:00:00 UTC on 1 January 1970), ignoring leap seconds.
    pub now_from_unix_epoch: Duration,

    /// Header of the block to verify.
    ///
    /// The `parent_hash` field is the hash of the parent whose storage can be accessed through
    /// the other fields.
    pub block_header: header::HeaderRef<'a>,

    /// Body of the block to verify.
    pub block_body: TBody,

    /// Optional cache corresponding to the storage trie root hash calculation of the parent
    /// block.
    pub top_trie_root_calculation_cache: Option<calculate_root::CalculationCache>,
}

/// Extra items of [`Config`] that are dependant on the consensus engine of the chain.
pub enum ConfigConsensus<'a> {
    /// Any node on the chain is allowed to produce blocks.
    ///
    /// No seal must be present in the header.
    ///
    /// > **Note**: Be warned that this variant makes it possible for a huge number of blocks to
    /// >           be produced. If this variant is used, the user is encouraged to limit, through
    /// >           other means, the number of blocks being accepted.
    AllAuthorized,

    /// Chain is using the Aura consensus engine.
    Aura {
        /// Aura authorities that must validate the block.
        ///
        /// This list is either equal to the parent's list, or, if the parent changes the list of
        /// authorities, equal to that new modified list.
        current_authorities: header::AuraAuthoritiesIter<'a>,

        /// Duration of a slot in milliseconds.
        /// Can be found by calling the `AuraApi_slot_duration` runtime function.
        slot_duration: NonZeroU64,
    },

    /// Chain is using the Babe consensus engine.
    Babe {
        /// Number of slots per epoch in the Babe configuration.
        slots_per_epoch: NonZeroU64,

        /// Epoch the parent block belongs to. Must be `None` if and only if the parent block's
        /// number is 0, as block #0 doesn't belong to any epoch.
        parent_block_epoch: Option<chain_information::BabeEpochInformationRef<'a>>,

        /// Epoch that follows the epoch the parent block belongs to.
        parent_block_next_epoch: chain_information::BabeEpochInformationRef<'a>,
    },
}

/// Block successfully verified.
pub struct Success {
    /// Runtime that was passed by [`Config`].
    pub parent_runtime: host::HostVmPrototype,

    /// Contains `Some` if and only if [`Success::storage_top_trie_changes`] contains a change in
    /// the `:code` or `:heappages` keys, indicating that the runtime has been modified. Contains
    /// the new runtime.
    pub new_runtime: Option<host::HostVmPrototype>,

    /// Extra items in [`Success`] relevant to the consensus engine.
    pub consensus: SuccessConsensus,

    /// List of changes to the storage top trie that the block performs.
    pub storage_top_trie_changes: storage_diff::StorageDiff,

    /// List of changes to the offchain storage that this block performs.
    pub offchain_storage_changes: storage_diff::StorageDiff,

    /// Cache used for calculating the top trie root.
    pub top_trie_root_calculation_cache: calculate_root::CalculationCache,

    /// Concatenation of all the log messages printed by the runtime.
    pub logs: String,
}

/// Extra items in [`Success`] relevant to the consensus engine.
pub enum SuccessConsensus {
    /// [`ConfigConsensus::AllAuthorized`] was passed to [`Config`].
    AllAuthorized,

    /// Chain is using the Aura consensus engine.
    Aura {
        /// True if the list of authorities is modified by this block.
        authorities_change: bool,
    },

    /// Chain is using the Babe consensus engine.
    Babe {
        /// Slot number the block belongs to.
        ///
        /// > **Note**: This is a simple reminder. The value can also be found in the header of the
        /// >           block.
        slot_number: u64,

        /// If `Some`, the verified block contains an epoch transition describing the new
        /// "next epoch". When verifying blocks that are children of this one, the value in this
        /// field must be provided as [`ConfigConsensus::Babe::parent_block_next_epoch`], and the
        /// value previously in [`ConfigConsensus::Babe::parent_block_next_epoch`] must instead be
        /// passed as [`ConfigConsensus::Babe::parent_block_epoch`].
        epoch_transition_target: Option<chain_information::BabeEpochInformation>,
    },
}

/// Error that can happen during the verification.
#[derive(Debug, derive_more::Display)]
pub enum Error {
    /// Error while starting the Wasm virtual machine to execute the block.
    #[display(fmt = "{}", _0)]
    WasmStart(host::StartErr),
    /// Error while running the Wasm virtual machine to execute the block.
    #[display(fmt = "{}", _0)]
    WasmVm(runtime_host::ErrorDetail),
    /// Runtime has returned some errors when verifying inherents.
    #[display(
        fmt = "Runtime has returned some errors when verifying inherents: {:?}",
        errors
    )]
    CheckInherentsError {
        /// List of errors produced by the runtime.
        ///
        /// The first element of each tuple is an identifier of the module that produced the
        /// error, while the second element is a SCALE-encoded piece of data.
        ///
        /// Due to the fact that errors are not supposed to happen, and that the format of errors
        /// has changed depending on runtime versions, no utility is provided to decode them.
        errors: Vec<([u8; 8], Vec<u8>)>,
    },
    /// Failed to parse the output of `BlockBuilder_check_inherents`.
    CheckInherentsOutputParseFailure,
    /// Output of `Core_execute_block` wasn't empty.
    NonEmptyOutput,
    /// Block header contains items relevant to multiple consensus engines at the same time.
    MultipleConsensusEngines,
    /// Failed to verify the authenticity of the block with the AURA algorithm.
    #[display(fmt = "{}", _0)]
    AuraVerification(aura::VerifyError),
    /// Failed to verify the authenticity of the block with the BABE algorithm.
    #[display(fmt = "{}", _0)]
    BabeVerification(babe::VerifyError),
    /// Error while compiling new runtime.
    NewRuntimeCompilationError(host::NewErr),
    /// Block being verified has erased the `:code` key from the storage.
    CodeKeyErased,
    /// Block has modified the `:heappages` key in a way that fails to parse.
    HeapPagesParseError(executor::InvalidHeapPagesError),
    /// Block has modified the `:heappages` key without modifying the `:code` key. This isn't
    /// supported by smoldot.
    // TODO: this is something that we should support but don't because it's annoying to implement and is clearly not worth the effort
    HeapPagesOnlyModification,
}

/// Verifies whether a block is valid.
pub fn verify(
    config: Config<impl ExactSizeIterator<Item = impl AsRef<[u8]> + Clone> + Clone>,
) -> Verify {
    // Start the consensus engine verification process.
    let consensus_success = match &config.consensus {
        ConfigConsensus::AllAuthorized => {
            // `has_any_aura()` and `has_any_babe()` also make sure that no seal is present.
            if config.block_header.digest.has_any_aura()
                || config.block_header.digest.has_any_babe()
            {
                return Verify::Finished(Err((
                    Error::MultipleConsensusEngines,
                    config.parent_runtime,
                )));
            }

            SuccessConsensus::AllAuthorized
        }
        ConfigConsensus::Aura {
            current_authorities,
            slot_duration,
        } => {
            if config.block_header.digest.has_any_babe() {
                return Verify::Finished(Err((
                    Error::MultipleConsensusEngines,
                    config.parent_runtime,
                )));
            }

            let result = aura::verify_header(aura::VerifyConfig {
                header: config.block_header.clone(),
                parent_block_header: config.parent_block_header,
                now_from_unix_epoch: config.now_from_unix_epoch,
                current_authorities: current_authorities.clone(),
                slot_duration: *slot_duration,
            });

            match result {
                Ok(s) => SuccessConsensus::Aura {
                    authorities_change: s.authorities_change,
                },
                Err(err) => {
                    return Verify::Finished(Err((
                        Error::AuraVerification(err),
                        config.parent_runtime,
                    )))
                }
            }
        }
        ConfigConsensus::Babe {
            parent_block_epoch,
            parent_block_next_epoch,
            slots_per_epoch,
        } => {
            if config.block_header.digest.has_any_aura() {
                return Verify::Finished(Err((
                    Error::MultipleConsensusEngines,
                    config.parent_runtime,
                )));
            }

            let result = babe::verify_header(babe::VerifyConfig {
                header: config.block_header.clone(),
                parent_block_header: config.parent_block_header,
                parent_block_next_epoch: parent_block_next_epoch.clone(),
                parent_block_epoch: parent_block_epoch.clone(),
                slots_per_epoch: *slots_per_epoch,
                now_from_unix_epoch: config.now_from_unix_epoch,
            });

            match result {
                Ok(s) => SuccessConsensus::Babe {
                    epoch_transition_target: s.epoch_transition_target,
                    slot_number: s.slot_number,
                },
                Err(err) => {
                    return Verify::Finished(Err((
                        Error::BabeVerification(err),
                        config.parent_runtime,
                    )))
                }
            }
        }
    };

    // Now that we have verified the header, we need to call two runtime functions:
    //
    // - `BlockBuilder_check_inherents`, which does some basic verification of the inherents
    //   contained in the block.
    // - `Core_execute_block`, which goes through transactions and makes sure that everything is
    //   valid.
    //
    // The first parameter of these two runtime functions is the same: a SCALE-encoded
    // `(header, body)` where `body` is a `Vec<Extrinsic>`. We perform the encoding ahead of time
    // in order to re-use it later for the second call.
    let block_parameter = {
        // Consensus engines add a seal at the end of the digest logs. This seal is guaranteed to
        // be the last item. We need to remove it before we can verify the unsealed header.
        let mut unsealed_header = config.block_header.clone();
        let _seal_log = unsealed_header.digest.pop_seal();

        let encoded_body_len = util::encode_scale_compact_usize(config.block_body.len());
        unsealed_header
            .scale_encoding()
            .map(|b| either::Right(either::Left(b)))
            .chain(iter::once(either::Right(either::Right(encoded_body_len))))
            .chain(config.block_body.map(either::Left))
            .fold(Vec::with_capacity(8192), |mut a, b| {
                // TODO: better capacity ^ ?
                a.extend_from_slice(AsRef::<[u8]>::as_ref(&b));
                a
            })
    };

    // Start the virtual machine with `BlockBuilder_check_inherents`.
    let check_inherents_process = {
        // The second parameter of `BlockBuilder_check_inherents` contains the current timestamp
        // and current Aura or Babe slot number. The Aura/Babe slot number is no longer used in
        // more recent runtimes and will lead to errors, but needs to be passed anyway to verify
        // older blocks.
        // TODO: remove slot number, see https://github.com/paritytech/smoldot/issues/2096
        // TODO: uncles?! it's a weird inherent as even in Substrate it's half implemented
        let inherent_data = inherents::InherentData {
            timestamp: u64::try_from(config.now_from_unix_epoch.as_millis())
                .unwrap_or(u64::max_value()),
            consensus: match config.consensus {
                ConfigConsensus::AllAuthorized => inherents::InherentDataConsensus::None,
                // TODO: consider using a function to get current slot from aura/babe module
                ConfigConsensus::Aura { slot_duration, .. } => {
                    inherents::InherentDataConsensus::Aura {
                        slot_number: config.now_from_unix_epoch.as_secs() * 1000
                            / slot_duration.get(),
                    }
                }
                ConfigConsensus::Babe { .. } => {
                    inherents::InherentDataConsensus::Babe {
                        slot_number: u64::max_value(), // TODO: hack /!\ but we don't really care as we're planning to remove this with https://github.com/paritytech/smoldot/issues/2096
                    }
                }
            },
        };

        let vm = runtime_host::run(runtime_host::Config {
            virtual_machine: config.parent_runtime,
            function_to_call: "BlockBuilder_check_inherents",
            parameter: {
                // The `BlockBuilder_check_inherents` function expects a SCALE-encoded list of
                // tuples containing an "inherent identifier" (`[u8; 8]`) and a value (`Vec<u8>`).
                let list = inherent_data.as_raw_list();
                let len = util::encode_scale_compact_usize(list.len());
                let encoded_list = list.flat_map(|(id, value)| {
                    let value_len = util::encode_scale_compact_usize(value.as_ref().len());
                    let value_and_len = iter::once(value_len)
                        .map(either::Left)
                        .chain(iter::once(value).map(either::Right));
                    iter::once(id)
                        .map(either::Left)
                        .chain(value_and_len.map(either::Right))
                });

                [either::Left(&block_parameter), either::Right(len)]
                    .into_iter()
                    .map(either::Left)
                    .chain(encoded_list.map(either::Right))
            },
            top_trie_root_calculation_cache: config.top_trie_root_calculation_cache,
            storage_top_trie_changes: Default::default(),
            offchain_storage_changes: Default::default(),
        });

        match vm {
            Ok(vm) => vm,
            Err((error, prototype)) => {
                return Verify::Finished(Err((Error::WasmStart(error), prototype)))
            }
        }
    };

    VerifyInner {
        inner: check_inherents_process,
        execution_not_started: Some(block_parameter),
        consensus_success,
    }
    .run()
}

/// Current state of the verification.
#[must_use]
pub enum Verify {
    /// Verification is over.
    ///
    /// In case of error, also contains the value that was passed through
    /// [`Config::parent_runtime`].
    Finished(Result<Success, (Error, host::HostVmPrototype)>),
    /// A new runtime must be compiled.
    ///
    /// This variant doesn't require any specific input from the user, but is provided in order to
    /// make it possible to benchmark the time it takes to compile runtimes.
    RuntimeCompilation(RuntimeCompilation),
    /// Loading a storage value is required in order to continue.
    StorageGet(StorageGet),
    /// Fetching the list of keys with a given prefix is required in order to continue.
    StoragePrefixKeys(StoragePrefixKeys),
    /// Fetching the key that follows a given one is required in order to continue.
    StorageNextKey(StorageNextKey),
}

struct VerifyInner {
    inner: runtime_host::RuntimeHostVm,
    /// If `Some`, then we are currently checking inherents, and this field contains the parameter
    /// to later pass when invoking `Core_execute_block`. If `None`, then we are currently
    /// executing the block.
    execution_not_started: Option<Vec<u8>>,
    consensus_success: SuccessConsensus,
}

impl VerifyInner {
    fn run(mut self) -> Verify {
        loop {
            match self.inner {
                runtime_host::RuntimeHostVm::Finished(Err(err)) => {
                    break Verify::Finished(Err((Error::WasmVm(err.detail), err.prototype)))
                }
                runtime_host::RuntimeHostVm::Finished(Ok(success))
                    if self.execution_not_started.is_some() =>
                {
                    let check_inherents_result =
                        match parse_check_inherents_result::<nom::error::Error<&[u8]>>(
                            success.virtual_machine.value().as_ref(),
                        ) {
                            Err(_err) => Err(Error::CheckInherentsOutputParseFailure),
                            Ok((_, info)) => {
                                // TODO: unclear whether to use info.okay or info.errors.is_empty()
                                if info.errors.is_empty() {
                                    Ok(())
                                } else {
                                    Err(Error::CheckInherentsError {
                                        errors: info
                                            .errors
                                            .iter()
                                            .map(|(c, d)| (*c, d.to_vec()))
                                            .collect(),
                                    })
                                }
                            }
                        };

                    if let Err(err) = check_inherents_result {
                        return Verify::Finished(Err((
                            err,
                            success.virtual_machine.into_prototype(),
                        )));
                    }

                    let import_process = {
                        let vm = runtime_host::run(runtime_host::Config {
                            virtual_machine: success.virtual_machine.into_prototype(),
                            function_to_call: "Core_execute_block",
                            parameter: iter::once(&self.execution_not_started.as_ref().unwrap()),
                            top_trie_root_calculation_cache: Some(
                                success.top_trie_root_calculation_cache,
                            ),
                            storage_top_trie_changes: success.storage_top_trie_changes,
                            offchain_storage_changes: success.offchain_storage_changes,
                        });

                        match vm {
                            Ok(vm) => vm,
                            Err((error, prototype)) => {
                                return Verify::Finished(Err((Error::WasmStart(error), prototype)))
                            }
                        }
                    };

                    self = VerifyInner {
                        consensus_success: self.consensus_success,
                        execution_not_started: None,
                        inner: import_process,
                    };
                }
                runtime_host::RuntimeHostVm::Finished(Ok(success)) => {
                    if !success.virtual_machine.value().as_ref().is_empty() {
                        return Verify::Finished(Err((
                            Error::NonEmptyOutput,
                            success.virtual_machine.into_prototype(),
                        )));
                    }
<<<<<<< HEAD

                    match (
                        success.storage_top_trie_changes.diff_get(&b":code"[..]),
                        success
                            .storage_top_trie_changes
                            .diff_get(&b":heappages"[..]),
                    ) {
                        (None, None) => {}
                        (Some(None), _) => {
                            return Verify::Finished(Err((
                                Error::CodeKeyErased,
                                success.virtual_machine.into_prototype(),
                            )))
                        }
                        (None, Some(_)) => {
                            return Verify::Finished(Err((
                                Error::HeapPagesOnlyModification,
                                success.virtual_machine.into_prototype(),
                            )))
                        }
                        (Some(Some(_code)), heap_pages) => {
                            let parent_runtime = success.virtual_machine.into_prototype();

                            let heap_pages = match heap_pages {
                                Some(heap_pages) => {
                                    match executor::storage_heap_pages_to_value(
                                        heap_pages.as_deref(),
                                    ) {
                                        Ok(hp) => hp,
                                        Err(err) => {
                                            return Verify::Finished(Err((
                                                Error::HeapPagesParseError(err),
                                                parent_runtime,
                                            )))
                                        }
=======
                    (Some(Some(_code)), heap_pages) => {
                        let parent_runtime = success.virtual_machine.into_prototype();

                        let heap_pages = match heap_pages {
                            Some(heap_pages) => {
                                match executor::storage_heap_pages_to_value(heap_pages) {
                                    Ok(hp) => hp,
                                    Err(err) => {
                                        return Verify::Finished(Err((
                                            Error::HeapPagesParseError(err),
                                            parent_runtime,
                                        )))
>>>>>>> f83b6e86
                                    }
                                }
                                None => parent_runtime.heap_pages(),
                            };

                            return Verify::RuntimeCompilation(RuntimeCompilation {
                                consensus_success: self.consensus_success,
                                parent_runtime,
                                heap_pages,
                                logs: success.logs,
                                offchain_storage_changes: success.offchain_storage_changes,
                                storage_top_trie_changes: success.storage_top_trie_changes,
                                top_trie_root_calculation_cache: success
                                    .top_trie_root_calculation_cache,
                            });
                        }
                    }

                    break Verify::Finished(Ok(Success {
                        parent_runtime: success.virtual_machine.into_prototype(),
                        new_runtime: None,
                        consensus: self.consensus_success,
                        storage_top_trie_changes: success.storage_top_trie_changes,
                        offchain_storage_changes: success.offchain_storage_changes,
                        top_trie_root_calculation_cache: success.top_trie_root_calculation_cache,
                        logs: success.logs,
                    }));
                }
                runtime_host::RuntimeHostVm::StorageGet(inner) => {
                    break Verify::StorageGet(StorageGet {
                        inner,
                        execution_not_started: self.execution_not_started,
                        consensus_success: self.consensus_success,
                    })
                }
                runtime_host::RuntimeHostVm::PrefixKeys(inner) => {
                    break Verify::StoragePrefixKeys(StoragePrefixKeys {
                        inner,
                        execution_not_started: self.execution_not_started,
                        consensus_success: self.consensus_success,
                    })
                }
                runtime_host::RuntimeHostVm::NextKey(inner) => {
                    break Verify::StorageNextKey(StorageNextKey {
                        inner,
                        execution_not_started: self.execution_not_started,
                        consensus_success: self.consensus_success,
                    })
                }
            }
        }
    }
}

/// Loading a storage value is required in order to continue.
#[must_use]
pub struct StorageGet {
    inner: runtime_host::StorageGet,
    /// See [`VerifyInner::execution_not_started`].
    execution_not_started: Option<Vec<u8>>,
    consensus_success: SuccessConsensus,
}

impl StorageGet {
    /// Returns the key whose value must be passed to [`StorageGet::inject_value`].
    pub fn key(&'_ self) -> impl Iterator<Item = impl AsRef<[u8]> + '_> + '_ {
        self.inner.key()
    }

    /// Returns the key whose value must be passed to [`StorageGet::inject_value`].
    ///
    /// This method is a shortcut for calling `key` and concatenating the returned slices.
    pub fn key_as_vec(&self) -> Vec<u8> {
        self.inner.key_as_vec()
    }

    /// Injects the corresponding storage value.
    pub fn inject_value(self, value: Option<impl Iterator<Item = impl AsRef<[u8]>>>) -> Verify {
        VerifyInner {
            inner: self.inner.inject_value(value),
            execution_not_started: self.execution_not_started,
            consensus_success: self.consensus_success,
        }
        .run()
    }
}

/// Fetching the list of keys with a given prefix is required in order to continue.
#[must_use]
pub struct StoragePrefixKeys {
    inner: runtime_host::PrefixKeys,
    /// See [`VerifyInner::execution_not_started`].
    execution_not_started: Option<Vec<u8>>,
    consensus_success: SuccessConsensus,
}

impl StoragePrefixKeys {
    /// Returns the prefix whose keys to load.
    pub fn prefix(&'_ self) -> impl AsRef<[u8]> + '_ {
        self.inner.prefix()
    }

    /// Injects the list of keys ordered lexicographically.
    pub fn inject_keys_ordered(self, keys: impl Iterator<Item = impl AsRef<[u8]>>) -> Verify {
        VerifyInner {
            inner: self.inner.inject_keys_ordered(keys),
            execution_not_started: self.execution_not_started,
            consensus_success: self.consensus_success,
        }
        .run()
    }
}

/// Fetching the key that follows a given one is required in order to continue.
#[must_use]
pub struct StorageNextKey {
    inner: runtime_host::NextKey,
    /// See [`VerifyInner::execution_not_started`].
    execution_not_started: Option<Vec<u8>>,
    consensus_success: SuccessConsensus,
}

impl StorageNextKey {
    /// Returns the key whose next key must be passed back.
    pub fn key(&'_ self) -> impl AsRef<[u8]> + '_ {
        self.inner.key()
    }

    /// Injects the key.
    ///
    /// # Panic
    ///
    /// Panics if the key passed as parameter isn't strictly superior to the requested key.
    ///
    pub fn inject_key(self, key: Option<impl AsRef<[u8]>>) -> Verify {
        VerifyInner {
            inner: self.inner.inject_key(key),
            execution_not_started: self.execution_not_started,
            consensus_success: self.consensus_success,
        }
        .run()
    }
}

/// A new runtime must be compiled.
///
/// This variant doesn't require any specific input from the user, but is provided in order to
/// make it possible to benchmark the time it takes to compile runtimes.
#[must_use]
pub struct RuntimeCompilation {
    parent_runtime: host::HostVmPrototype,
    storage_top_trie_changes: storage_diff::StorageDiff,
    offchain_storage_changes: storage_diff::StorageDiff,
    top_trie_root_calculation_cache: calculate_root::CalculationCache,
    logs: String,
    heap_pages: vm::HeapPages,
    consensus_success: SuccessConsensus,
}

impl RuntimeCompilation {
    /// Performs the runtime compilation.
    pub fn build(self) -> Verify {
        // A `RuntimeCompilation` object is built only if `:code` has been modified and to a
        // specific value.
        let code = self
            .storage_top_trie_changes
            .diff_get(&b":code"[..])
            .unwrap()
            .unwrap();

        let new_runtime = match host::HostVmPrototype::new(host::Config {
            module: code,
            heap_pages: self.heap_pages,
            exec_hint: vm::ExecHint::CompileAheadOfTime,
            allow_unresolved_imports: false,
        }) {
            Ok(vm) => vm,
            Err(err) => {
                return Verify::Finished(Err((
                    Error::NewRuntimeCompilationError(err),
                    self.parent_runtime,
                )))
            }
        };

        Verify::Finished(Ok(Success {
            parent_runtime: self.parent_runtime,
            new_runtime: Some(new_runtime),
            consensus: self.consensus_success,
            storage_top_trie_changes: self.storage_top_trie_changes,
            offchain_storage_changes: self.offchain_storage_changes,
            top_trie_root_calculation_cache: self.top_trie_root_calculation_cache,
            logs: self.logs,
        }))
    }
}

#[derive(Debug, Clone)]
struct CheckInherentsResult<'a> {
    /// Did the check succeed?
    okay: bool,
    /// Did we encounter a fatal error?
    fatal_error: bool,
    /// List of errors that have happened.
    ///
    /// Note that we use a `Vec` out of laziness. Errors aren't supposed to happen, meaning that
    /// the overhead of using a `Vec` isn't very important.
    errors: Vec<([u8; 8], &'a [u8])>,
}

fn parse_check_inherents_result<'a, E: nom::error::ParseError<&'a [u8]>>(
    bytes: &'a [u8],
) -> nom::IResult<&'a [u8], CheckInherentsResult, E> {
    nom::combinator::all_consuming(nom::combinator::map(
        nom::sequence::tuple((
            crate::util::nom_bool_decode,
            crate::util::nom_bool_decode,
            nom::combinator::flat_map(crate::util::nom_scale_compact_usize, |num_elems| {
                nom::multi::many_m_n(
                    num_elems,
                    num_elems,
                    nom::sequence::tuple((
                        nom::combinator::map(nom::bytes::complete::take(8u8), |b| {
                            <[u8; 8]>::try_from(b).unwrap()
                        }),
                        crate::util::nom_bytes_decode,
                    )),
                )
            }),
        )),
        move |(okay, fatal_error, errors)| CheckInherentsResult {
            okay,
            fatal_error,
            errors,
        },
    ))(bytes)
}<|MERGE_RESOLUTION|>--- conflicted
+++ resolved
@@ -487,7 +487,6 @@
                             success.virtual_machine.into_prototype(),
                         )));
                     }
-<<<<<<< HEAD
 
                     match (
                         success.storage_top_trie_changes.diff_get(&b":code"[..]),
@@ -513,9 +512,7 @@
 
                             let heap_pages = match heap_pages {
                                 Some(heap_pages) => {
-                                    match executor::storage_heap_pages_to_value(
-                                        heap_pages.as_deref(),
-                                    ) {
+                                    match executor::storage_heap_pages_to_value(heap_pages) {
                                         Ok(hp) => hp,
                                         Err(err) => {
                                             return Verify::Finished(Err((
@@ -523,20 +520,6 @@
                                                 parent_runtime,
                                             )))
                                         }
-=======
-                    (Some(Some(_code)), heap_pages) => {
-                        let parent_runtime = success.virtual_machine.into_prototype();
-
-                        let heap_pages = match heap_pages {
-                            Some(heap_pages) => {
-                                match executor::storage_heap_pages_to_value(heap_pages) {
-                                    Ok(hp) => hp,
-                                    Err(err) => {
-                                        return Verify::Finished(Err((
-                                            Error::HeapPagesParseError(err),
-                                            parent_runtime,
-                                        )))
->>>>>>> f83b6e86
                                     }
                                 }
                                 None => parent_runtime.heap_pages(),
