// Smoldot
// Copyright (C) 2019-2020  Parity Technologies (UK) Ltd.
// SPDX-License-Identifier: GPL-3.0-or-later WITH Classpath-exception-2.0

// This program is free software: you can redistribute it and/or modify
// it under the terms of the GNU General Public License as published by
// the Free Software Foundation, either version 3 of the License, or
// (at your option) any later version.

// This program is distributed in the hope that it will be useful,
// but WITHOUT ANY WARRANTY; without even the implied warranty of
// MERCHANTABILITY or FITNESS FOR A PARTICULAR PURPOSE.  See the
// GNU General Public License for more details.

// You should have received a copy of the GNU General Public License
// along with this program.  If not, see <http://www.gnu.org/licenses/>.

//! Inherents, together with transactions, form the body of a block.
//!
//! The body of a block consists of a list of what is called extrinsics. An extrinsic can be
//! either a transaction, when it was submitted by a user, or an inherent, which is what this
//! module is about.
//!
//! When a block is authored, one of the first steps is for the block author to generate the list
//! of inherents. This is done by calling a runtime function, passing as parameter an encoded
//! [`InherentData`].
//!
//! When a block is later verified, the inherents are verified by calling a runtime function and
//! passing as parameter an encoded [`InherentData`] as well.

/// Values of the inherents to pass to the runtime.
///
/// Historically, the inherent data included an Aura or Babe slot number, using the identifiers
/// `auraslot` or `babeslot`. The runtime-side verification of the slot number has been removed in
/// May 2021, and all the checks performed by the runtime are now performed by the client instead.
/// Older runtime versions still require the slot number. For this reason, verifying the inherents
/// (calling `BlockBuilder_check_inherents`) of blocks that are using older runtime versions will
/// lead to errors concerning the Aura or Babe modules that should simply be ignored. Authoring
/// blocks using older runtime versions is not supported anymore.
#[derive(Debug)]
pub struct InherentData {
    /// Number of milliseconds since the UNIX epoch when the block is generated, ignoring leap
    /// seconds.
    ///
    /// Its identifier passed to the runtime is: `timstap0`.
    pub timestamp: u64,
    // TODO: figure out uncles
    /*/// List of valid block headers that have the same height as the parent of the one being
    /// generated.
    ///
    /// Its identifier passed to the runtime is: `uncles00`.
    ///
    /// `TUnc` must be an iterator yielding SCALE-encoded headers.
    pub uncles: TUnc,*/

    // TODO: parachain-related inherents are missing
}

impl InherentData {
    /// Turns this list of inherents into a list that can be passed as parameter to the runtime.
    pub fn as_raw_list(
        &'_ self,
    ) -> impl ExactSizeIterator<Item = ([u8; 8], impl AsRef<[u8]> + Clone + '_)> + Clone + '_ {
<<<<<<< HEAD
        let timestamp = (*b"timstap0", self.timestamp.to_le_bytes());
        match self.consensus {
            InherentDataConsensus::None => either::Left([timestamp].into_iter()),
            InherentDataConsensus::Aura { slot_number } => {
                either::Right([timestamp, (*b"auraslot", slot_number.to_le_bytes())].into_iter())
            }
            InherentDataConsensus::Babe { slot_number } => {
                either::Right([timestamp, (*b"babeslot", slot_number.to_le_bytes())].into_iter())
            }
        }
    }
}

/// Extra consensus-specific items in [`InherentData`].
#[derive(Debug)]
pub enum InherentDataConsensus {
    // TODO: unclear?!
    None,

    /// Aura-specific items.
    Aura {
        /// Number of the Aura slot being claimed to generate this block.
        ///
        /// Its identifier passed to the runtime is: `auraslot`.
        slot_number: u64,
    },

    /// Babe-specific items.
    Babe {
        /// Number of the Babe slot being claimed to generate this block.
        ///
        /// Its identifier passed to the runtime is: `babeslot`.
        slot_number: u64,
    },
=======
        // Note: we use `IntoIter::new` because of a Rust backwards compatibility issue.
        // See https://doc.rust-lang.org/std/primitive.array.html#editions
        core::array::IntoIter::new([(*b"timstap0", self.timestamp.to_le_bytes())])
    }
>>>>>>> f83b6e86
}<|MERGE_RESOLUTION|>--- conflicted
+++ resolved
@@ -61,45 +61,8 @@
     pub fn as_raw_list(
         &'_ self,
     ) -> impl ExactSizeIterator<Item = ([u8; 8], impl AsRef<[u8]> + Clone + '_)> + Clone + '_ {
-<<<<<<< HEAD
-        let timestamp = (*b"timstap0", self.timestamp.to_le_bytes());
-        match self.consensus {
-            InherentDataConsensus::None => either::Left([timestamp].into_iter()),
-            InherentDataConsensus::Aura { slot_number } => {
-                either::Right([timestamp, (*b"auraslot", slot_number.to_le_bytes())].into_iter())
-            }
-            InherentDataConsensus::Babe { slot_number } => {
-                either::Right([timestamp, (*b"babeslot", slot_number.to_le_bytes())].into_iter())
-            }
-        }
-    }
-}
-
-/// Extra consensus-specific items in [`InherentData`].
-#[derive(Debug)]
-pub enum InherentDataConsensus {
-    // TODO: unclear?!
-    None,
-
-    /// Aura-specific items.
-    Aura {
-        /// Number of the Aura slot being claimed to generate this block.
-        ///
-        /// Its identifier passed to the runtime is: `auraslot`.
-        slot_number: u64,
-    },
-
-    /// Babe-specific items.
-    Babe {
-        /// Number of the Babe slot being claimed to generate this block.
-        ///
-        /// Its identifier passed to the runtime is: `babeslot`.
-        slot_number: u64,
-    },
-=======
         // Note: we use `IntoIter::new` because of a Rust backwards compatibility issue.
         // See https://doc.rust-lang.org/std/primitive.array.html#editions
         core::array::IntoIter::new([(*b"timstap0", self.timestamp.to_le_bytes())])
     }
->>>>>>> f83b6e86
 }