--- conflicted
+++ resolved
@@ -23,16 +23,12 @@
 };
 
 use alloc::{borrow::ToOwned as _, boxed::Box, format, string::ToString as _, sync::Arc, vec::Vec};
-<<<<<<< HEAD
 use core::{
     cell::RefCell,
     cmp,
     convert::{TryFrom, TryInto as _},
     fmt,
 };
-=======
-use core::{cell::RefCell, fmt};
->>>>>>> 3bb7da9c
 use wasmi::memory_units::ByteSize as _;
 
 /// See [`super::Module`].
