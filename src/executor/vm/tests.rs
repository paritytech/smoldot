// Smoldot
// Copyright (C) 2019-2022  Parity Technologies (UK) Ltd.
// SPDX-License-Identifier: GPL-3.0-or-later WITH Classpath-exception-2.0

// This program is free software: you can redistribute it and/or modify
// it under the terms of the GNU General Public License as published by
// the Free Software Foundation, either version 3 of the License, or
// (at your option) any later version.

// This program is distributed in the hope that it will be useful,
// but WITHOUT ANY WARRANTY; without even the implied warranty of
// MERCHANTABILITY or FITNESS FOR A PARTICULAR PURPOSE.  See the
// GNU General Public License for more details.

// You should have received a copy of the GNU General Public License
// along with this program.  If not, see <http://www.gnu.org/licenses/>.

#![cfg(test)]

#[test]
fn is_send() {
    // Makes sure that the virtual machine types implement `Send`.
    fn test<T: Send>() {}
    test::<super::VirtualMachine>();
    test::<super::VirtualMachinePrototype>();
}

// TODO: test below should run for both wasmi and wasmtime

#[test]
fn basic_seems_to_work() {
    let module = super::Module::new(
        &include_bytes!("./test-polkadot-runtime-v9160.wasm")[..],
        super::ExecHint::CompileAheadOfTime,
    )
    .unwrap();

    let prototype = super::VirtualMachinePrototype::new(&module, |_, _, _| Ok(0)).unwrap();

    // Note that this test doesn't test much, as anything elaborate would require implementing
    // the Substrate/Polkadot allocator.

    let mut vm = prototype
        .start(
            super::HeapPages::new(1024),
            "Core_version",
            &[super::WasmValue::I32(0), super::WasmValue::I32(0)],
        )
        .unwrap();

    loop {
        match vm.run(None) {
            Ok(super::ExecOutcome::Finished {
                return_value: Ok(_),
            }) => break,
            Ok(super::ExecOutcome::Finished {
                return_value: Err(_),
            }) => panic!(),
            Ok(super::ExecOutcome::Interrupted { id: 0, .. }) => break,
            Ok(super::ExecOutcome::Interrupted { .. }) => panic!(),
            Err(_) => panic!(),
        }
    }
}

#[test]
fn out_of_memory_access() {
    let input = [
        0x00, 0x61, 0x73, 0x6d, 0x01, 0x00, 0x00, 0x00, 0x05, 0x03, 0x01, 0x00, 0x00, 0x0b, 0x06,
        0x01, 0x00, 0x41, 0x03, 0x0b, 0x00,
    ];

    let module1 = super::Module::new(input, super::ExecHint::CompileAheadOfTime).unwrap();
    assert!(super::VirtualMachinePrototype::new(&module1, |_, _, _| Ok(0)).is_err());

    let module2 = super::Module::new(input, super::ExecHint::Untrusted).unwrap();
    assert!(super::VirtualMachinePrototype::new(&module2, |_, _, _| Ok(0)).is_err());
}

#[test]
<<<<<<< HEAD
fn has_start_function() {
    let input = [
        0x00, 0x61, 0x73, 0x6d, 0x01, 0x00, 0x00, 0x00, 0x01, 0x04, 0x01, 0x60, 0x00, 0x00, 0x02,
        0x09, 0x01, 0x01, 0x71, 0x03, 0x69, 0x6d, 0x70, 0x00, 0x00, 0x08, 0x01, 0x00,
    ];

    let module1 = super::Module::new(input, super::ExecHint::CompileAheadOfTime).unwrap();
    assert!(super::VirtualMachinePrototype::new(&module1, |_, _, _| Ok(0)).is_err());

    let module2 = super::Module::new(input, super::ExecHint::Untrusted).unwrap();
    assert!(super::VirtualMachinePrototype::new(&module2, |_, _, _| Ok(0)).is_err());
=======
fn unsupported_type() {
    let input = [
        0x00, 0x61, 0x73, 0x6d, 0x01, 0x00, 0x00, 0x00, 0x01, 0x05, 0x01, 0x60, 0x00, 0x01, 0x7b,
        0x02, 0x0d, 0x01, 0x04, 0x74, 0x65, 0x73, 0x74, 0x04, 0x66, 0x75, 0x6e, 0x63, 0x00, 0x00,
    ];

    if let Ok(module1) = super::Module::new(input, super::ExecHint::CompileAheadOfTime) {
        assert!(super::VirtualMachinePrototype::new(&module1, |_, _, _| Ok(0)).is_err());
    }

    if let Ok(module2) = super::Module::new(input, super::ExecHint::Untrusted) {
        assert!(super::VirtualMachinePrototype::new(&module2, |_, _, _| Ok(0)).is_err());
    }
>>>>>>> 9a8a7494
}<|MERGE_RESOLUTION|>--- conflicted
+++ resolved
@@ -78,7 +78,6 @@
 }
 
 #[test]
-<<<<<<< HEAD
 fn has_start_function() {
     let input = [
         0x00, 0x61, 0x73, 0x6d, 0x01, 0x00, 0x00, 0x00, 0x01, 0x04, 0x01, 0x60, 0x00, 0x00, 0x02,
@@ -90,7 +89,9 @@
 
     let module2 = super::Module::new(input, super::ExecHint::Untrusted).unwrap();
     assert!(super::VirtualMachinePrototype::new(&module2, |_, _, _| Ok(0)).is_err());
-=======
+}
+
+#[test]
 fn unsupported_type() {
     let input = [
         0x00, 0x61, 0x73, 0x6d, 0x01, 0x00, 0x00, 0x00, 0x01, 0x05, 0x01, 0x60, 0x00, 0x01, 0x7b,
@@ -104,5 +105,4 @@
     if let Ok(module2) = super::Module::new(input, super::ExecHint::Untrusted) {
         assert!(super::VirtualMachinePrototype::new(&module2, |_, _, _| Ok(0)).is_err());
     }
->>>>>>> 9a8a7494
 }