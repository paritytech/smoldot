// Smoldot
// Copyright (C) 2019-2021  Parity Technologies (UK) Ltd.
// SPDX-License-Identifier: GPL-3.0-or-later WITH Classpath-exception-2.0

// This program is free software: you can redistribute it and/or modify
// it under the terms of the GNU General Public License as published by
// the Free Software Foundation, either version 3 of the License, or
// (at your option) any later version.

// This program is distributed in the hope that it will be useful,
// but WITHOUT ANY WARRANTY; without even the implied warranty of
// MERCHANTABILITY or FITNESS FOR A PARTICULAR PURPOSE.  See the
// GNU General Public License for more details.

// You should have received a copy of the GNU General Public License
// along with this program.  If not, see <http://www.gnu.org/licenses/>.

//! List of requests and how to answer them.

use super::parse;
use crate::header;

use alloc::{
    boxed::Box,
    format,
    string::{String, ToString as _},
    vec::Vec,
};
use hashbrown::HashMap;

/// Parses a JSON call (usually received from a JSON-RPC server).
///
/// On success, returns a JSON-encoded identifier for that request that must be passed back when
/// emitting the response.
pub fn parse_json_call(message: &str) -> Result<(&str, MethodCall), ParseError> {
    let call_def = parse::parse_call(message).map_err(ParseError::JsonRpcParse)?;

    // No notification is supported by this server. If the `id` field is missing in the request,
    // assuming that this is a notification and return an appropriate error.
    let request_id = match call_def.id_json {
        Some(id) => id,
        None => return Err(ParseError::UnknownNotification(call_def.method)),
    };

    let call = match MethodCall::from_defs(call_def.method, call_def.params_json) {
        Ok(c) => c,
        Err(error) => return Err(ParseError::Method { request_id, error }),
    };

    Ok((request_id, call))
}

/// Builds a JSON call, to send it to a JSON-RPC server.
///
/// # Panic
///
/// Panics if the `id_json` isn't valid JSON.
///
pub fn build_json_call_object_parameters(id_json: Option<&str>, method: MethodCall) -> String {
    method.to_json_call_object_parameters(id_json)
}

/// Error produced by [`parse_json_call`].
#[derive(Debug, derive_more::Display)]
pub enum ParseError<'a> {
    /// Could not parse the body of the message as a valid JSON-RPC message.
    JsonRpcParse(parse::ParseError),
    /// Call concerns a notification that isn't recognized.
    UnknownNotification(&'a str),
    /// JSON-RPC request is valid, but there is a problem related to the method being called.
    #[display(fmt = "{}", error)]
    Method {
        /// Identifier of the request sent by the user.
        request_id: &'a str,
        /// Problem that happens.
        error: MethodError<'a>,
    },
}

/// See [`ParseError::Method`].
#[derive(Debug, derive_more::Display)]
pub enum MethodError<'a> {
    /// Call concerns a method that isn't recognized.
    UnknownMethod(&'a str),
    /// Format the parameters is plain invalid.
    #[display(fmt = "Invalid parameters format when calling {}", rpc_method)]
    InvalidParametersFormat {
        /// Name of the JSON-RPC method that was attempted to be called.
        rpc_method: &'static str,
    },
    /// Too many parameters have been passed to the function.
    #[display(
        fmt = "{} expects {} parameters, but got {}",
        rpc_method,
        expected,
        actual
    )]
    TooManyParameters {
        /// Name of the JSON-RPC method that was attempted to be called.
        rpc_method: &'static str,
        /// Number of parameters that are expected to be received.
        expected: usize,
        /// Number of parameters actually received.
        actual: usize,
    },
    /// One of the parameters of the function call is invalid.
    #[display(
        fmt = "Parameter #{} is invalid when calling {}: {}",
        parameter_index,
        rpc_method,
        error
    )]
    InvalidParameter {
        /// Name of the JSON-RPC method that was attempted to be called.
        rpc_method: &'static str,
        /// 0-based index of the parameter whose format is invalid.
        parameter_index: usize,
        /// Reason why it failed.
        error: InvalidParameterError,
    },
}

impl<'a> MethodError<'a> {
    /// Turns the error into a JSON string representing the error response to send back.
    ///
    /// `id_json` must be a valid JSON-formatted request identifier, the same the user
    /// passed in the request.
    ///
    /// # Panic
    ///
    /// Panics if `id_json` isn't valid JSON.
    ///
    pub fn to_json_error(&self, id_json: &str) -> String {
        parse::build_error_response(
            id_json,
            match self {
                MethodError::UnknownMethod(_) => parse::ErrorResponse::MethodNotFound,
                MethodError::InvalidParametersFormat { .. }
                | MethodError::TooManyParameters { .. }
                | MethodError::InvalidParameter { .. } => parse::ErrorResponse::InvalidParams,
            },
            None,
        )
    }
}

/// Could not parse the body of the message as a valid JSON-RPC message.
#[derive(Debug, derive_more::Display)]
pub struct JsonRpcParseError(serde_json::Error);

/// The parameter of a function call is invalid.
#[derive(Debug, derive_more::Display)]
pub struct InvalidParameterError(serde_json::Error);

/// Generates two enums, one for requests and one for responses, based on the list of supported
/// requests.
macro_rules! define_methods {
    ($rq_name:ident, $rp_name:ident $(<$l:lifetime>)*, $(
        $(#[$attrs:meta])*
        $name:ident ($($p_name:ident: $p_ty:ty),*) -> $ret_ty:ty
            $([$($alias:ident),*])*
        ,
    )*) => {
        #[allow(non_camel_case_types, non_snake_case)]
        #[derive(Debug, Clone)]
        pub enum $rq_name<'a> {
            $(
                $(#[$attrs])*
                $name {
                    $($p_name: $p_ty),*
                },
            )*
        }

        impl<'a> $rq_name<'a> {
            /// Returns a list of RPC method names of all the methods in the enum.
            pub fn method_names() -> impl ExactSizeIterator<Item = &'static str> {
                [$(stringify!($name)),*].iter().copied()
            }

            /// Returns the name of the method.
            pub fn name(&self) -> &'static str {
                match self {
                    $($rq_name::$name { .. } => stringify!($name),)*
                }
            }

            /// Returns an JSON object containing the list of the parameters of the method.
            pub fn params_to_json_object(&self) -> String {
                match self {
                    $($rq_name::$name { $($p_name),* } => {
                        #[derive(serde::Serialize)]
                        struct Params<'a> {
                            $(
                                $p_name: &'a $p_ty,
                            )*

                            // This `_dummy` field is necessary to not have an "unused lifetime"
                            // error if the parameters don't have a lifetime.
                            #[serde(skip)]
                            _dummy: core::marker::PhantomData<&'a ()>,
                        }

                        serde_json::to_string(&Params {
                            $($p_name,)*
                            _dummy: core::marker::PhantomData
                        }).unwrap()
                    },)*
                }
            }

            /// Builds a JSON call, to send it to a JSON-RPC server.
            ///
            /// # Panic
            ///
            /// Panics if the `id_json` isn't valid JSON.
            ///
            pub fn to_json_call_object_parameters(&self, id_json: Option<&str>) -> String {
                parse::build_call(parse::Call {
                    id_json,
                    method: self.name(),
                    params_json: &self.params_to_json_object(),
                })
            }

            fn from_defs(name: &'a str, params: &'a str) -> Result<Self, MethodError<'a>> {
                #![allow(unused, unused_mut)]

                $(
                    if name == stringify!($name) $($(|| name == stringify!($alias))*)* {
                        // First, try parse parameters as if they were passed by name in a map.
                        // For example, a method `my_method(foo: i32, bar: &str)` accepts
                        // parameters formatted as `{"foo":5, "bar":"hello"}`.
                        #[derive(serde::Deserialize)]
                        struct Params<'a> {
                            $(
                                $p_name: $p_ty,
                            )*

                            // This `_dummy` field is necessary to not have an "unused lifetime"
                            // error if the parameters don't have a lifetime.
                            #[serde(skip)]
                            _dummy: core::marker::PhantomData<&'a ()>,
                        }
                        if let Ok(params) = serde_json::from_str(params) {
                            let Params { _dummy: _, $($p_name),* } = params;
                            return Ok($rq_name::$name {
                                $($p_name,)*
                            })
                        }

                        // Otherwise, try parse parameters as if they were passed by array.
                        // For example, a method `my_method(foo: i32, bar: &str)` also accepts
                        // parameters formatted as `[5, "hello"]`.
                        // To make things more complex, optional parameters can be omitted.
                        //
                        // The code below allocates a `Vec`, but at the time of writing there is
                        // no way to ask `serde_json` to parse an array without doing so.
                        if let Ok(params) = serde_json::from_str::<Vec<&'a serde_json::value::RawValue>>(params) {
                            let mut n = 0;
                            $(
                                // Missing parameters are implicitly equal to null.
                                let $p_name = match params.get(n)
                                    .map(|val| serde_json::from_str(val.get()))
                                    .unwrap_or_else(|| serde_json::from_str("null"))
                                {
                                    Ok(v) => v,
                                    Err(err) => return Err(MethodError::InvalidParameter {
                                        rpc_method: stringify!($name),
                                        parameter_index: n,
                                        error: InvalidParameterError(err),
                                    })
                                };
                                n += 1;
                            )*
                            if params.get(n).is_some() {
                                return Err(MethodError::TooManyParameters {
                                    rpc_method: stringify!($name),
                                    expected: n,
                                    actual: params.len(),
                                })
                            }
                            return Ok($rq_name::$name {
                                $($p_name,)*
                            })
                        }

                        return Err(MethodError::InvalidParametersFormat {
                            rpc_method: stringify!($name),
                        });
                    }
                )*

                Err(MethodError::UnknownMethod(name))
            }
        }

        #[allow(non_camel_case_types)]
        #[derive(Debug, Clone)]
        pub enum $rp_name $(<$l>)* {
            $(
                $name($ret_ty),
            )*
        }

        impl$(<$l>)* $rp_name$(<$l>)* {
            /// Serializes the response into a JSON string.
            ///
            /// `id_json` must be a valid JSON-formatted request identifier, the same the user
            /// passed in the request.
            ///
            /// # Panic
            ///
            /// Panics if `id_json` isn't valid JSON.
            ///
            pub fn to_json_response(&self, id_json: &str) -> String {
                match self {
                    $(
                        $rp_name::$name(out) => {
                            let result_json = serde_json::to_string(&out).unwrap();
                            parse::build_success_response(id_json, &result_json)
                        },
                    )*
                }
            }
        }
    };
}

// TODO: change everything to take parameters by ref when possible
// TODO: change everything to return values by ref when possible
define_methods! {
    MethodCall,
    Response<'a>,
    account_nextIndex() -> (), // TODO:
    author_hasKey() -> (), // TODO:
    author_hasSessionKeys() -> (), // TODO:
    author_insertKey() -> (), // TODO:
    author_pendingExtrinsics() -> Vec<HexString>,  // TODO: what does the returned value mean?
    author_removeExtrinsic() -> (), // TODO:
    author_rotateKeys() -> HexString,
    author_submitAndWatchExtrinsic(transaction: HexString) -> &'a str,
    author_submitExtrinsic(transaction: HexString) -> HashHexString,
    author_unwatchExtrinsic(subscription: &'a str) -> bool,
    babe_epochAuthorship() -> (), // TODO:
    chain_getBlock(hash: Option<HashHexString>) -> Block,
    chain_getBlockHash(height: Option<u64>) -> HashHexString [chain_getHead],
    chain_getFinalizedHead() -> HashHexString [chain_getFinalisedHead],
    chain_getHeader(hash: Option<HashHexString>) -> Header, // TODO: return type is guessed
    chain_subscribeAllHeads() -> &'a str,
    chain_subscribeFinalizedHeads() -> &'a str [chain_subscribeFinalisedHeads],
    chain_subscribeNewHeads() -> &'a str [subscribe_newHead, chain_subscribeNewHead],
    chain_unsubscribeAllHeads(subscription: String) -> bool,
    chain_unsubscribeFinalizedHeads(subscription: String) -> bool [chain_unsubscribeFinalisedHeads],
    chain_unsubscribeNewHeads(subscription: String) -> bool [unsubscribe_newHead, chain_unsubscribeNewHead],
    childstate_getKeys() -> (), // TODO:
    childstate_getStorage() -> (), // TODO:
    childstate_getStorageHash() -> (), // TODO:
    childstate_getStorageSize() -> (), // TODO:
    grandpa_roundState() -> (), // TODO:
    offchain_localStorageGet() -> (), // TODO:
    offchain_localStorageSet() -> (), // TODO:
    payment_queryInfo(extrinsic: HexString, hash: Option<HashHexString>) -> RuntimeDispatchInfo,
    /// Returns a list of all JSON-RPC methods that are available.
    rpc_methods() -> RpcMethods,
    state_call() -> () [state_callAt], // TODO:
    state_getKeys() -> (), // TODO:
    state_getKeysPaged(prefix: Option<HexString>, count: u32, start_key: Option<HexString>, hash: Option<HashHexString>) -> Vec<HexString> [state_getKeysPagedAt],
    state_getMetadata(hash: Option<HashHexString>) -> HexString,
    state_getPairs() -> (), // TODO:
    state_getReadProof() -> (), // TODO:
    state_getRuntimeVersion(at: Option<HashHexString>) -> RuntimeVersion<'a> [chain_getRuntimeVersion],
    state_getStorage(key: HexString, hash: Option<HashHexString>) -> HexString [state_getStorageAt],
    state_getStorageHash() -> () [state_getStorageHashAt], // TODO:
    state_getStorageSize() -> () [state_getStorageSizeAt], // TODO:
    state_queryStorage() -> (), // TODO:
    state_queryStorageAt(keys: Vec<HexString>, at: Option<HashHexString>) -> Vec<StorageChangeSet>, // TODO:
    state_subscribeRuntimeVersion() -> &'a str [chain_subscribeRuntimeVersion],
    state_subscribeStorage(list: Vec<HexString>) -> &'a str,
    state_unsubscribeRuntimeVersion(subscription: &'a str) -> bool [chain_unsubscribeRuntimeVersion],
    state_unsubscribeStorage(subscription: &'a str) -> bool,
    system_accountNextIndex(account: AccountId) -> u64,
    system_addReservedPeer() -> (), // TODO:
    system_chain() -> &'a str,
    system_chainType() -> &'a str,
    system_dryRun() -> () [system_dryRunAt], // TODO:
    system_health() -> SystemHealth,
    system_localListenAddresses() -> Vec<String>,
    /// Returns the base58 encoding of the network identity of the node on the peer-to-peer network.
    system_localPeerId() -> &'a str,
    /// Returns, as an opaque string, the name of the client serving these JSON-RPC requests.
    system_name() -> &'a str,
    system_networkState() -> (), // TODO:
    system_nodeRoles() -> (), // TODO:
    system_peers() -> Vec<SystemPeer>,
    system_properties() -> Box<serde_json::value::RawValue>,
    system_removeReservedPeer() -> (), // TODO:
    /// Returns, as an opaque string, the version of the client serving these JSON-RPC requests.
    system_version() -> &'a str,

    // The functions below are experimental and are defined in the document https://hackmd.io/@JF-CdHdTQdSl-2XgOR4SnA/rJ8SaI5Pt
    chainHead_body_unstable(followSubscriptionId: &'a str, hash: HashHexString, networkConfig: Option<NetworkConfig>) -> &'a str,
    chainHead_bodyEnd_unstable(subscriptionId: &'a str) -> (),
    chainHead_call_unstable(followSubscriptionId: &'a str, hash: HashHexString, function: &'a str, callParameters: Vec<HexString>, networkConfig: Option<NetworkConfig>) -> &'a str,
    chainHead_callEnd_unstable(subscriptionId: &'a str) -> (),
    chainHead_follow_unstable(runtimeUpdates: bool) -> FollowResult,
    chainHead_genesisHash_unstable() -> HashHexString,
    chainHead_header_unstable(followSubscriptionId: &'a str, hash: HashHexString) -> Option<&'a str>,
    chainHead_storage_unstable(followSubscriptionId: &'a str, hash: HashHexString, key: HexString, childKey: Option<HexString>, r#type: StorageQueryType, networkConfig: Option<NetworkConfig>) -> &'a str,
    chainHead_storageEnd_unstable(subscriptionId: &'a str) -> (),
    chainHead_unfollow_unstable(followSubscriptionId: &'a str) -> (),
    chainHead_unpin_unstable(followSubscriptionId: &'a str, hash: HashHexString) -> (),
}

<<<<<<< HEAD
#[derive(Debug, Clone, PartialEq, Eq, Hash)]
=======
define_methods! {
    ServerToClient,
    ServerToClientResponse, // TODO: unnecessary
    author_extrinsicUpdate(subscription: &'a str, result: TransactionStatus) -> (),
    chain_finalizedHead(subscription: &'a str, result: Header) -> (),
    chain_newHead(subscription: &'a str, result: Header) -> (),
    state_runtimeVersion(subscription: &'a str, result: Option<RuntimeVersion<'a>>) -> (), // TODO: the Option is a custom addition
    state_storage(subscription: &'a str, result: StorageChangeSet) -> (),
}

#[derive(Debug, Clone)]
>>>>>>> 182aaade
pub struct HexString(pub Vec<u8>);

// TODO: not great for type in public API
impl<'a> serde::Deserialize<'a> for HexString {
    fn deserialize<D>(deserializer: D) -> Result<HexString, D::Error>
    where
        D: serde::Deserializer<'a>,
    {
        let string = String::deserialize(deserializer)?;

        if !string.starts_with("0x") {
            return Err(serde::de::Error::custom(
                "hexadecimal string doesn't start with 0x",
            ));
        }

        let bytes = hex::decode(&string[2..]).map_err(serde::de::Error::custom)?;
        Ok(HexString(bytes))
    }
}

#[derive(Debug, Clone)]
pub struct HashHexString(pub [u8; 32]);

// TODO: not great for type in public API
impl<'a> serde::Deserialize<'a> for HashHexString {
    fn deserialize<D>(deserializer: D) -> Result<HashHexString, D::Error>
    where
        D: serde::Deserializer<'a>,
    {
        let string = String::deserialize(deserializer)?;

        if !string.starts_with("0x") {
            return Err(serde::de::Error::custom("hash doesn't start with 0x"));
        }

        let bytes = hex::decode(&string[2..]).map_err(serde::de::Error::custom)?;
        if bytes.len() != 32 {
            return Err(serde::de::Error::invalid_length(
                bytes.len(),
                &"a 32 bytes hash",
            ));
        }

        let mut out = [0; 32];
        out.copy_from_slice(&bytes);
        Ok(HashHexString(out))
    }
}

/// Contains the public key of an account.
///
/// The deserialization involves decoding an SS58 address into this public key.
#[derive(Debug, Clone)]
pub struct AccountId(pub [u8; 32]);

impl serde::Serialize for AccountId {
    fn serialize<S>(&self, _: S) -> Result<S::Ok, S::Error>
    where
        S: serde::Serializer,
    {
        todo!() // TODO: /!\
    }
}

// TODO: not great for type in public API
impl<'a> serde::Deserialize<'a> for AccountId {
    fn deserialize<D>(deserializer: D) -> Result<AccountId, D::Error>
    where
        D: serde::Deserializer<'a>,
    {
        let string = <&str>::deserialize(deserializer)?;
        let decoded = match bs58::decode(&string).into_vec() {
            // TODO: don't use into_vec
            Ok(d) => d,
            Err(_) => return Err(serde::de::Error::custom("AccountId isn't in base58 format")),
        };

        // TODO: soon might be 36 bytes as well
        if decoded.len() != 35 {
            return Err(serde::de::Error::custom("unexpected length for AccountId"));
        }

        // TODO: finish implementing this properly ; must notably check checksum
        // see https://github.com/paritytech/substrate/blob/74a50abd6cbaad1253daf3585d5cdaa4592e9184/primitives/core/src/crypto.rs#L228

        let account_id = <[u8; 32]>::try_from(&decoded[1..33]).unwrap();
        Ok(AccountId(account_id))
    }
}

#[derive(Debug, Clone)]
pub struct Block {
    pub extrinsics: Vec<HexString>,
    pub header: Header,
    pub justification: Option<HexString>,
}

<<<<<<< HEAD
#[derive(Debug, Clone, serde::Serialize)]
pub struct FollowResult {
    #[serde(rename = "subscriptionId")]
    pub subscription_id: String,
    #[serde(rename = "finalizedBlockHash")]
    pub finalized_block_hash: HashHexString,
    #[serde(
        rename = "finalizedBlockRuntime",
        skip_serializing_if = "Option::is_none"
    )]
    pub finalized_block_runtime: Option<MaybeRuntimeSpec>,
}

#[derive(Debug, Clone, serde::Serialize)]
=======
#[derive(Debug, Clone, serde::Serialize, serde::Deserialize)]
>>>>>>> 182aaade
pub struct Header {
    #[serde(rename = "parentHash")]
    pub parent_hash: HashHexString,
    #[serde(rename = "extrinsicsRoot")]
    pub extrinsics_root: HashHexString,
    #[serde(rename = "stateRoot")]
    pub state_root: HashHexString,
    #[serde(serialize_with = "hex_num")]
    pub number: u64,
    pub digest: HeaderDigest,
}

impl Header {
    /// Creates a [`Header`] from a SCALE-encoded header.
    ///
    /// Returns an error if the encoding is incorrect.
    pub fn from_scale_encoded_header(header: &[u8]) -> Result<Header, header::Error> {
        let header = header::decode(header)?;
        Ok(Header {
            parent_hash: HashHexString(*header.parent_hash),
            extrinsics_root: HashHexString(*header.extrinsics_root),
            state_root: HashHexString(*header.state_root),
            number: header.number,
            digest: HeaderDigest {
                logs: header
                    .digest
                    .logs()
                    .map(|log| {
                        HexString(log.scale_encoding().fold(Vec::new(), |mut a, b| {
                            a.extend_from_slice(b.as_ref());
                            a
                        }))
                    })
                    .collect(),
            },
        })
    }
}

#[derive(Debug, Clone, serde::Serialize, serde::Deserialize)]
pub struct HeaderDigest {
    pub logs: Vec<HexString>,
}

#[derive(Debug, Clone, serde::Deserialize)]
pub struct NetworkConfig {
    #[serde(rename = "totalAttempts")]
    pub total_attempts: u32,
    #[serde(rename = "maxParallel")]
    pub max_parallel: u32,
    #[serde(rename = "timeoutMs")]
    pub timeout_ms: u32,
}

#[derive(Debug, Clone)]
pub struct RpcMethods {
    pub version: u64,
    pub methods: Vec<String>,
}

<<<<<<< HEAD
// TODO: more strongly typed
#[derive(Debug, Clone, serde::Serialize)]
pub struct MaybeRuntimeSpec {
    pub r#type: String,
    #[serde(skip_serializing_if = "Option::is_none")]
    pub spec: Option<RuntimeSpec>,
}

#[derive(Debug, Clone)]
pub struct RuntimeSpec {
    pub spec_name: String,
    pub impl_name: String,
    pub authoring_version: u64,
    pub spec_version: u64,
    pub impl_version: u64,
    pub transaction_version: Option<u64>,
    pub apis: Vec<([u8; 8], u32)>,
}

#[derive(Debug, Clone)]
pub struct RuntimeVersion {
    pub spec_name: String,
    pub impl_name: String,
=======
#[derive(Debug, Clone, serde::Serialize, serde::Deserialize)]
pub struct RuntimeVersion<'a> {
    #[serde(rename = "specName")]
    pub spec_name: &'a str,
    #[serde(rename = "implName")]
    pub impl_name: &'a str,
    #[serde(rename = "authoringVersion")]
>>>>>>> 182aaade
    pub authoring_version: u64,
    #[serde(rename = "specVersion")]
    pub spec_version: u64,
    #[serde(rename = "implVersion")]
    pub impl_version: u64,
    #[serde(rename = "transactionVersion", skip_serializing_if = "Option::is_none")]
    pub transaction_version: Option<u64>,
    // TODO: optimize?
    pub apis: Vec<(HexString, u32)>,
}

#[derive(Debug, Copy, Clone)]
pub struct RuntimeDispatchInfo {
    pub weight: u64,
    pub class: DispatchClass,
    pub partial_fee: u128,
}

#[derive(Debug, Copy, Clone)]
pub enum DispatchClass {
    Normal,
    Operational,
    Mandatory,
}

#[derive(Debug, Clone, serde::Serialize, serde::Deserialize)]
pub struct StorageChangeSet {
    pub block: HashHexString,
    pub changes: Vec<(HexString, Option<HexString>)>,
}

#[derive(Debug, Clone, serde::Deserialize)]
pub enum StorageQueryType {
    #[serde(rename = "value")]
    Value,
    #[serde(rename = "hash")]
    Hash,
    #[serde(rename = "size")]
    Size,
}

#[derive(Debug, Clone)]
pub struct SystemHealth {
    pub is_syncing: bool,
    pub peers: u64,
    pub should_have_peers: bool,
}

#[derive(Debug, Clone, serde::Serialize)]
pub struct SystemPeer {
    #[serde(rename = "peerId")]
    pub peer_id: String, // Example: "12D3KooWHEQXbvCzLYvc87obHV6HY4rruHz8BJ9Lw1Gg2csVfR6Z"
    pub roles: SystemPeerRole,
    #[serde(rename = "bestHash")]
    pub best_hash: HashHexString,
    #[serde(rename = "bestNumber")]
    pub best_number: u64,
}

#[derive(Debug, Clone, serde::Serialize)]
pub enum SystemPeerRole {
    #[serde(rename = "AUTHORITY")]
    Authority,
    #[serde(rename = "FULL")]
    Full,
    #[serde(rename = "LIGHT")]
    Light,
}

#[derive(Debug, Clone, serde::Serialize, serde::Deserialize)]
pub enum TransactionStatus {
    Future,
    Ready,
    Broadcast(Vec<String>), // Base58 PeerIds  // TODO: stronger typing
    InBlock(HashHexString),
    Retracted(HashHexString),
    FinalityTimeout(HashHexString),
    Finalized(HashHexString),
    Usurped(HashHexString),
    Dropped,
    Invalid,
}

impl serde::Serialize for HashHexString {
    fn serialize<S>(&self, serializer: S) -> Result<S::Ok, S::Error>
    where
        S: serde::Serializer,
    {
        format!("0x{}", hex::encode(&self.0[..])).serialize(serializer)
    }
}

impl serde::Serialize for HexString {
    fn serialize<S>(&self, serializer: S) -> Result<S::Ok, S::Error>
    where
        S: serde::Serializer,
    {
        format!("0x{}", hex::encode(&self.0[..])).serialize(serializer)
    }
}

impl serde::Serialize for RpcMethods {
    fn serialize<S>(&self, serializer: S) -> Result<S::Ok, S::Error>
    where
        S: serde::Serializer,
    {
        #[derive(serde::Serialize)]
        struct SerdeRpcMethods<'a> {
            version: u64,
            methods: &'a [String],
        }

        SerdeRpcMethods {
            version: self.version,
            methods: &self.methods,
        }
        .serialize(serializer)
    }
}

impl serde::Serialize for Block {
    fn serialize<S>(&self, serializer: S) -> Result<S::Ok, S::Error>
    where
        S: serde::Serializer,
    {
        #[derive(serde::Serialize)]
        struct SerdeBlock<'a> {
            block: SerdeBlockInner<'a>,
        }

        #[derive(serde::Serialize)]
        struct SerdeBlockInner<'a> {
            extrinsics: &'a [HexString],
            header: &'a Header,
            justification: Option<&'a HexString>, // TODO: unsure of the type
        }

        SerdeBlock {
            block: SerdeBlockInner {
                extrinsics: &self.extrinsics,
                header: &self.header,
                justification: self.justification.as_ref(),
            },
        }
        .serialize(serializer)
    }
}

<<<<<<< HEAD
impl serde::Serialize for RuntimeSpec {
    fn serialize<S>(&self, serializer: S) -> Result<S::Ok, S::Error>
    where
        S: serde::Serializer,
    {
        #[derive(serde::Serialize)]
        struct SerdeRuntimeVersion<'a> {
            #[serde(rename = "specName")]
            spec_name: &'a str,
            #[serde(rename = "implName")]
            impl_name: &'a str,
            #[serde(rename = "authoringVersion")]
            authoring_version: u64,
            #[serde(rename = "specVersion")]
            spec_version: u64,
            #[serde(rename = "implVersion")]
            impl_version: u64,
            #[serde(rename = "transactionVersion", skip_serializing_if = "Option::is_none")]
            transaction_version: Option<u64>,
            // TODO: optimize?
            apis: HashMap<HexString, u32>,
        }

        SerdeRuntimeVersion {
            spec_name: &self.spec_name,
            impl_name: &self.impl_name,
            authoring_version: self.authoring_version,
            spec_version: self.spec_version,
            impl_version: self.impl_version,
            transaction_version: self.transaction_version,
            // TODO: optimize?
            apis: self
                .apis
                .iter()
                .map(|(name_hash, version)| (HexString(name_hash.to_vec()), *version))
                .collect(),
        }
        .serialize(serializer)
    }
}

impl serde::Serialize for RuntimeVersion {
    fn serialize<S>(&self, serializer: S) -> Result<S::Ok, S::Error>
    where
        S: serde::Serializer,
    {
        #[derive(serde::Serialize)]
        struct SerdeRuntimeVersion<'a> {
            #[serde(rename = "specName")]
            spec_name: &'a str,
            #[serde(rename = "implName")]
            impl_name: &'a str,
            #[serde(rename = "authoringVersion")]
            authoring_version: u64,
            #[serde(rename = "specVersion")]
            spec_version: u64,
            #[serde(rename = "implVersion")]
            impl_version: u64,
            #[serde(rename = "transactionVersion", skip_serializing_if = "Option::is_none")]
            transaction_version: Option<u64>,
            // TODO: optimize?
            apis: Vec<(HexString, u32)>,
        }

        SerdeRuntimeVersion {
            spec_name: &self.spec_name,
            impl_name: &self.impl_name,
            authoring_version: self.authoring_version,
            spec_version: self.spec_version,
            impl_version: self.impl_version,
            transaction_version: self.transaction_version,
            // TODO: optimize?
            apis: self
                .apis
                .iter()
                .map(|(name_hash, version)| (HexString(name_hash.to_vec()), *version))
                .collect(),
        }
        .serialize(serializer)
    }
}

=======
>>>>>>> 182aaade
impl serde::Serialize for RuntimeDispatchInfo {
    fn serialize<S>(&self, serializer: S) -> Result<S::Ok, S::Error>
    where
        S: serde::Serializer,
    {
        #[derive(serde::Serialize)]
        struct SerdeRuntimeDispatchInfo {
            weight: u64,
            class: &'static str,
            /// Sent back as a string in order to not accidentally lose precision.
            #[serde(rename = "partialFee")]
            partial_fee: String,
        }

        SerdeRuntimeDispatchInfo {
            weight: self.weight,
            class: match self.class {
                DispatchClass::Normal => "normal",
                DispatchClass::Operational => "operational",
                DispatchClass::Mandatory => "mandatory",
            },
            partial_fee: self.partial_fee.to_string(),
        }
        .serialize(serializer)
    }
}

impl serde::Serialize for SystemHealth {
    fn serialize<S>(&self, serializer: S) -> Result<S::Ok, S::Error>
    where
        S: serde::Serializer,
    {
        #[derive(serde::Serialize)]
        struct SerdeSystemHealth {
            #[serde(rename = "isSyncing")]
            is_syncing: bool,
            peers: u64,
            #[serde(rename = "shouldHavePeers")]
            should_have_peers: bool,
        }

        SerdeSystemHealth {
            is_syncing: self.is_syncing,
            peers: self.peers,
            should_have_peers: self.should_have_peers,
        }
        .serialize(serializer)
    }
}

fn hex_num<S>(num: &u64, serializer: S) -> Result<S::Ok, S::Error>
where
    S: serde::Serializer,
{
    serde::Serialize::serialize(&format!("0x{:x}", *num), serializer)
}<|MERGE_RESOLUTION|>--- conflicted
+++ resolved
@@ -403,7 +403,7 @@
     chainHead_bodyEnd_unstable(subscriptionId: &'a str) -> (),
     chainHead_call_unstable(followSubscriptionId: &'a str, hash: HashHexString, function: &'a str, callParameters: Vec<HexString>, networkConfig: Option<NetworkConfig>) -> &'a str,
     chainHead_callEnd_unstable(subscriptionId: &'a str) -> (),
-    chainHead_follow_unstable(runtimeUpdates: bool) -> FollowResult,
+    chainHead_follow_unstable(runtimeUpdates: bool) -> FollowResult<'a>,
     chainHead_genesisHash_unstable() -> HashHexString,
     chainHead_header_unstable(followSubscriptionId: &'a str, hash: HashHexString) -> Option<&'a str>,
     chainHead_storage_unstable(followSubscriptionId: &'a str, hash: HashHexString, key: HexString, childKey: Option<HexString>, r#type: StorageQueryType, networkConfig: Option<NetworkConfig>) -> &'a str,
@@ -412,9 +412,6 @@
     chainHead_unpin_unstable(followSubscriptionId: &'a str, hash: HashHexString) -> (),
 }
 
-<<<<<<< HEAD
-#[derive(Debug, Clone, PartialEq, Eq, Hash)]
-=======
 define_methods! {
     ServerToClient,
     ServerToClientResponse, // TODO: unnecessary
@@ -425,8 +422,7 @@
     state_storage(subscription: &'a str, result: StorageChangeSet) -> (),
 }
 
-#[derive(Debug, Clone)]
->>>>>>> 182aaade
+#[derive(Debug, Clone, PartialEq, Eq, Hash)]
 pub struct HexString(pub Vec<u8>);
 
 // TODO: not great for type in public API
@@ -525,9 +521,8 @@
     pub justification: Option<HexString>,
 }
 
-<<<<<<< HEAD
 #[derive(Debug, Clone, serde::Serialize)]
-pub struct FollowResult {
+pub struct FollowResult<'a> {
     #[serde(rename = "subscriptionId")]
     pub subscription_id: String,
     #[serde(rename = "finalizedBlockHash")]
@@ -536,13 +531,10 @@
         rename = "finalizedBlockRuntime",
         skip_serializing_if = "Option::is_none"
     )]
-    pub finalized_block_runtime: Option<MaybeRuntimeSpec>,
-}
-
-#[derive(Debug, Clone, serde::Serialize)]
-=======
+    pub finalized_block_runtime: Option<MaybeRuntimeSpec<'a>>,
+}
+
 #[derive(Debug, Clone, serde::Serialize, serde::Deserialize)]
->>>>>>> 182aaade
 pub struct Header {
     #[serde(rename = "parentHash")]
     pub parent_hash: HashHexString,
@@ -587,7 +579,7 @@
     pub logs: Vec<HexString>,
 }
 
-#[derive(Debug, Clone, serde::Deserialize)]
+#[derive(Debug, Clone, serde::Serialize, serde::Deserialize)]
 pub struct NetworkConfig {
     #[serde(rename = "totalAttempts")]
     pub total_attempts: u32,
@@ -603,31 +595,31 @@
     pub methods: Vec<String>,
 }
 
-<<<<<<< HEAD
 // TODO: more strongly typed
 #[derive(Debug, Clone, serde::Serialize)]
-pub struct MaybeRuntimeSpec {
-    pub r#type: String,
+pub struct MaybeRuntimeSpec<'a> {
+    pub r#type: &'a str,
     #[serde(skip_serializing_if = "Option::is_none")]
-    pub spec: Option<RuntimeSpec>,
-}
-
-#[derive(Debug, Clone)]
-pub struct RuntimeSpec {
-    pub spec_name: String,
-    pub impl_name: String,
+    pub spec: Option<RuntimeSpec<'a>>,
+}
+
+#[derive(Debug, Clone, serde::Serialize, serde::Deserialize)]
+pub struct RuntimeSpec<'a> {
+    #[serde(rename = "specName")]
+    pub spec_name: &'a str,
+    #[serde(rename = "implName")]
+    pub impl_name: &'a str,
+    #[serde(rename = "authoringVersion")]
     pub authoring_version: u64,
+    #[serde(rename = "specVersion")]
     pub spec_version: u64,
+    #[serde(rename = "implVersion")]
     pub impl_version: u64,
+    #[serde(rename = "transactionVersion", skip_serializing_if = "Option::is_none")]
     pub transaction_version: Option<u64>,
-    pub apis: Vec<([u8; 8], u32)>,
-}
-
-#[derive(Debug, Clone)]
-pub struct RuntimeVersion {
-    pub spec_name: String,
-    pub impl_name: String,
-=======
+    pub apis: HashMap<HexString, u32>,
+}
+
 #[derive(Debug, Clone, serde::Serialize, serde::Deserialize)]
 pub struct RuntimeVersion<'a> {
     #[serde(rename = "specName")]
@@ -635,7 +627,6 @@
     #[serde(rename = "implName")]
     pub impl_name: &'a str,
     #[serde(rename = "authoringVersion")]
->>>>>>> 182aaade
     pub authoring_version: u64,
     #[serde(rename = "specVersion")]
     pub spec_version: u64,
@@ -784,91 +775,6 @@
     }
 }
 
-<<<<<<< HEAD
-impl serde::Serialize for RuntimeSpec {
-    fn serialize<S>(&self, serializer: S) -> Result<S::Ok, S::Error>
-    where
-        S: serde::Serializer,
-    {
-        #[derive(serde::Serialize)]
-        struct SerdeRuntimeVersion<'a> {
-            #[serde(rename = "specName")]
-            spec_name: &'a str,
-            #[serde(rename = "implName")]
-            impl_name: &'a str,
-            #[serde(rename = "authoringVersion")]
-            authoring_version: u64,
-            #[serde(rename = "specVersion")]
-            spec_version: u64,
-            #[serde(rename = "implVersion")]
-            impl_version: u64,
-            #[serde(rename = "transactionVersion", skip_serializing_if = "Option::is_none")]
-            transaction_version: Option<u64>,
-            // TODO: optimize?
-            apis: HashMap<HexString, u32>,
-        }
-
-        SerdeRuntimeVersion {
-            spec_name: &self.spec_name,
-            impl_name: &self.impl_name,
-            authoring_version: self.authoring_version,
-            spec_version: self.spec_version,
-            impl_version: self.impl_version,
-            transaction_version: self.transaction_version,
-            // TODO: optimize?
-            apis: self
-                .apis
-                .iter()
-                .map(|(name_hash, version)| (HexString(name_hash.to_vec()), *version))
-                .collect(),
-        }
-        .serialize(serializer)
-    }
-}
-
-impl serde::Serialize for RuntimeVersion {
-    fn serialize<S>(&self, serializer: S) -> Result<S::Ok, S::Error>
-    where
-        S: serde::Serializer,
-    {
-        #[derive(serde::Serialize)]
-        struct SerdeRuntimeVersion<'a> {
-            #[serde(rename = "specName")]
-            spec_name: &'a str,
-            #[serde(rename = "implName")]
-            impl_name: &'a str,
-            #[serde(rename = "authoringVersion")]
-            authoring_version: u64,
-            #[serde(rename = "specVersion")]
-            spec_version: u64,
-            #[serde(rename = "implVersion")]
-            impl_version: u64,
-            #[serde(rename = "transactionVersion", skip_serializing_if = "Option::is_none")]
-            transaction_version: Option<u64>,
-            // TODO: optimize?
-            apis: Vec<(HexString, u32)>,
-        }
-
-        SerdeRuntimeVersion {
-            spec_name: &self.spec_name,
-            impl_name: &self.impl_name,
-            authoring_version: self.authoring_version,
-            spec_version: self.spec_version,
-            impl_version: self.impl_version,
-            transaction_version: self.transaction_version,
-            // TODO: optimize?
-            apis: self
-                .apis
-                .iter()
-                .map(|(name_hash, version)| (HexString(name_hash.to_vec()), *version))
-                .collect(),
-        }
-        .serialize(serializer)
-    }
-}
-
-=======
->>>>>>> 182aaade
 impl serde::Serialize for RuntimeDispatchInfo {
     fn serialize<S>(&self, serializer: S) -> Result<S::Ok, S::Error>
     where
