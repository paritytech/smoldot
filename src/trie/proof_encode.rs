--- conflicted
+++ resolved
@@ -434,13 +434,9 @@
 
 #[cfg(test)]
 mod tests {
-<<<<<<< HEAD
     use super::super::{nibble, proof_decode, proof_node_codec, trie_structure};
     use core::array;
     use rand::distributions::{Distribution as _, Uniform};
-=======
-    use super::super::{nibble, proof_decode};
->>>>>>> c8d75bf4
 
     #[test]
     fn empty_works() {
@@ -509,7 +505,6 @@
     }
 
     #[test]
-<<<<<<< HEAD
     fn build_random_proof() {
         // This test builds a proof of a randomly-generated trie, then fixes it, then checks
         // whether the decoder considers the proof as valid.
@@ -602,7 +597,9 @@
             })
             .unwrap();
         }
-=======
+    }
+
+    #[test]
     fn identical_nodes_deduplicated() {
         let mut proof_builder = super::ProofBuilder::new();
 
@@ -655,6 +652,5 @@
             ],
         })
         .unwrap();
->>>>>>> c8d75bf4
     }
 }