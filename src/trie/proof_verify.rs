--- conflicted
+++ resolved
@@ -246,20 +246,11 @@
                 node_value = child;
             } else {
                 // Find the entry in `proof` matching this Merkle value and update
-<<<<<<< HEAD
                 // `proof_iter`.
                 let proof_iter = merkle_values
                     .iter()
                     .position(|v| v[..] == *child)
                     .ok_or(Error::MissingProofEntry)?;
-=======
-                // `node_value`.
-                let proof_iter = merkle_values.iter().position(|v| v[..] == *child).ok_or(
-                    Error::MissingProofEntry {
-                        closest_ancestor_nibbles: iter_nibbles,
-                    },
-                )?;
->>>>>>> c3e5fb5e
                 node_value = config.proof.clone().nth(proof_iter).unwrap();
             }
         } else {
