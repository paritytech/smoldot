--- conflicted
+++ resolved
@@ -18,16 +18,12 @@
 use super::nibble;
 use core::{fmt, iter, slice};
 
-<<<<<<< HEAD
 /// Decodes a node value found in a trie proof into its components.
+///
+/// This can decode nodes no matter their version.
 ///
 /// This function can decode both nodes found in non-compact proofs and nodes found in compact
 /// proofs.
-=======
-/// Decodes a node value found in a proof into its components.
-///
-/// This can decode nodes no matter their version.
->>>>>>> c3e5fb5e
 pub fn decode(mut node_value: &[u8]) -> Result<Decoded, Error> {
     if node_value.is_empty() {
         return Err(Error::Empty);
