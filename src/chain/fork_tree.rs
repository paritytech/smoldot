// Smoldot
// Copyright (C) 2019-2021  Parity Technologies (UK) Ltd.
// SPDX-License-Identifier: GPL-3.0-or-later WITH Classpath-exception-2.0

// This program is free software: you can redistribute it and/or modify
// it under the terms of the GNU General Public License as published by
// the Free Software Foundation, either version 3 of the License, or
// (at your option) any later version.

// This program is distributed in the hope that it will be useful,
// but WITHOUT ANY WARRANTY; without even the implied warranty of
// MERCHANTABILITY or FITNESS FOR A PARTICULAR PURPOSE.  See the
// GNU General Public License for more details.

// You should have received a copy of the GNU General Public License
// along with this program.  If not, see <http://www.gnu.org/licenses/>.

//! Data structure containing trees of nodes.
//!
//! The [`ForkTree`] data structure can be used in situations where there exists a finalized
//! block, plus a tree of non-finalized blocks that all descend from that finalized block.
//!
//! The [`ForkTree`] only contains the non-finalized blocks. The finalized block, virtual root
//! of the tree, is only implicitly there.
//!
//! # Example
//!
//! ```
//! use smoldot::chain::fork_tree::ForkTree;
//!
//! let mut tree = ForkTree::new();
//!
//! // Add a first node with no parent. In other words, its parent is the finalized block that is
//! // virtually there but not managed by the `ForkTree`.
//! // Note that the user data (`"foo"` here) can be of any type. It can be used to store
//! // additional information on each node.
//! let node0 = tree.insert(None, "foo");
//! // Add a second node, child of the first one.
//! let node1 = tree.insert(Some(node0), "bar");
//! // Add a third node, child of the second one.
//! let node2 = tree.insert(Some(node1), "baz");
//!
//! // Removes `node1` and all the nodes that aren't its descendants.
//! // This is typically called when `node1` gets finalized.
//! // This function returns an iterator containing the blocks that have been removed.
//! tree.prune_ancestors(node1);
//!
//! // Only `node2` remains.
//! assert!(tree.get(node0).is_none());
//! assert!(tree.get(node1).is_none());
//! assert!(tree.get(node2).is_some());
//! ```

use core::{fmt, iter};

/// Tree of nodes. Each node contains a value of type `T`.
pub struct ForkTree<T> {
    /// Container storing the nodes.
    nodes: slab::Slab<Node<T>>,
    /// Index of the node in the tree without any parent nor previous sibling.
    first_root: Option<usize>,
}

struct Node<T> {
    /// Index within [`ForkTree::nodes`] of the parent of that node. `None` if the node is a root.
    parent: Option<usize>,
    /// Index within [`ForkTree::nodes`] of the first child of that node. `None` if no children.
    first_child: Option<usize>,
    /// Index within [`ForkTree::nodes`] of the next sibling of that node. `None` if that node is
    /// the last child of its parent.
    next_sibling: Option<usize>,
    /// Index within [`ForkTree::nodes`] of the previous sibling of that node. `None` if the node
    /// is the first child of its parent.
    previous_sibling: Option<usize>,
    /// Always `false`, except temporarily set to `true` during the pruning process on nodes that
    /// are ancestors of the pruning target.
    is_prune_target_ancestor: bool,
    /// Data decided by the external API user.
    data: T,
}

impl<T> ForkTree<T> {
    /// Initializes a new `ForkTree`.
    pub fn new() -> Self {
        ForkTree {
            nodes: slab::Slab::new(),
            first_root: None,
        }
    }

    /// Initializes a new `ForkTree` with a certain pre-allocated capacity.
    pub fn with_capacity(cap: usize) -> Self {
        ForkTree {
            nodes: slab::Slab::with_capacity(cap),
            first_root: None,
        }
    }

    /// Reserves additional capacity for at least `additional` new blocks without allocating.
    pub fn reserve(&mut self, additional: usize) {
        self.nodes.reserve(additional)
    }

    /// Removes all elements in the tree, leaving it empty.
    pub fn clear(&mut self) {
        self.nodes.clear();
    }

    /// Shrink the capacity of the tree as much as possible.
    pub fn shrink_to_fit(&mut self) {
        self.nodes.shrink_to_fit()
    }

    /// Returns true if there isn't any element in the tree.
    pub fn is_empty(&self) -> bool {
        self.nodes.is_empty()
    }

    /// Returns the number of elements in the tree.
    pub fn len(&self) -> usize {
        self.nodes.len()
    }

    /// Returns an iterator to all the node values without any specific order.
    pub fn iter_unordered(&self) -> impl Iterator<Item = (NodeIndex, &T)> {
        self.nodes.iter().map(|n| (NodeIndex(n.0), &n.1.data))
    }

    /// Returns the value of the node with the given index.
    pub fn get(&self, index: NodeIndex) -> Option<&T> {
        self.nodes.get(index.0).map(|n| &n.data)
    }

    /// Returns the value of the node with the given index.
    pub fn get_mut(&mut self, index: NodeIndex) -> Option<&mut T> {
        self.nodes.get_mut(index.0).map(|n| &mut n.data)
    }

    /// Returns the parent of the given node. Returns `None` if the node doesn't have any parent.
    ///
    /// # Panic
    ///
    /// Panics if the [`NodeIndex`] is invalid.
    ///
    pub fn parent(&self, node: NodeIndex) -> Option<NodeIndex> {
        self.nodes[node.0].parent.map(NodeIndex)
    }

    /// Removes from the tree:
    ///
    /// - The node passed as parameter.
    /// - The ancestors of the node passed as parameter.
    /// - Any node not a descendant of the node passed as parameter.
    ///
    /// Returns an iterator containing the removed elements.
    /// All elements are removed from the tree even if the returned iterator is dropped eagerly.
    ///
    /// Elements are returned in an unspecified order. However, all the elements for which
    /// [`PrunedNode::is_prune_target_ancestor`] is `true` are guaranteed to be returned from
    /// child to parent.
    ///
    /// In other words, doing `prune_ancestors(...).filter(|n| n.is_prune_target_ancestor)` is
    /// guaranteed to return the elements in the same order as [`ForkTree::node_to_root_path`]
    /// does.
    ///
    /// # Panic
    ///
    /// Panics if the [`NodeIndex`] is invalid.
    ///
    pub fn prune_ancestors(&mut self, node_index: NodeIndex) -> PruneAncestorsIter<T> {
        self.prune_ancestors_inner(node_index, false)
    }

    /// Removes from the tree any node that isn't either an ancestor or a descendant of the target
    /// node.
    ///
    /// This function is similar to [`ForkTree::prune_ancestors`], except that all nodes returned
    /// by the iterator are guaranteed to have [`PrunedNode::is_prune_target_ancestor`] equal
    /// to `false`.
    ///
    /// # Panic
    ///
    /// Panics if the [`NodeIndex`] is invalid.
    ///
    pub fn prune_uncles(&mut self, node_index: NodeIndex) -> PruneAncestorsIter<T> {
        self.prune_ancestors_inner(node_index, true)
    }

    fn prune_ancestors_inner(
        &mut self,
        node_index: NodeIndex,
        uncles_only: bool,
    ) -> PruneAncestorsIter<T> {
        // The implementation consists in replacing the content of `self.first_root` with the
        // content of `self.nodes[node_index].first_child` and updating everything else
        // accordingly.

        // Set `is_prune_target_ancestor` to true for `node_index` and all its ancestors.
        {
            let mut node = node_index.0;
            loop {
                debug_assert!(!self.nodes[node].is_prune_target_ancestor);
                self.nodes[node].is_prune_target_ancestor = true;
                node = match self.nodes[node].parent {
                    Some(n) => n,
                    None => break,
                }
            }
        }

        let iter = self.first_root.unwrap();
        self.first_root = self.nodes[node_index.0].first_child;

        PruneAncestorsIter {
            finished: false,
            tree: self,
            uncles_only,
            new_final: node_index,
            iter,
            traversing_up: false,
        }
    }

    /// Returns the common ancestor between `node1` and `node2`, if any is known.
    ///
    /// # Panic
    ///
    /// Panics if one of the [`NodeIndex`]s is invalid.
    ///
    pub fn common_ancestor(&self, node1: NodeIndex, node2: NodeIndex) -> Option<NodeIndex> {
        let dist_to_root1 = self.node_to_root_path(node1).count();
        let dist_to_root2 = self.node_to_root_path(node2).count();

        let mut iter1 = self
            .node_to_root_path(node1)
            .skip(dist_to_root1.saturating_sub(dist_to_root2));
        let mut iter2 = self
            .node_to_root_path(node2)
            .skip(dist_to_root2.saturating_sub(dist_to_root1));

        loop {
            match (iter1.next(), iter2.next()) {
                (Some(a), Some(b)) if a == b => return Some(a),
                (Some(_), Some(_)) => continue,
                (None, None) => return None,
                _ => unreachable!(),
            }
        }
    }

    /// Returns true if `maybe_ancestor` is an ancestor of `maybe_descendant`. Also returns `true`
    /// if the two [`NodeIndex`] are equal.
    ///
    /// # Panic
    ///
    /// Panics if one of the [`NodeIndex`]s is invalid.
    ///
    pub fn is_ancestor(&self, maybe_ancestor: NodeIndex, maybe_descendant: NodeIndex) -> bool {
        // Do this check separately, otherwise the code below would successfully return `true`
        // if `maybe_ancestor` and `descendant` are invalid but equal.
        assert!(self.nodes.contains(maybe_descendant.0));

        let mut iter = maybe_descendant.0;
        loop {
            if iter == maybe_ancestor.0 {
                return true;
            }

            iter = match self.nodes[iter].parent {
                Some(p) => p,
                None => return false,
            };
        }
    }

    /// Returns two iterators: the first iterator enumerates the nodes from `node1` to the common
    /// ancestor of `node1` and `node2`. The second iterator enumerates the nodes from that common
    /// ancestor to `node2`. The common ancestor isn't included in either iterator. If `node1` and
    /// `node2` are equal then both iterators are empty, otherwise `node1` is always included in
    /// the first iterator and `node2` always included in the second iterator.
    ///
    /// # Panic
    ///
    /// Panics if one of the [`NodeIndex`]s is invalid.
    ///
    pub fn ascend_and_descend<'a>(
        &'a self,
        node1: NodeIndex,
        node2: NodeIndex,
    ) -> (
        impl Iterator<Item = NodeIndex> + Clone + 'a,
        impl Iterator<Item = NodeIndex> + Clone + 'a,
    ) {
        let common_ancestor = self.common_ancestor(node1, node2);

        let iter1 = self
            .node_to_root_path(node1)
            .take_while(move |v| Some(*v) != common_ancestor);
        let iter2 = self
            .root_to_node_path(node2)
            .skip_while(move |v| Some(*v) != common_ancestor);

        (iter1, iter2)
    }

    /// Enumerates all the nodes, starting from the the given node, to the root. Each element
    /// returned by the iterator is a parent of the previous one. The iterator does include the
    /// node itself.
    ///
    /// # Panic
    ///
    /// Panics if the [`NodeIndex`] is invalid.
    ///
    pub fn node_to_root_path<'a>(
        &'a self,
        node_index: NodeIndex,
    ) -> impl Iterator<Item = NodeIndex> + Clone + 'a {
        iter::successors(Some(node_index), move |n| {
            self.nodes[n.0].parent.map(NodeIndex)
        })
    }

    /// Same as [`ForkTree::node_to_root_path`], but gives the path in the reverse order.
    ///
    /// # Panic
    ///
    /// Panics if the [`NodeIndex`] is invalid.
    ///
    pub fn root_to_node_path<'a>(
        &'a self,
        node_index: NodeIndex,
    ) -> impl Iterator<Item = NodeIndex> + Clone + 'a {
        debug_assert!(self.nodes.get(usize::max_value()).is_none());

        // First element is an invalid key, each successor is the last element of
        // `node_to_root_path(node_index)` that isn't equal to `current`.
        // Since the first element is invalid, we skip it.
        iter::successors(Some(NodeIndex(usize::max_value())), move |&current| {
            self.node_to_root_path(node_index)
                .take_while(move |n| *n != current)
                .last()
        })
        .skip(1)
    }

    /// Finds the first node in the tree that matches the given condition.
    pub fn find(&self, mut cond: impl FnMut(&T) -> bool) -> Option<NodeIndex> {
        self.nodes
            .iter()
            .filter(|(_, n)| cond(&n.data))
            .map(|(i, _)| i)
            .next()
            .map(NodeIndex)
    }

    /// Inserts a new node in the tree.
    ///
    /// # Panic
    ///
    /// Panics if `parent` isn't a valid node index.
    ///
    pub fn insert(&mut self, parent: Option<NodeIndex>, child: T) -> NodeIndex {
        if let Some(parent) = parent {
            let next_sibling = self.nodes.get_mut(parent.0).unwrap().first_child;

            let new_node_index = self.nodes.insert(Node {
                parent: Some(parent.0),
                first_child: None,
                next_sibling,
                previous_sibling: None,
                is_prune_target_ancestor: false,
                data: child,
            });

            self.nodes.get_mut(parent.0).unwrap().first_child = Some(new_node_index);

            if let Some(next_sibling) = next_sibling {
                self.nodes.get_mut(next_sibling).unwrap().previous_sibling = Some(new_node_index);
            }

            NodeIndex(new_node_index)
        } else {
            let new_node_index = self.nodes.insert(Node {
                parent: None,
                first_child: None,
                next_sibling: self.first_root,
                previous_sibling: None,
                is_prune_target_ancestor: false,
                data: child,
            });

            if let Some(first_root) = self.first_root {
                self.nodes.get_mut(first_root).unwrap().previous_sibling = Some(new_node_index);
            }

            self.first_root = Some(new_node_index);

            NodeIndex(new_node_index)
        }
    }
}

impl<T> Default for ForkTree<T> {
    fn default() -> Self {
        Self::new()
    }
}

impl<T> fmt::Debug for ForkTree<T>
where
    T: fmt::Debug,
{
    fn fmt(&self, f: &mut fmt::Formatter) -> fmt::Result {
        f.debug_list()
            .entries(self.nodes.iter().map(|(_, v)| &v.data))
            .finish()
    }
}

/// Iterator of elements removed when pruning ancestors.
pub struct PruneAncestorsIter<'a, T> {
    /// True if iterator is completed. If true, none of the values of the other fields are relevant
    /// anymore.
    finished: bool,

    // Parent object.
    // Note that `first_root` has already been updated to be the new final, and therefore
    // shouldn't be relied upon.
    tree: &'a mut ForkTree<T>,

    /// Current node being iterated.
    /// Order of iteration is: go down the hierarchy as deep as possible by following the first
    /// child. If there is no first child, instead go to the next sibling. If there is no next
    /// sibling, go to the parent.
    iter: usize,

    /// True if the previous iteration was from a node lower in the hierarchy.
    traversing_up: bool,

    /// Target of the pruning. Value which `prune_ancestors` has been called with.
    new_final: NodeIndex,

    /// If `true`, `new_final` and its ancestors aren't removed.
    uncles_only: bool,
}

impl<'a, T> Iterator for PruneAncestorsIter<'a, T> {
    type Item = PrunedNode<T>;

    fn next(&mut self) -> Option<Self::Item> {
        loop {
            if self.finished {
                break None;
            }

            let mut iter_node = &mut self.tree.nodes[self.iter];

            // If current node is a direct child of `new_final`, then don't remove it.
            // Instead, just update its parent to be `None` and continue iterating.
            if iter_node.parent == Some(self.new_final.0) {
                debug_assert!(!self.traversing_up);
<<<<<<< HEAD
                if self.uncles_only {
=======
                if !self.uncles_only {
>>>>>>> 835eef0b
                    iter_node.parent = None;
                }
                self.iter = if let Some(next_sibling) = iter_node.next_sibling {
                    next_sibling
                } else {
                    self.traversing_up = true;
                    self.new_final.0
                };
                continue;
            }

            // If `traversing_up` is false`, try to go down the hierarchy as deeply as possible.
            if !self.traversing_up {
                if let Some(first_child) = iter_node.first_child {
                    self.iter = first_child;
                    continue;
                }
            }

            // Keep a copy of `self.iter` because we update it now.
            let maybe_removed_node_index = NodeIndex(self.iter);

            // Jump either to its next sibling, or, if it was the last sibling, back to its
            // parent.
            if let Some(next_sibling) = iter_node.next_sibling {
                self.traversing_up = false;
                self.iter = next_sibling;
            } else if let Some(parent) = iter_node.parent {
                self.traversing_up = true;
                self.iter = parent;
            } else {
                self.finished = true;
            };

            // Should the node be removed?
            if self.uncles_only && iter_node.is_prune_target_ancestor {
                continue;
            }

            // Actually remove the node.
            let iter_node = self.tree.nodes.remove(maybe_removed_node_index.0);

            break Some(PrunedNode {
                index: maybe_removed_node_index,
                is_prune_target_ancestor: iter_node.is_prune_target_ancestor,
                user_data: iter_node.data,
            });
        }
    }

    fn size_hint(&self) -> (usize, Option<usize>) {
        (0, Some(self.tree.nodes.len()))
    }
}

impl<'a, T> Drop for PruneAncestorsIter<'a, T> {
    fn drop(&mut self) {
        // Make sure that all elements are removed.
        while let Some(_) = self.next() {}

        debug_assert!(self.tree.get(self.new_final).is_none());
    }
}

/// Node removed by [`ForkTree::prune_ancestors`].
pub struct PrunedNode<T> {
    /// Former index of the node. This index is no longer valid.
    pub index: NodeIndex,
    /// True if this node is an ancestor of the target of the pruning.
    pub is_prune_target_ancestor: bool,
    /// Value that was passed to [`ForkTree::insert`].
    pub user_data: T,
}

/// Index of a node within a [`ForkTree`]. Never invalidated unless the node is removed.
#[derive(Debug, Copy, Clone, PartialEq, Eq, PartialOrd, Ord)]
pub struct NodeIndex(usize);

#[cfg(test)]
mod tests {
    use super::ForkTree;

    #[test]
    fn basic() {
        let mut tree = ForkTree::new();

        let node0 = tree.insert(None, 0);
        let node1 = tree.insert(Some(node0), 1);
        let node2 = tree.insert(Some(node1), 2);
        let node3 = tree.insert(Some(node2), 3);
        let node4 = tree.insert(Some(node2), 4);
        let node5 = tree.insert(Some(node0), 5);

        assert_eq!(tree.find(|v| *v == 0), Some(node0));
        assert_eq!(tree.find(|v| *v == 1), Some(node1));
        assert_eq!(tree.find(|v| *v == 2), Some(node2));
        assert_eq!(tree.find(|v| *v == 3), Some(node3));
        assert_eq!(tree.find(|v| *v == 4), Some(node4));
        assert_eq!(tree.find(|v| *v == 5), Some(node5));

        assert_eq!(
            tree.node_to_root_path(node3).collect::<Vec<_>>(),
            &[node3, node2, node1, node0]
        );
        assert_eq!(
            tree.node_to_root_path(node4).collect::<Vec<_>>(),
            &[node4, node2, node1, node0]
        );
        assert_eq!(
            tree.node_to_root_path(node1).collect::<Vec<_>>(),
            &[node1, node0]
        );
        assert_eq!(
            tree.node_to_root_path(node5).collect::<Vec<_>>(),
            &[node5, node0]
        );

        let iter = tree.prune_ancestors(node1);
        assert_eq!(
            iter.filter(|n| n.is_prune_target_ancestor)
                .map(|n| n.index)
                .collect::<Vec<_>>(),
            vec![node1, node0]
        );

        assert!(tree.get(node0).is_none());
        assert!(tree.get(node1).is_none());
        assert_eq!(tree.get(node2), Some(&2));
        assert_eq!(tree.get(node3), Some(&3));
        assert_eq!(tree.get(node4), Some(&4));
        assert!(tree.get(node5).is_none());

        assert_eq!(
            tree.node_to_root_path(node3).collect::<Vec<_>>(),
            &[node3, node2]
        );
        assert_eq!(
            tree.node_to_root_path(node4).collect::<Vec<_>>(),
            &[node4, node2]
        );
    }

    // TODO: add more testing for the order of elements returned by `prune_ancestors`
}<|MERGE_RESOLUTION|>--- conflicted
+++ resolved
@@ -459,11 +459,7 @@
             // Instead, just update its parent to be `None` and continue iterating.
             if iter_node.parent == Some(self.new_final.0) {
                 debug_assert!(!self.traversing_up);
-<<<<<<< HEAD
-                if self.uncles_only {
-=======
                 if !self.uncles_only {
->>>>>>> 835eef0b
                     iter_node.parent = None;
                 }
                 self.iter = if let Some(next_sibling) = iter_node.next_sibling {
