--- conflicted
+++ resolved
@@ -82,14 +82,10 @@
 #[must_use]
 pub enum Query {
     /// Fetching the Babe epoch is over.
-<<<<<<< HEAD
-    Finished(Result<(BabeEpochInformation, host::HostVmPrototype), Error>),
-=======
     Finished {
-        result: Result<PartialBabeEpochInformation, Error>,
+        result: Result<BabeEpochInformation, Error>,
         virtual_machine: host::HostVmPrototype,
     },
->>>>>>> 333f3ac4
     /// Loading a storage value is required in order to continue.
     StorageGet(StorageGet),
     /// Fetching the key that follows a given one is required in order to continue.
@@ -109,13 +105,8 @@
                 let virtual_machine = success.virtual_machine.into_prototype();
 
                 match decoded {
-<<<<<<< HEAD
-                    Ok(epoch) => Query::Finished(Ok((
-                        BabeEpochInformation {
-=======
                     Ok(epoch) => Query::Finished {
-                        result: Ok(PartialBabeEpochInformation {
->>>>>>> 333f3ac4
+                        result: Ok(BabeEpochInformation {
                             epoch_index: epoch.epoch_index,
                             start_slot_number: Some(epoch.start_slot_number),
                             authorities: epoch
@@ -127,14 +118,8 @@
                                 })
                                 .collect(),
                             randomness: epoch.randomness,
-<<<<<<< HEAD
                             c: epoch.c,
                             allowed_slots: epoch.allowed_slots,
-                        },
-                        success.virtual_machine.into_prototype(),
-                    ))),
-                    Err(error) => Query::Finished(Err(Error::DecodeFailed(error))),
-=======
                         }),
                         virtual_machine,
                     },
@@ -142,7 +127,6 @@
                         result: Err(Error::DecodeFailed(error)),
                         virtual_machine,
                     },
->>>>>>> 333f3ac4
                 }
             }
             read_only_runtime_host::RuntimeHostVm::Finished(Err(err)) => Query::Finished {
