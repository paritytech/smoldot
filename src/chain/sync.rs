--- conflicted
+++ resolved
@@ -45,13 +45,6 @@
 //! nodes and not only rely on incoming connections, as there is otherwise the possibility of a
 //! single actor controlling all said incoming connections.
 
-<<<<<<< HEAD
 pub mod all_forks;
-=======
-// TODO: this doc ^ is correct but assumes that there exist multiple syncing strategies, while at
-//       the time of writing only one is implemented
-
-// TODO: pub mod full_all_forks;
 pub mod grandpa_warp_sync;
->>>>>>> 99aa8d65
 pub mod optimistic;