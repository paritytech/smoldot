// Smoldot
// Copyright (C) 2019-2021  Parity Technologies (UK) Ltd.
// SPDX-License-Identifier: GPL-3.0-or-later WITH Classpath-exception-2.0

// This program is free software: you can redistribute it and/or modify
// it under the terms of the GNU General Public License as published by
// the Free Software Foundation, either version 3 of the License, or
// (at your option) any later version.

// This program is distributed in the hope that it will be useful,
// but WITHOUT ANY WARRANTY; without even the implied warranty of
// MERCHANTABILITY or FITNESS FOR A PARTICULAR PURPOSE.  See the
// GNU General Public License for more details.

// You should have received a copy of the GNU General Public License
// along with this program.  If not, see <http://www.gnu.org/licenses/>.

use crate::{
    chain::chain_information::{
        babe_fetch_epoch::{self, PartialBabeEpochInformation},
        BabeEpochInformation, ChainInformation, ChainInformationConsensus,
        ChainInformationFinality, ChainInformationRef,
    },
    executor::{
        self,
        host::{HostVmPrototype, NewErr},
        vm::ExecHint,
    },
    finality::grandpa::warp_sync,
    header::{Header, HeaderRef},
    network::protocol::GrandpaWarpSyncResponse,
};

/// Problem encountered during a call to [`grandpa_warp_sync`].
#[derive(Debug, derive_more::Display)]
pub enum Error {
    #[display(fmt = "Missing :code")]
    MissingCode,
    #[display(fmt = "{}", _0)]
    InvalidHeapPages(executor::InvalidHeapPagesError),
    #[display(fmt = "{}", _0)]
    Verifier(warp_sync::Error),
    #[display(fmt = "{}", _0)]
    BabeFetchEpoch(babe_fetch_epoch::Error),
    #[display(fmt = "{}", _0)]
    NewRuntime(NewErr),
}

/// The configuration for [`grandpa_warp_sync`].
pub struct Config {
    /// The chain information of the starting point of the warp syncing.
    pub start_chain_information: ChainInformation,
    /// The initial capacity of the list of sources.
    pub sources_capacity: usize,
}

/// Starts syncing via GrandPa warp sync.
pub fn grandpa_warp_sync<TSrc>(config: Config) -> GrandpaWarpSync<TSrc> {
    GrandpaWarpSync::WaitingForSources(WaitingForSources {
        state: PreVerificationState {
            start_chain_information: config.start_chain_information,
        },
        sources: slab::Slab::with_capacity(config.sources_capacity),
        previous_verifier_values: None,
    })
}

/// Identifier for a source in the [`GrandpaWarpSync`].
//
// Implementation note: this represents the index within the `Slab` used for the list of sources.
#[derive(Debug, Copy, Clone, Ord, PartialOrd, Eq, PartialEq, Hash)]
pub struct SourceId(usize);

/// The result of a successful warp sync.
pub struct Success<TSrc> {
    /// The synced chain information.
    pub chain_information: ChainInformation,
    /// The runtime constructed in `VirtualMachineParamsGet`.
    pub runtime: HostVmPrototype,
    /// The list of sources that were added to the state machine.
    pub sources: Vec<TSrc>,
}

/// The GrandPa warp sync state machine.
#[derive(derive_more::From)]
pub enum GrandpaWarpSync<TSrc> {
    /// Warp syncing is over.
    Finished(Result<Success<TSrc>, Error>),
    /// Loading a storage value is required in order to continue.
    #[from]
    StorageGet(StorageGet<TSrc>),
    /// Fetching the key that follows a given one is required in order to continue.
    #[from]
    NextKey(NextKey<TSrc>),
    /// Verifying the warp sync response is required to continue.
    #[from]
    Verifier(Verifier<TSrc>),
    /// Requesting GrandPa warp sync data from a source is required to continue.
    #[from]
    WarpSyncRequest(WarpSyncRequest<TSrc>),
    /// Fetching the parameters for the virtual machine is required to continue.
    #[from]
    VirtualMachineParamsGet(VirtualMachineParamsGet<TSrc>),
    /// Adding more sources of GrandPa warp sync data to is required to continue.
    #[from]
    WaitingForSources(WaitingForSources<TSrc>),
}

impl<TSrc> GrandpaWarpSync<TSrc> {
    fn from_babe_fetch_epoch_query(
        query: babe_fetch_epoch::Query,
        fetched_current_epoch: Option<PartialBabeEpochInformation>,
        mut state: PostVerificationState<TSrc>,
    ) -> Self {
        match (query, fetched_current_epoch) {
            (babe_fetch_epoch::Query::Finished(Ok((next_epoch, runtime))), Some(current_epoch)) => {
                let (slots_per_epoch, babe_config_c, babe_config_allowed_slots) =
                    match state.start_chain_information.consensus {
                        ChainInformationConsensus::Babe {
                            slots_per_epoch,
                            finalized_next_epoch_transition,
                            ..
                        } => (
                            slots_per_epoch,
                            // TODO: /!\ /!\ shouldn't take the same configuration as the genesis; this is a hack while waiting for https://github.com/paritytech/substrate/issues/8060
                            finalized_next_epoch_transition.c,
                            finalized_next_epoch_transition.allowed_slots,
                        ),
                        _ => unreachable!(),
                    };

                Self::Finished(Ok(Success {
                    chain_information: ChainInformation {
                        finalized_block_header: state.header,
                        finality: state.chain_information_finality,
                        consensus: ChainInformationConsensus::Babe {
                            finalized_block_epoch_information: Some(BabeEpochInformation {
                                epoch_index: current_epoch.epoch_index,
                                start_slot_number: current_epoch.start_slot_number,
                                authorities: current_epoch.authorities,
                                randomness: current_epoch.randomness,
                                c: babe_config_c,
                                allowed_slots: babe_config_allowed_slots,
                            }),
                            finalized_next_epoch_transition: BabeEpochInformation {
                                epoch_index: next_epoch.epoch_index,
                                start_slot_number: next_epoch.start_slot_number,
                                authorities: next_epoch.authorities,
                                randomness: next_epoch.randomness,
                                c: babe_config_c,
                                allowed_slots: babe_config_allowed_slots,
                            },
                            slots_per_epoch,
                        },
                    },
                    runtime,
                    sources: state
                        .sources
                        .drain()
                        .map(|source| source.user_data)
                        .collect(),
                }))
            }
            (babe_fetch_epoch::Query::Finished(Ok((current_epoch, runtime))), None) => {
                let babe_next_epoch_query =
                    babe_fetch_epoch::babe_fetch_epoch(babe_fetch_epoch::Config {
                        runtime,
                        epoch_to_fetch: babe_fetch_epoch::BabeEpochToFetch::NextEpoch,
                    });
                Self::from_babe_fetch_epoch_query(babe_next_epoch_query, Some(current_epoch), state)
            }
            (babe_fetch_epoch::Query::Finished(Err(error)), _) => {
                Self::Finished(Err(Error::BabeFetchEpoch(error)))
            }
            (babe_fetch_epoch::Query::StorageGet(storage_get), fetched_current_epoch) => {
                Self::StorageGet(StorageGet {
                    inner: storage_get,
                    fetched_current_epoch,
                    state,
                })
            }
            (babe_fetch_epoch::Query::NextKey(next_key), fetched_current_epoch) => {
                Self::NextKey(NextKey {
                    inner: next_key,
                    fetched_current_epoch,
                    state,
                })
            }
        }
    }
}

/// Loading a storage value is required in order to continue.
#[must_use]
pub struct StorageGet<TSrc> {
    inner: babe_fetch_epoch::StorageGet,
    fetched_current_epoch: Option<PartialBabeEpochInformation>,
    state: PostVerificationState<TSrc>,
}

impl<TSrc> StorageGet<TSrc> {
    /// Returns the key whose value must be passed to [`StorageGet::inject_value`].
    pub fn key(&'_ self) -> impl Iterator<Item = impl AsRef<[u8]> + '_> + '_ {
        self.inner.key()
    }

    /// Returns the source that we received the warp sync data from.
    pub fn warp_sync_source(&self) -> &TSrc {
        &self.state.sources[self.state.warp_sync_source_id.0].user_data
    }

    /// Returns the header that we're warp syncing up to.
    pub fn warp_sync_header(&self) -> HeaderRef {
        (&self.state.header).into()
    }

    /// Returns the key whose value must be passed to [`StorageGet::inject_value`].
    ///
    /// This method is a shortcut for calling `key` and concatenating the returned slices.
    pub fn key_as_vec(&self) -> Vec<u8> {
        self.inner.key_as_vec()
    }

    /// Returns the chain information that is considered fully verified.
    pub fn as_chain_information(&self) -> ChainInformationRef {
        (&self.state.start_chain_information).into()
    }

    /// Injects the corresponding storage value.
    pub fn inject_value(
        self,
        value: Option<impl Iterator<Item = impl AsRef<[u8]>>>,
    ) -> GrandpaWarpSync<TSrc> {
        GrandpaWarpSync::from_babe_fetch_epoch_query(
            self.inner.inject_value(value),
            self.fetched_current_epoch,
            self.state,
        )
    }
}

/// Fetching the key that follows a given one is required in order to continue.
#[must_use]
pub struct NextKey<TSrc> {
    inner: babe_fetch_epoch::NextKey,
    fetched_current_epoch: Option<PartialBabeEpochInformation>,
    state: PostVerificationState<TSrc>,
}

impl<TSrc> NextKey<TSrc> {
    /// Returns the key whose next key must be passed back.
    pub fn key(&'_ self) -> impl AsRef<[u8]> + '_ {
        self.inner.key()
    }

    /// Returns the source that we received the warp sync data from.
    pub fn warp_sync_source(&self) -> &TSrc {
        &self.state.sources[self.state.warp_sync_source_id.0].user_data
    }

    /// Returns the header that we're warp syncing up to.
    pub fn warp_sync_header(&self) -> HeaderRef {
        (&self.state.header).into()
    }

    /// Returns the chain information that is considered fully verified.
    pub fn as_chain_information(&self) -> ChainInformationRef {
        (&self.state.start_chain_information).into()
    }

    /// Injects the key.
    ///
    /// # Panic
    ///
    /// Panics if the key passed as parameter isn't strictly superior to the requested key.
    ///
    pub fn inject_key(self, key: Option<impl AsRef<[u8]>>) -> GrandpaWarpSync<TSrc> {
        GrandpaWarpSync::from_babe_fetch_epoch_query(
            self.inner.inject_key(key),
            self.fetched_current_epoch,
            self.state,
        )
    }
}

/// Verifying the warp sync response is required to continue.
pub struct Verifier<TSrc> {
    verifier: warp_sync::Verifier,
    state: PreVerificationState,
    warp_sync_source_id: SourceId,
    sources: slab::Slab<Source<TSrc>>,
    final_set_of_fragments: bool,
}

impl<TSrc> Verifier<TSrc> {
    /// Returns the chain information that is considered verified.
    pub fn as_chain_information(&self) -> ChainInformationRef {
        (&self.state.start_chain_information).into()
    }

    pub fn next(self) -> GrandpaWarpSync<TSrc> {
        match self.verifier.next() {
            Ok(warp_sync::Next::NotFinished(next_verifier)) => GrandpaWarpSync::Verifier(Self {
                verifier: next_verifier,
                state: self.state,
                sources: self.sources,
                warp_sync_source_id: self.warp_sync_source_id,
                final_set_of_fragments: self.final_set_of_fragments,
            }),
            Ok(warp_sync::Next::Success {
                header,
                chain_information_finality,
            }) => {
                if self.final_set_of_fragments {
                    GrandpaWarpSync::VirtualMachineParamsGet(VirtualMachineParamsGet {
                        state: PostVerificationState {
                            header,
                            chain_information_finality,
                            start_chain_information: self.state.start_chain_information,
                            sources: self.sources,
                            warp_sync_source_id: self.warp_sync_source_id,
                        },
                    })
                } else {
                    GrandpaWarpSync::WarpSyncRequest(WarpSyncRequest {
                        source_id: self.warp_sync_source_id,
                        sources: self.sources,
                        state: self.state,
                        previous_verifier_values: Some((header, chain_information_finality)),
                    })
                }
            }
            Err(error) => GrandpaWarpSync::Finished(Err(Error::Verifier(error))),
        }
    }
}

struct PreVerificationState {
    start_chain_information: ChainInformation,
}

struct PostVerificationState<TSrc> {
    header: Header,
    chain_information_finality: ChainInformationFinality,
    start_chain_information: ChainInformation,
    sources: slab::Slab<Source<TSrc>>,
    warp_sync_source_id: SourceId,
}

/// Requesting GrandPa warp sync data from a source is required to continue.
pub struct WarpSyncRequest<TSrc> {
    source_id: SourceId,
    sources: slab::Slab<Source<TSrc>>,
    state: PreVerificationState,
    previous_verifier_values: Option<(Header, ChainInformationFinality)>,
}

impl<TSrc> WarpSyncRequest<TSrc> {
    /// The source to make a GrandPa warp sync request to.
    pub fn current_source(&self) -> (SourceId, &TSrc) {
        (self.source_id, &self.sources[self.source_id.0].user_data)
    }

    /// The hash of the header to warp sync from.
    pub fn start_block_hash(&self) -> [u8; 32] {
        match self.previous_verifier_values.as_ref() {
            Some((header, _)) => header.hash(),
            None => self
                .state
                .start_chain_information
                .finalized_block_header
                .hash(),
        }
    }

    /// Returns the chain information that is considered verified.
    pub fn as_chain_information(&self) -> ChainInformationRef {
        (&self.state.start_chain_information).into()
    }

    /// Returns the user data (`TSrc`) corresponding to the given source.
    ///
    /// # Panic
    ///
    /// Panics if the [`SourceId`] is invalid.
    ///
    pub fn source_user_data_mut(&mut self, source_id: SourceId) -> &mut TSrc {
        debug_assert!(self.sources.contains(source_id.0));
        &mut self.sources[source_id.0].user_data
    }

    /// Add a source to the list of sources.
    pub fn add_source(&mut self, user_data: TSrc) -> SourceId {
        SourceId(self.sources.insert(Source {
            user_data,
            already_tried: false,
        }))
    }

    /// Remove a source from the list of sources.
    ///
    /// # Panic
    ///
    /// Panics if the source wasn't added to the list earlier.
    ///
    pub fn remove_source(mut self, to_remove: SourceId) -> (TSrc, GrandpaWarpSync<TSrc>) {
        if to_remove == self.source_id {
            let next_id = self
                .sources
                .iter()
                .find(|(_, s)| !s.already_tried)
                .map(|(id, _)| SourceId(id));

            let removed = self.sources.remove(to_remove.0).user_data;

            let next_state = if let Some(next_id) = next_id {
                GrandpaWarpSync::WarpSyncRequest(Self {
                    source_id: next_id,
                    sources: self.sources,
                    state: self.state,
                    previous_verifier_values: self.previous_verifier_values,
                })
            } else {
                GrandpaWarpSync::WaitingForSources(WaitingForSources {
                    sources: self.sources,
                    state: self.state,
                    previous_verifier_values: self.previous_verifier_values,
                })
            };

            (removed, next_state)
        } else {
            let removed = self.sources.remove(to_remove.0).user_data;
            (removed, GrandpaWarpSync::WarpSyncRequest(self))
        }
    }

    /// Submit a GrandPa warp sync response if the request succeeded or `None` if it did not.
    pub fn handle_response(
        mut self,
<<<<<<< HEAD
        mut response: Option<GrandpaWarpSyncResponse>,
=======
        response: Option<Vec<GrandpaWarpSyncResponseFragment>>,
>>>>>>> 3e117b4a
    ) -> GrandpaWarpSync<TSrc> {
        self.sources[self.source_id.0].already_tried = true;

        // If the response is empty, then we've warp synced to the head of the
        // chain.
        if response
            .as_ref()
            .map(|response| response.fragments.is_empty())
            .unwrap_or(false)
        {
            let (header, chain_information_finality) = match self.previous_verifier_values {
                Some((header, chain_information_finality)) => (header, chain_information_finality),
                None => (
                    self.state
                        .start_chain_information
                        .finalized_block_header
                        .clone(),
                    self.state.start_chain_information.finality.clone(),
                ),
            };

            return GrandpaWarpSync::VirtualMachineParamsGet(VirtualMachineParamsGet {
                state: PostVerificationState {
                    header,
                    chain_information_finality,
                    start_chain_information: self.state.start_chain_information,
                    sources: self.sources,
                    warp_sync_source_id: self.source_id,
                },
            });
        }

        match response {
            Some(response) => {
                // TODO: remove this `unwrap_or` when a polkadot version that
                // serves `is_finished` is released.
                let final_set_of_fragments = response
                    .is_finished
                    .unwrap_or(response.fragments.len() == 1);

                let verifier = match self.previous_verifier_values {
                    Some((_, chain_information_finality)) => warp_sync::Verifier::new(
                        (&chain_information_finality).into(),
                        response.fragments,
                    ),
                    None => warp_sync::Verifier::new(
                        (&self.state.start_chain_information.finality).into(),
                        response.fragments,
                    ),
                };

                GrandpaWarpSync::Verifier(Verifier {
                    final_set_of_fragments,
                    verifier,
                    state: self.state,
                    sources: self.sources,
                    warp_sync_source_id: self.source_id,
                })
            }
            None => {
                let next_id = self
                    .sources
                    .iter()
                    .find(|(_, s)| !s.already_tried)
                    .map(|(id, _)| SourceId(id));

                if let Some(next_id) = next_id {
                    GrandpaWarpSync::WarpSyncRequest(Self {
                        source_id: next_id,
                        sources: self.sources,
                        state: self.state,
                        previous_verifier_values: self.previous_verifier_values,
                    })
                } else {
                    GrandpaWarpSync::WaitingForSources(WaitingForSources {
                        sources: self.sources,
                        state: self.state,
                        previous_verifier_values: self.previous_verifier_values,
                    })
                }
            }
        }
    }
}

/// Fetching the parameters for the virtual machine is required to continue.
pub struct VirtualMachineParamsGet<TSrc> {
    state: PostVerificationState<TSrc>,
}

impl<TSrc> VirtualMachineParamsGet<TSrc> {
    /// Returns the header that we're warp syncing up to.
    pub fn warp_sync_header(&self) -> HeaderRef {
        (&self.state.header).into()
    }

    /// Returns the chain information that is considered fully verified.
    pub fn as_chain_information(&self) -> ChainInformationRef {
        (&self.state.start_chain_information).into()
    }

    /// Set the code and heappages from storage using the keys `:code` and `:heappages`
    /// respectively. Also allows setting an execution hint for the virtual machine.
    pub fn set_virtual_machine_params(
        self,
        code: Option<impl AsRef<[u8]>>,
        heap_pages: Option<impl AsRef<[u8]>>,
        exec_hint: ExecHint,
    ) -> GrandpaWarpSync<TSrc> {
        let code = match code {
            Some(code) => code,
            None => return GrandpaWarpSync::Finished(Err(Error::MissingCode)),
        };

        let heap_pages =
            match executor::storage_heap_pages_to_value(heap_pages.as_ref().map(|p| p.as_ref())) {
                Ok(hp) => hp,
                Err(err) => return GrandpaWarpSync::Finished(Err(Error::InvalidHeapPages(err))),
            };

        match HostVmPrototype::new(code, heap_pages, exec_hint) {
            Ok(runtime) => {
                let babe_current_epoch_query =
                    babe_fetch_epoch::babe_fetch_epoch(babe_fetch_epoch::Config {
                        runtime,
                        epoch_to_fetch: babe_fetch_epoch::BabeEpochToFetch::CurrentEpoch,
                    });

                GrandpaWarpSync::from_babe_fetch_epoch_query(
                    babe_current_epoch_query,
                    None,
                    self.state,
                )
            }
            Err(error) => GrandpaWarpSync::Finished(Err(Error::NewRuntime(error))),
        }
    }
}

/// Adding more sources of GrandPa warp sync data to is required to continue.
pub struct WaitingForSources<TSrc> {
    /// List of sources. It is guaranteed that they all have `already_tried` equal to `true`.
    sources: slab::Slab<Source<TSrc>>,
    state: PreVerificationState,
    previous_verifier_values: Option<(Header, ChainInformationFinality)>,
}

impl<TSrc> WaitingForSources<TSrc> {
    /// Add a source to the list of sources.
    pub fn add_source(mut self, user_data: TSrc) -> WarpSyncRequest<TSrc> {
        let source_id = SourceId(self.sources.insert(Source {
            user_data,
            already_tried: false,
        }));

        WarpSyncRequest {
            source_id,
            sources: self.sources,
            state: self.state,
            previous_verifier_values: self.previous_verifier_values,
        }
    }

    /// Returns the user data (`TSrc`) corresponding to the given source.
    ///
    /// # Panic
    ///
    /// Panics if the [`SourceId`] is invalid.
    ///
    pub fn source_user_data_mut(&mut self, source_id: SourceId) -> &mut TSrc {
        debug_assert!(self.sources.contains(source_id.0));
        &mut self.sources[source_id.0].user_data
    }

    /// Returns the chain information that is considered fully verified.
    pub fn as_chain_information(&self) -> ChainInformationRef {
        (&self.state.start_chain_information).into()
    }
}

#[derive(Debug, Copy, Clone)]
struct Source<TSrc> {
    user_data: TSrc,
    /// `true` if this source has been in a past `WarpSyncRequest`. `false` if the source is
    /// currently in a `WarpSyncRequest`.
    already_tried: bool,
}<|MERGE_RESOLUTION|>--- conflicted
+++ resolved
@@ -438,11 +438,7 @@
     /// Submit a GrandPa warp sync response if the request succeeded or `None` if it did not.
     pub fn handle_response(
         mut self,
-<<<<<<< HEAD
-        mut response: Option<GrandpaWarpSyncResponse>,
-=======
-        response: Option<Vec<GrandpaWarpSyncResponseFragment>>,
->>>>>>> 3e117b4a
+        response: Option<GrandpaWarpSyncResponse>,
     ) -> GrandpaWarpSync<TSrc> {
         self.sources[self.source_id.0].already_tried = true;
 
