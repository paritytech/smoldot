--- conflicted
+++ resolved
@@ -377,9 +377,6 @@
         (&self.state.start_chain_information).into()
     }
 
-<<<<<<< HEAD
-    pub fn next(self) -> (InProgressGrandpaWarpSync<TSrc>, Option<warp_sync::Error>) {
-=======
     /// Returns the user data (`TSrc`) corresponding to the given source.
     ///
     /// # Panic
@@ -399,8 +396,7 @@
         }))
     }
 
-    pub fn next(self) -> GrandpaWarpSync<TSrc> {
->>>>>>> 8cbfe104
+    pub fn next(self) -> (InProgressGrandpaWarpSync<TSrc>, Option<warp_sync::Error>) {
         match self.verifier.next() {
             Ok(warp_sync::Next::NotFinished(next_verifier)) => (
                 InProgressGrandpaWarpSync::Verifier(Self {
@@ -527,16 +523,8 @@
     ///
     pub fn remove_source(mut self, to_remove: SourceId) -> (TSrc, InProgressGrandpaWarpSync<TSrc>) {
         if to_remove == self.source_id {
-<<<<<<< HEAD
-=======
-            let next_id = self
-                .sources
-                .iter()
-                .find(|(_, s)| !s.already_tried)
-                .map(|(id, _)| SourceId(id));
-
             debug_assert!(self.sources.contains(to_remove.0));
->>>>>>> 8cbfe104
+
             let removed = self.sources.remove(to_remove.0).user_data;
 
             let next_state = InProgressGrandpaWarpSync::warp_sync_request_from_next_source(
@@ -557,12 +545,9 @@
     pub fn handle_response(
         mut self,
         response: Option<GrandpaWarpSyncResponse>,
-<<<<<<< HEAD
     ) -> InProgressGrandpaWarpSync<TSrc> {
-=======
-    ) -> GrandpaWarpSync<TSrc> {
         debug_assert!(self.sources.contains(self.source_id.0));
->>>>>>> 8cbfe104
+
         self.sources[self.source_id.0].already_tried = true;
 
         // If the response is empty, then we've warp synced to the head of the
