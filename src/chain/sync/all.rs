--- conflicted
+++ resolved
@@ -317,13 +317,7 @@
                 self.inner = IdleInner::GrandpaWarpSync(warp_sync_request.into());
                 (outer_source_id, vec![action])
             }
-<<<<<<< HEAD
-            IdleInner::GrandpaWarpSync(
-                grandpa_warp_sync::InProgressGrandpaWarpSync::WarpSyncRequest(mut ongoing_request),
-            ) => {
-=======
             IdleInner::GrandpaWarpSync(mut grandpa) => {
->>>>>>> 8cbfe104
                 let outer_source_id_entry = self.shared.sources.vacant_entry();
                 let outer_source_id = SourceId(outer_source_id_entry.key());
 
@@ -335,21 +329,22 @@
                 };
 
                 let inner_source_id = match &mut grandpa {
-                    grandpa_warp_sync::GrandpaWarpSync::Finished(_) => unreachable!(),
-                    grandpa_warp_sync::GrandpaWarpSync::WaitingForSources(_) => unreachable!(),
-                    grandpa_warp_sync::GrandpaWarpSync::WarpSyncRequest(sync) => {
+                    grandpa_warp_sync::InProgressGrandpaWarpSync::WaitingForSources(_) => {
+                        unreachable!()
+                    }
+                    grandpa_warp_sync::InProgressGrandpaWarpSync::WarpSyncRequest(sync) => {
                         sync.add_source(source_extra)
                     }
-                    grandpa_warp_sync::GrandpaWarpSync::VirtualMachineParamsGet(sync) => {
+                    grandpa_warp_sync::InProgressGrandpaWarpSync::VirtualMachineParamsGet(sync) => {
                         sync.add_source(source_extra)
                     }
-                    grandpa_warp_sync::GrandpaWarpSync::Verifier(sync) => {
+                    grandpa_warp_sync::InProgressGrandpaWarpSync::Verifier(sync) => {
                         sync.add_source(source_extra)
                     }
-                    grandpa_warp_sync::GrandpaWarpSync::StorageGet(sync) => {
+                    grandpa_warp_sync::InProgressGrandpaWarpSync::StorageGet(sync) => {
                         sync.add_source(source_extra)
                     }
-                    grandpa_warp_sync::GrandpaWarpSync::NextKey(sync) => {
+                    grandpa_warp_sync::InProgressGrandpaWarpSync::NextKey(sync) => {
                         sync.add_source(source_extra)
                     }
                 };
@@ -459,21 +454,27 @@
                 SourceMapping::GrandpaWarpSync(source_id),
             ) => &mut sync.source_user_data_mut(*source_id).user_data,
             (
-                IdleInner::GrandpaWarpSync(grandpa_warp_sync::GrandpaWarpSync::NextKey(sync)),
-                SourceMapping::GrandpaWarpSync(source_id),
-            ) => &mut sync.source_user_data_mut(*source_id).user_data,
-            (
-                IdleInner::GrandpaWarpSync(grandpa_warp_sync::GrandpaWarpSync::StorageGet(sync)),
+                IdleInner::GrandpaWarpSync(grandpa_warp_sync::InProgressGrandpaWarpSync::NextKey(
+                    sync,
+                )),
                 SourceMapping::GrandpaWarpSync(source_id),
             ) => &mut sync.source_user_data_mut(*source_id).user_data,
             (
                 IdleInner::GrandpaWarpSync(
-                    grandpa_warp_sync::GrandpaWarpSync::VirtualMachineParamsGet(sync),
+                    grandpa_warp_sync::InProgressGrandpaWarpSync::StorageGet(sync),
                 ),
                 SourceMapping::GrandpaWarpSync(source_id),
             ) => &mut sync.source_user_data_mut(*source_id).user_data,
             (
-                IdleInner::GrandpaWarpSync(grandpa_warp_sync::GrandpaWarpSync::Verifier(sync)),
+                IdleInner::GrandpaWarpSync(
+                    grandpa_warp_sync::InProgressGrandpaWarpSync::VirtualMachineParamsGet(sync),
+                ),
+                SourceMapping::GrandpaWarpSync(source_id),
+            ) => &mut sync.source_user_data_mut(*source_id).user_data,
+            (
+                IdleInner::GrandpaWarpSync(grandpa_warp_sync::InProgressGrandpaWarpSync::Verifier(
+                    sync,
+                )),
                 SourceMapping::GrandpaWarpSync(source_id),
             ) => &mut sync.source_user_data_mut(*source_id).user_data,
             (IdleInner::Poisoned, _) => unreachable!(),
@@ -734,49 +735,12 @@
         let request = self.shared.requests.remove(request_id.0);
         assert!(matches!(request, RequestMapping::GrandpaWarpSync));
 
-<<<<<<< HEAD
-        match self.inner {
+        let from_grandpa_outcome = match self.inner {
             IdleInner::GrandpaWarpSync(
                 grandpa_warp_sync::InProgressGrandpaWarpSync::WarpSyncRequest(grandpa),
             ) => {
-                let mut grandpa_warp_sync = grandpa.handle_response(response);
-                loop {
-                    match grandpa_warp_sync {
-                        grandpa_warp_sync::InProgressGrandpaWarpSync::StorageGet(get) => {
-                            todo!()
-                        }
-                        grandpa_warp_sync::InProgressGrandpaWarpSync::NextKey(next_key) => {
-                            todo!()
-                        }
-                        grandpa_warp_sync::InProgressGrandpaWarpSync::Verifier(verifier) => {
-                            let (next_grandpa_warp_sync, _error) = verifier.next();
-                            grandpa_warp_sync = next_grandpa_warp_sync;
-                        }
-                        grandpa_warp_sync::InProgressGrandpaWarpSync::WarpSyncRequest(rq) => {
-                            let action = self.shared.grandpa_warp_sync_request_to_request(&rq);
-                            todo!()
-                        }
-                        grandpa_warp_sync::InProgressGrandpaWarpSync::VirtualMachineParamsGet(
-                            rq,
-                        ) => {
-                            todo!()
-                        }
-                        gp @ grandpa_warp_sync::InProgressGrandpaWarpSync::WaitingForSources(_) => {
-                            return AllSync::Idle(Idle {
-                                inner: IdleInner::GrandpaWarpSync(gp),
-                                ..self
-                            })
-                        }
-                    }
-                }
-=======
-        let from_grandpa_outcome = match self.inner {
-            IdleInner::GrandpaWarpSync(grandpa_warp_sync::GrandpaWarpSync::WarpSyncRequest(
-                grandpa,
-            )) => {
                 let grandpa_warp_sync = grandpa.handle_response(response);
-                Self::from_grandpa(grandpa_warp_sync, self.shared)
->>>>>>> 8cbfe104
+                Self::from_in_progress_grandpa(grandpa_warp_sync, self.shared)
             }
 
             // Only the GrandPa warp syncing ever starts GrandPa warp sync requests.
@@ -805,13 +769,6 @@
         request_id: RequestId,
         response: Result<impl Iterator<Item = Option<impl AsRef<[u8]>>>, ()>,
     ) -> StorageGetResponseOutcome<TRq, TSrc, TBl> {
-<<<<<<< HEAD
-        // TODO: check request_id?!
-        match self.inner {
-            /*IdleInner::GrandpaWarpSync(grandpa_warp_sync::InProgressGrandpaWarpSync::StorageGet(grandpa)) => {
-                AllSync::from_grandpa_inner(grandpa.inject_value(response));
-            }*/
-=======
         debug_assert!(self.shared.requests.contains(request_id.0));
         let request = self.shared.requests.remove(request_id.0);
         assert!(matches!(request, RequestMapping::GrandpaWarpSync));
@@ -820,7 +777,7 @@
 
         let from_grandpa_outcome = match self.inner {
             IdleInner::GrandpaWarpSync(
-                grandpa_warp_sync::GrandpaWarpSync::VirtualMachineParamsGet(sync),
+                grandpa_warp_sync::InProgressGrandpaWarpSync::VirtualMachineParamsGet(sync),
             ) => {
                 // In this state, we expect the response to be one value for `:code` and one for
                 // `:heappages`. As documented, we panic if the number of items isn't 2.
@@ -834,7 +791,9 @@
                     self.shared,
                 )
             }
-            IdleInner::GrandpaWarpSync(grandpa_warp_sync::GrandpaWarpSync::StorageGet(sync)) => {
+            IdleInner::GrandpaWarpSync(
+                grandpa_warp_sync::InProgressGrandpaWarpSync::StorageGet(sync),
+            ) => {
                 // In this state, we expect the response to be one value. As documented, we panic
                 // if the number of items isn't 1.
                 let value = response.next().unwrap();
@@ -842,7 +801,6 @@
 
                 Self::from_grandpa(sync.inject_value(value.map(iter::once)), self.shared)
             }
->>>>>>> 8cbfe104
             // Only the GrandPa warp syncing ever starts GrandPa warp sync requests.
             _ => panic!(),
         };
@@ -855,27 +813,40 @@
     }
 
     fn from_grandpa(
-        mut grandpa_warp_sync: grandpa_warp_sync::GrandpaWarpSync<GrandpaWarpSyncSourceExtra<TSrc>>,
+        grandpa_warp_sync: grandpa_warp_sync::GrandpaWarpSync<GrandpaWarpSyncSourceExtra<TSrc>>,
+        mut shared: Shared,
+    ) -> FromGrandpaOutcome<TRq, TSrc, TBl> {
+        match grandpa_warp_sync {
+            grandpa_warp_sync::GrandpaWarpSync::InProgress(in_progress) => {
+                Self::from_in_progress_grandpa(in_progress, shared)
+            }
+            grandpa_warp_sync::GrandpaWarpSync::Finished(Ok(success)) => {
+                let (all_forks, next_actions) =
+                    shared.transition_grandpa_warp_sync_all_forks(success);
+                // TODO: wrong enum being used variant
+                return FromGrandpaOutcome::Queued {
+                    sync: Idle {
+                        inner: IdleInner::AllForks(all_forks),
+                        shared,
+                    },
+                    next_actions,
+                };
+            }
+            grandpa_warp_sync::GrandpaWarpSync::Finished(Err(_)) => {
+                todo!()
+            }
+        }
+    }
+
+    fn from_in_progress_grandpa(
+        mut grandpa_warp_sync: grandpa_warp_sync::InProgressGrandpaWarpSync<
+            GrandpaWarpSyncSourceExtra<TSrc>,
+        >,
         mut shared: Shared,
     ) -> FromGrandpaOutcome<TRq, TSrc, TBl> {
         loop {
             match grandpa_warp_sync {
-                grandpa_warp_sync::GrandpaWarpSync::Finished(Ok(success)) => {
-                    let (all_forks, next_actions) =
-                        shared.transition_grandpa_warp_sync_all_forks(success);
-                    // TODO: wrong enum being used variant
-                    return FromGrandpaOutcome::Queued {
-                        sync: Idle {
-                            inner: IdleInner::AllForks(all_forks),
-                            shared,
-                        },
-                        next_actions,
-                    };
-                }
-                grandpa_warp_sync::GrandpaWarpSync::Finished(Err(_)) => {
-                    todo!()
-                }
-                grandpa_warp_sync::GrandpaWarpSync::StorageGet(get) => {
+                grandpa_warp_sync::InProgressGrandpaWarpSync::StorageGet(get) => {
                     debug_assert!(shared.requests.is_empty());
                     let request_id =
                         RequestId(shared.requests.insert(RequestMapping::GrandpaWarpSync));
@@ -898,13 +869,14 @@
                         next_actions: vec![action],
                     };
                 }
-                grandpa_warp_sync::GrandpaWarpSync::NextKey(_next_key) => {
+                grandpa_warp_sync::InProgressGrandpaWarpSync::NextKey(_next_key) => {
                     todo!()
                 }
-                grandpa_warp_sync::GrandpaWarpSync::Verifier(verifier) => {
-                    grandpa_warp_sync = verifier.next();
-                }
-                grandpa_warp_sync::GrandpaWarpSync::WarpSyncRequest(rq) => {
+                grandpa_warp_sync::InProgressGrandpaWarpSync::Verifier(verifier) => {
+                    let (next_grandpa_warp_sync, _error) = verifier.next();
+                    grandpa_warp_sync = next_grandpa_warp_sync;
+                }
+                grandpa_warp_sync::InProgressGrandpaWarpSync::WarpSyncRequest(rq) => {
                     let action = shared.grandpa_warp_sync_request_to_request(&rq);
                     return FromGrandpaOutcome::Queued {
                         sync: Idle {
@@ -914,7 +886,7 @@
                         next_actions: vec![action],
                     };
                 }
-                grandpa_warp_sync::GrandpaWarpSync::VirtualMachineParamsGet(rq) => {
+                grandpa_warp_sync::InProgressGrandpaWarpSync::VirtualMachineParamsGet(rq) => {
                     debug_assert!(shared.requests.is_empty());
                     let request_id =
                         RequestId(shared.requests.insert(RequestMapping::GrandpaWarpSync));
@@ -937,7 +909,7 @@
                         next_actions: vec![action],
                     };
                 }
-                gp @ grandpa_warp_sync::GrandpaWarpSync::WaitingForSources(_) => {
+                gp @ grandpa_warp_sync::InProgressGrandpaWarpSync::WaitingForSources(_) => {
                     return FromGrandpaOutcome::Queued {
                         sync: Idle {
                             inner: IdleInner::GrandpaWarpSync(gp),
