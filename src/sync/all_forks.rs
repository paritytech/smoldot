--- conflicted
+++ resolved
@@ -103,11 +103,10 @@
     /// Information about the latest finalized block and its ancestors.
     pub chain_information: chain_information::ValidChainInformation,
 
-<<<<<<< HEAD
     /// Number of bytes used when encoding/decoding the block number. Influences how various data
     /// structures should be parsed.
     pub block_number_bytes: usize,
-=======
+
     /// If `false`, blocks containing digest items with an unknown consensus engine will fail to
     /// verify.
     ///
@@ -116,7 +115,6 @@
     /// Consequently, both `true` and `false` guarantee that the number of authorable blocks over
     /// the network is bounded.
     pub allow_unknown_consensus_engines: bool,
->>>>>>> 7b1cd528
 
     /// Pre-allocated capacity for the number of block sources.
     pub sources_capacity: usize,
