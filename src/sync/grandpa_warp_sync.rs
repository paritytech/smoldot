// Smoldot
// Copyright (C) 2019-2021  Parity Technologies (UK) Ltd.
// SPDX-License-Identifier: GPL-3.0-or-later WITH Classpath-exception-2.0

// This program is free software: you can redistribute it and/or modify
// it under the terms of the GNU General Public License as published by
// the Free Software Foundation, either version 3 of the License, or
// (at your option) any later version.

// This program is distributed in the hope that it will be useful,
// but WITHOUT ANY WARRANTY; without even the implied warranty of
// MERCHANTABILITY or FITNESS FOR A PARTICULAR PURPOSE.  See the
// GNU General Public License for more details.

// You should have received a copy of the GNU General Public License
// along with this program.  If not, see <http://www.gnu.org/licenses/>.

use crate::{
    chain::chain_information::{
        babe_fetch_epoch, BabeEpochInformation, ChainInformation, ChainInformationConsensus,
        ChainInformationFinality, ChainInformationRef,
    },
    executor::{
        self,
        host::{HostVmPrototype, NewErr},
        vm::ExecHint,
    },
    finality::grandpa::warp_sync,
    header::{Header, HeaderRef},
    network::protocol::GrandpaWarpSyncResponse,
};

use alloc::vec::Vec;

/// Problem encountered during a call to [`grandpa_warp_sync`].
#[derive(Debug, derive_more::Display)]
pub enum Error {
    #[display(fmt = "Missing :code")]
    MissingCode,
    #[display(fmt = "{}", _0)]
    InvalidHeapPages(executor::InvalidHeapPagesError),
    #[display(fmt = "{}", _0)]
    BabeFetchEpoch(babe_fetch_epoch::Error),
    #[display(fmt = "{}", _0)]
    NewRuntime(NewErr),
}

/// The configuration for [`grandpa_warp_sync`].
pub struct Config {
    /// The chain information of the starting point of the warp syncing.
    pub start_chain_information: ChainInformation,
    /// The initial capacity of the list of sources.
    pub sources_capacity: usize,
}

/// Starts syncing via GrandPa warp sync.
pub fn grandpa_warp_sync<TSrc>(config: Config) -> InProgressGrandpaWarpSync<TSrc> {
    InProgressGrandpaWarpSync::WaitingForSources(WaitingForSources {
        state: PreVerificationState {
            start_chain_information: config.start_chain_information,
        },
        sources: slab::Slab::with_capacity(config.sources_capacity),
        previous_verifier_values: None,
    })
}

/// Identifier for a source in the [`GrandpaWarpSync`].
//
// Implementation note: this represents the index within the `Slab` used for the list of sources.
#[derive(Debug, Copy, Clone, Ord, PartialOrd, Eq, PartialEq, Hash)]
pub struct SourceId(usize);

/// The result of a successful warp sync.
pub struct Success<TSrc> {
    /// The synced chain information.
    pub chain_information: ChainInformation,
    /// The runtime constructed in `VirtualMachineParamsGet`.
    pub runtime: HostVmPrototype,
    /// The list of sources that were added to the state machine.
    pub sources: Vec<TSrc>,
}

/// The GrandPa warp sync state machine.
#[derive(derive_more::From)]
pub enum GrandpaWarpSync<TSrc> {
    /// Warp syncing is over.
    Finished(Success<TSrc>),
    /// Warp syncing is in progress,
    InProgress(InProgressGrandpaWarpSync<TSrc>),
}

#[derive(derive_more::From)]
pub enum InProgressGrandpaWarpSync<TSrc> {
    /// Loading a storage value is required in order to continue.
    #[from]
    StorageGet(StorageGet<TSrc>),
    /// Fetching the key that follows a given one is required in order to continue.
    #[from]
    NextKey(NextKey<TSrc>),
    /// Verifying the warp sync response is required to continue.
    #[from]
    Verifier(Verifier<TSrc>),
    /// Requesting GrandPa warp sync data from a source is required to continue.
    #[from]
    WarpSyncRequest(WarpSyncRequest<TSrc>),
    /// Fetching the parameters for the virtual machine is required to continue.
    #[from]
    VirtualMachineParamsGet(VirtualMachineParamsGet<TSrc>),
    /// Adding more sources of GrandPa warp sync data to is required to continue.
    #[from]
    WaitingForSources(WaitingForSources<TSrc>),
}

impl<TSrc> GrandpaWarpSync<TSrc> {
    fn from_babe_fetch_epoch_query(
        mut query: babe_fetch_epoch::Query,
        mut fetched_current_epoch: Option<BabeEpochInformation>,
        mut state: PostVerificationState<TSrc>,
    ) -> (Self, Option<Error>) {
        loop {
            match (query, fetched_current_epoch) {
                (
                    babe_fetch_epoch::Query::Finished {
                        result: Ok(next_epoch),
                        virtual_machine,
                    },
                    Some(current_epoch),
                ) => {
                    let (slots_per_epoch, babe_config_c, babe_config_allowed_slots) =
                        match state.start_chain_information.consensus {
                            ChainInformationConsensus::Babe {
                                slots_per_epoch,
                                finalized_next_epoch_transition,
                                ..
                            } => (
                                slots_per_epoch,
                                // TODO: /!\ /!\ shouldn't take the same configuration as the genesis; this is a hack while waiting for https://github.com/paritytech/substrate/issues/8060
                                finalized_next_epoch_transition.c,
                                finalized_next_epoch_transition.allowed_slots,
                            ),
                            _ => unreachable!(),
                        };

<<<<<<< HEAD
                    return Self::Finished(Ok(Success {
                        chain_information: ChainInformation {
                            finalized_block_header: state.header,
                            finality: state.chain_information_finality,
                            consensus: ChainInformationConsensus::Babe {
                                finalized_block_epoch_information: Some(current_epoch),
                                finalized_next_epoch_transition: next_epoch,
                                slots_per_epoch,
=======
                    return (
                        Self::Finished(Success {
                            chain_information: ChainInformation {
                                finalized_block_header: state.header,
                                finality: state.chain_information_finality,
                                consensus: ChainInformationConsensus::Babe {
                                    finalized_block_epoch_information: Some(BabeEpochInformation {
                                        epoch_index: current_epoch.epoch_index,
                                        start_slot_number: current_epoch.start_slot_number,
                                        authorities: current_epoch.authorities,
                                        randomness: current_epoch.randomness,
                                        c: babe_config_c,
                                        allowed_slots: babe_config_allowed_slots,
                                    }),
                                    finalized_next_epoch_transition: BabeEpochInformation {
                                        epoch_index: next_epoch.epoch_index,
                                        start_slot_number: next_epoch.start_slot_number,
                                        authorities: next_epoch.authorities,
                                        randomness: next_epoch.randomness,
                                        c: babe_config_c,
                                        allowed_slots: babe_config_allowed_slots,
                                    },
                                    slots_per_epoch,
                                },
>>>>>>> 333f3ac4
                            },
                            runtime: virtual_machine,
                            sources: state
                                .sources
                                .drain()
                                .map(|source| source.user_data)
                                .collect(),
                        }),
                        None,
                    );
                }
                (
                    babe_fetch_epoch::Query::Finished {
                        result: Ok(current_epoch),
                        virtual_machine,
                    },
                    None,
                ) => {
                    let babe_next_epoch_query =
                        babe_fetch_epoch::babe_fetch_epoch(babe_fetch_epoch::Config {
                            runtime: virtual_machine,
                            epoch_to_fetch: babe_fetch_epoch::BabeEpochToFetch::NextEpoch,
                        });
                    return Self::from_babe_fetch_epoch_query(
                        babe_next_epoch_query,
                        Some(current_epoch),
                        state,
                    );
                }
                (
                    babe_fetch_epoch::Query::Finished {
                        result: Err(error),
                        virtual_machine: _,
                    },
                    _,
                ) => {
                    return (
                        Self::InProgress(
                            InProgressGrandpaWarpSync::warp_sync_request_from_next_source(
                                state.sources,
                                PreVerificationState {
                                    start_chain_information: state.start_chain_information,
                                },
                                None,
                            ),
                        ),
                        Some(Error::BabeFetchEpoch(error)),
                    )
                }
                (babe_fetch_epoch::Query::StorageGet(storage_get), fetched_current_epoch) => {
                    return (
                        Self::InProgress(InProgressGrandpaWarpSync::StorageGet(StorageGet {
                            inner: storage_get,
                            fetched_current_epoch,
                            state,
                        })),
                        None,
                    )
                }
                (babe_fetch_epoch::Query::StorageRoot(storage_root), e) => {
                    fetched_current_epoch = e;
                    query = storage_root.resume(&state.header.state_root);
                }
                (babe_fetch_epoch::Query::NextKey(next_key), fetched_current_epoch) => {
                    return (
                        Self::InProgress(InProgressGrandpaWarpSync::NextKey(NextKey {
                            inner: next_key,
                            fetched_current_epoch,
                            state,
                        })),
                        None,
                    )
                }
            }
        }
    }
}

impl<TSrc> InProgressGrandpaWarpSync<TSrc> {
    /// Returns the chain information that is considered verified.
    pub fn as_chain_information(&self) -> ChainInformationRef {
        match self {
            Self::StorageGet(storage_get) => &storage_get.state.start_chain_information,
            Self::NextKey(next_key) => &next_key.state.start_chain_information,
            Self::Verifier(verifier) => &verifier.state.start_chain_information,
            Self::WarpSyncRequest(warp_sync_request) => {
                &warp_sync_request.state.start_chain_information
            }
            Self::VirtualMachineParamsGet(virtual_machine_params_get) => {
                &virtual_machine_params_get.state.start_chain_information
            }
            Self::WaitingForSources(waiting_for_sources) => {
                &waiting_for_sources.state.start_chain_information
            }
        }
        .into()
    }

    // Returns the user data (`TSrc`) corresponding to the given source.
    ///
    /// # Panic
    ///
    /// Panics if the [`SourceId`] is invalid.
    ///
    pub fn source_user_data_mut(&mut self, source_id: SourceId) -> &mut TSrc {
        let sources = match self {
            Self::StorageGet(storage_get) => &mut storage_get.state.sources,
            Self::NextKey(next_key) => &mut next_key.state.sources,
            Self::Verifier(verifier) => &mut verifier.sources,
            Self::WarpSyncRequest(warp_sync_request) => &mut warp_sync_request.sources,
            Self::VirtualMachineParamsGet(virtual_machine_params_get) => {
                &mut virtual_machine_params_get.state.sources
            }
            Self::WaitingForSources(waiting_for_sources) => &mut waiting_for_sources.sources,
        };

        debug_assert!(sources.contains(source_id.0));
        &mut sources[source_id.0].user_data
    }

    fn warp_sync_request_from_next_source(
        sources: slab::Slab<Source<TSrc>>,
        state: PreVerificationState,
        previous_verifier_values: Option<(Header, ChainInformationFinality)>,
    ) -> Self {
        let next_id = sources
            .iter()
            .find(|(_, s)| !s.already_tried)
            .map(|(id, _)| SourceId(id));

        if let Some(next_id) = next_id {
            Self::WarpSyncRequest(WarpSyncRequest {
                source_id: next_id,
                sources,
                state: state,
                previous_verifier_values,
            })
        } else {
            Self::WaitingForSources(WaitingForSources {
                sources,
                state,
                previous_verifier_values,
            })
        }
    }
}

/// Loading a storage value is required in order to continue.
#[must_use]
pub struct StorageGet<TSrc> {
    inner: babe_fetch_epoch::StorageGet,
    fetched_current_epoch: Option<BabeEpochInformation>,
    state: PostVerificationState<TSrc>,
}

impl<TSrc> StorageGet<TSrc> {
    /// Returns the key whose value must be passed to [`StorageGet::inject_value`].
    pub fn key(&'_ self) -> impl Iterator<Item = impl AsRef<[u8]> + '_> + '_ {
        self.inner.key()
    }

    /// Returns the source that we received the warp sync data from.
    pub fn warp_sync_source(&self) -> &TSrc {
        debug_assert!(self
            .state
            .sources
            .contains(self.state.warp_sync_source_id.0));
        &self.state.sources[self.state.warp_sync_source_id.0].user_data
    }

    /// Returns the header that we're warp syncing up to.
    pub fn warp_sync_header(&self) -> HeaderRef {
        (&self.state.header).into()
    }

    /// Add a source to the list of sources.
    pub fn add_source(&mut self, user_data: TSrc) -> SourceId {
        SourceId(self.state.sources.insert(Source {
            user_data,
            already_tried: false,
        }))
    }

    /// Returns the key whose value must be passed to [`StorageGet::inject_value`].
    ///
    /// This method is a shortcut for calling `key` and concatenating the returned slices.
    pub fn key_as_vec(&self) -> Vec<u8> {
        self.inner.key_as_vec()
    }

    /// Injects the corresponding storage value.
    pub fn inject_value(
        self,
        value: Option<impl Iterator<Item = impl AsRef<[u8]>>>,
    ) -> (GrandpaWarpSync<TSrc>, Option<Error>) {
        GrandpaWarpSync::from_babe_fetch_epoch_query(
            self.inner.inject_value(value),
            self.fetched_current_epoch,
            self.state,
        )
    }
}

/// Fetching the key that follows a given one is required in order to continue.
#[must_use]
pub struct NextKey<TSrc> {
    inner: babe_fetch_epoch::NextKey,
    fetched_current_epoch: Option<BabeEpochInformation>,
    state: PostVerificationState<TSrc>,
}

impl<TSrc> NextKey<TSrc> {
    /// Returns the key whose next key must be passed back.
    pub fn key(&'_ self) -> impl AsRef<[u8]> + '_ {
        self.inner.key()
    }

    /// Returns the source that we received the warp sync data from.
    pub fn warp_sync_source(&self) -> &TSrc {
        debug_assert!(self
            .state
            .sources
            .contains(self.state.warp_sync_source_id.0));
        &self.state.sources[self.state.warp_sync_source_id.0].user_data
    }

    /// Returns the header that we're warp syncing up to.
    pub fn warp_sync_header(&self) -> HeaderRef {
        (&self.state.header).into()
    }

    /// Add a source to the list of sources.
    pub fn add_source(&mut self, user_data: TSrc) -> SourceId {
        SourceId(self.state.sources.insert(Source {
            user_data,
            already_tried: false,
        }))
    }

    /// Injects the key.
    ///
    /// # Panic
    ///
    /// Panics if the key passed as parameter isn't strictly superior to the requested key.
    ///
    pub fn inject_key(
        self,
        key: Option<impl AsRef<[u8]>>,
    ) -> (GrandpaWarpSync<TSrc>, Option<Error>) {
        GrandpaWarpSync::from_babe_fetch_epoch_query(
            self.inner.inject_key(key),
            self.fetched_current_epoch,
            self.state,
        )
    }
}

/// Verifying the warp sync response is required to continue.
pub struct Verifier<TSrc> {
    verifier: warp_sync::Verifier,
    state: PreVerificationState,
    warp_sync_source_id: SourceId,
    sources: slab::Slab<Source<TSrc>>,
    final_set_of_fragments: bool,
    previous_verifier_values: Option<(Header, ChainInformationFinality)>,
}

impl<TSrc> Verifier<TSrc> {
    /// Add a source to the list of sources.
    pub fn add_source(&mut self, user_data: TSrc) -> SourceId {
        SourceId(self.sources.insert(Source {
            user_data,
            already_tried: false,
        }))
    }

    pub fn next(self) -> (InProgressGrandpaWarpSync<TSrc>, Option<warp_sync::Error>) {
        match self.verifier.next() {
            Ok(warp_sync::Next::NotFinished(next_verifier)) => (
                InProgressGrandpaWarpSync::Verifier(Self {
                    verifier: next_verifier,
                    state: self.state,
                    sources: self.sources,
                    warp_sync_source_id: self.warp_sync_source_id,
                    final_set_of_fragments: self.final_set_of_fragments,
                    previous_verifier_values: self.previous_verifier_values,
                }),
                None,
            ),
            Ok(warp_sync::Next::Success {
                header,
                chain_information_finality,
            }) => {
                if self.final_set_of_fragments {
                    (
                        InProgressGrandpaWarpSync::VirtualMachineParamsGet(
                            VirtualMachineParamsGet {
                                state: PostVerificationState {
                                    header,
                                    chain_information_finality,
                                    start_chain_information: self.state.start_chain_information,
                                    sources: self.sources,
                                    warp_sync_source_id: self.warp_sync_source_id,
                                },
                            },
                        ),
                        None,
                    )
                } else {
                    (
                        InProgressGrandpaWarpSync::WarpSyncRequest(WarpSyncRequest {
                            source_id: self.warp_sync_source_id,
                            sources: self.sources,
                            state: self.state,
                            previous_verifier_values: Some((header, chain_information_finality)),
                        }),
                        None,
                    )
                }
            }
            Err(error) => (
                InProgressGrandpaWarpSync::warp_sync_request_from_next_source(
                    self.sources,
                    self.state,
                    self.previous_verifier_values,
                ),
                Some(error),
            ),
        }
    }
}

struct PreVerificationState {
    start_chain_information: ChainInformation,
}

struct PostVerificationState<TSrc> {
    header: Header,
    chain_information_finality: ChainInformationFinality,
    start_chain_information: ChainInformation,
    sources: slab::Slab<Source<TSrc>>,
    warp_sync_source_id: SourceId,
}

/// Requesting GrandPa warp sync data from a source is required to continue.
pub struct WarpSyncRequest<TSrc> {
    source_id: SourceId,
    sources: slab::Slab<Source<TSrc>>,
    state: PreVerificationState,
    previous_verifier_values: Option<(Header, ChainInformationFinality)>,
}

impl<TSrc> WarpSyncRequest<TSrc> {
    /// The source to make a GrandPa warp sync request to.
    pub fn current_source(&self) -> (SourceId, &TSrc) {
        debug_assert!(self.sources.contains(self.source_id.0));
        (self.source_id, &self.sources[self.source_id.0].user_data)
    }

    /// The hash of the header to warp sync from.
    pub fn start_block_hash(&self) -> [u8; 32] {
        match self.previous_verifier_values.as_ref() {
            Some((header, _)) => header.hash(),
            None => self
                .state
                .start_chain_information
                .finalized_block_header
                .hash(),
        }
    }

    /// Add a source to the list of sources.
    pub fn add_source(&mut self, user_data: TSrc) -> SourceId {
        SourceId(self.sources.insert(Source {
            user_data,
            already_tried: false,
        }))
    }

    /// Remove a source from the list of sources.
    ///
    /// # Panic
    ///
    /// Panics if the source wasn't added to the list earlier.
    ///
    pub fn remove_source(mut self, to_remove: SourceId) -> (TSrc, InProgressGrandpaWarpSync<TSrc>) {
        if to_remove == self.source_id {
            debug_assert!(self.sources.contains(to_remove.0));

            let removed = self.sources.remove(to_remove.0).user_data;

            let next_state = InProgressGrandpaWarpSync::warp_sync_request_from_next_source(
                self.sources,
                self.state,
                self.previous_verifier_values,
            );

            (removed, next_state)
        } else {
            debug_assert!(self.sources.contains(to_remove.0));
            let removed = self.sources.remove(to_remove.0).user_data;
            (removed, InProgressGrandpaWarpSync::WarpSyncRequest(self))
        }
    }

    /// Submit a GrandPa warp sync response if the request succeeded or `None` if it did not.
    pub fn handle_response(
        mut self,
        response: Option<GrandpaWarpSyncResponse>,
    ) -> InProgressGrandpaWarpSync<TSrc> {
        debug_assert!(self.sources.contains(self.source_id.0));

        self.sources[self.source_id.0].already_tried = true;

        // If the response is empty, then we've warp synced to the head of the
        // chain.
        if response
            .as_ref()
            .map(|response| response.fragments.is_empty())
            .unwrap_or(false)
        {
            let (header, chain_information_finality) = match self.previous_verifier_values {
                Some((header, chain_information_finality)) => (header, chain_information_finality),
                None => (
                    self.state
                        .start_chain_information
                        .finalized_block_header
                        .clone(),
                    self.state.start_chain_information.finality.clone(),
                ),
            };

            return InProgressGrandpaWarpSync::VirtualMachineParamsGet(VirtualMachineParamsGet {
                state: PostVerificationState {
                    header,
                    chain_information_finality,
                    start_chain_information: self.state.start_chain_information,
                    sources: self.sources,
                    warp_sync_source_id: self.source_id,
                },
            });
        }

        match response {
            Some(response) => {
                let final_set_of_fragments = response.is_finished;

                let verifier = match &self.previous_verifier_values {
                    Some((_, chain_information_finality)) => warp_sync::Verifier::new(
                        chain_information_finality.into(),
                        response.fragments,
                        final_set_of_fragments,
                    ),
                    None => warp_sync::Verifier::new(
                        (&self.state.start_chain_information.finality).into(),
                        response.fragments,
                        final_set_of_fragments,
                    ),
                };

                InProgressGrandpaWarpSync::Verifier(Verifier {
                    final_set_of_fragments,
                    verifier,
                    state: self.state,
                    sources: self.sources,
                    warp_sync_source_id: self.source_id,
                    previous_verifier_values: self.previous_verifier_values,
                })
            }
            None => InProgressGrandpaWarpSync::warp_sync_request_from_next_source(
                self.sources,
                self.state,
                self.previous_verifier_values,
            ),
        }
    }
}

/// Fetching the parameters for the virtual machine is required to continue.
pub struct VirtualMachineParamsGet<TSrc> {
    state: PostVerificationState<TSrc>,
}

impl<TSrc> VirtualMachineParamsGet<TSrc> {
    /// Returns the source that we received the warp sync data from.
    pub fn warp_sync_source(&self) -> &TSrc {
        debug_assert!(self
            .state
            .sources
            .contains(self.state.warp_sync_source_id.0));
        &self.state.sources[self.state.warp_sync_source_id.0].user_data
    }

    /// Returns the header that we're warp syncing up to.
    pub fn warp_sync_header(&self) -> HeaderRef {
        (&self.state.header).into()
    }

    /// Add a source to the list of sources.
    pub fn add_source(&mut self, user_data: TSrc) -> SourceId {
        SourceId(self.state.sources.insert(Source {
            user_data,
            already_tried: false,
        }))
    }

    /// Set the code and heappages from storage using the keys `:code` and `:heappages`
    /// respectively. Also allows setting an execution hint for the virtual machine.
    pub fn set_virtual_machine_params(
        self,
        code: Option<impl AsRef<[u8]>>,
        heap_pages: Option<impl AsRef<[u8]>>,
        exec_hint: ExecHint,
    ) -> (GrandpaWarpSync<TSrc>, Option<Error>) {
        let code = match code {
            Some(code) => code,
            None => {
                return (
                    GrandpaWarpSync::InProgress(
                        InProgressGrandpaWarpSync::warp_sync_request_from_next_source(
                            self.state.sources,
                            PreVerificationState {
                                start_chain_information: self.state.start_chain_information,
                            },
                            None,
                        ),
                    ),
                    Some(Error::MissingCode),
                )
            }
        };

        let heap_pages =
            match executor::storage_heap_pages_to_value(heap_pages.as_ref().map(|p| p.as_ref())) {
                Ok(hp) => hp,
                Err(err) => {
                    return (
                        GrandpaWarpSync::InProgress(
                            InProgressGrandpaWarpSync::warp_sync_request_from_next_source(
                                self.state.sources,
                                PreVerificationState {
                                    start_chain_information: self.state.start_chain_information,
                                },
                                None,
                            ),
                        ),
                        Some(Error::InvalidHeapPages(err)),
                    )
                }
            };

        match HostVmPrototype::new(code, heap_pages, exec_hint) {
            Ok(runtime) => {
                let babe_current_epoch_query =
                    babe_fetch_epoch::babe_fetch_epoch(babe_fetch_epoch::Config {
                        runtime,
                        epoch_to_fetch: babe_fetch_epoch::BabeEpochToFetch::CurrentEpoch,
                    });

                let (grandpa_warp_sync, error) = GrandpaWarpSync::from_babe_fetch_epoch_query(
                    babe_current_epoch_query,
                    None,
                    self.state,
                );

                (grandpa_warp_sync, error)
            }
            Err(error) => (
                GrandpaWarpSync::InProgress(
                    InProgressGrandpaWarpSync::warp_sync_request_from_next_source(
                        self.state.sources,
                        PreVerificationState {
                            start_chain_information: self.state.start_chain_information,
                        },
                        None,
                    ),
                ),
                Some(Error::NewRuntime(error)),
            ),
        }
    }
}

/// Adding more sources of GrandPa warp sync data to is required to continue.
pub struct WaitingForSources<TSrc> {
    /// List of sources. It is guaranteed that they all have `already_tried` equal to `true`.
    sources: slab::Slab<Source<TSrc>>,
    state: PreVerificationState,
    previous_verifier_values: Option<(Header, ChainInformationFinality)>,
}

impl<TSrc> WaitingForSources<TSrc> {
    /// Add a source to the list of sources.
    pub fn add_source(mut self, user_data: TSrc) -> WarpSyncRequest<TSrc> {
        let source_id = SourceId(self.sources.insert(Source {
            user_data,
            already_tried: false,
        }));

        WarpSyncRequest {
            source_id,
            sources: self.sources,
            state: self.state,
            previous_verifier_values: self.previous_verifier_values,
        }
    }
}

#[derive(Debug, Copy, Clone)]
struct Source<TSrc> {
    user_data: TSrc,
    /// `true` if this source has been in a past `WarpSyncRequest`. `false` if the source is
    /// currently in a `WarpSyncRequest`.
    already_tried: bool,
}<|MERGE_RESOLUTION|>--- conflicted
+++ resolved
@@ -141,41 +141,16 @@
                             _ => unreachable!(),
                         };
 
-<<<<<<< HEAD
-                    return Self::Finished(Ok(Success {
-                        chain_information: ChainInformation {
-                            finalized_block_header: state.header,
-                            finality: state.chain_information_finality,
-                            consensus: ChainInformationConsensus::Babe {
-                                finalized_block_epoch_information: Some(current_epoch),
-                                finalized_next_epoch_transition: next_epoch,
-                                slots_per_epoch,
-=======
                     return (
                         Self::Finished(Success {
                             chain_information: ChainInformation {
                                 finalized_block_header: state.header,
                                 finality: state.chain_information_finality,
                                 consensus: ChainInformationConsensus::Babe {
-                                    finalized_block_epoch_information: Some(BabeEpochInformation {
-                                        epoch_index: current_epoch.epoch_index,
-                                        start_slot_number: current_epoch.start_slot_number,
-                                        authorities: current_epoch.authorities,
-                                        randomness: current_epoch.randomness,
-                                        c: babe_config_c,
-                                        allowed_slots: babe_config_allowed_slots,
-                                    }),
-                                    finalized_next_epoch_transition: BabeEpochInformation {
-                                        epoch_index: next_epoch.epoch_index,
-                                        start_slot_number: next_epoch.start_slot_number,
-                                        authorities: next_epoch.authorities,
-                                        randomness: next_epoch.randomness,
-                                        c: babe_config_c,
-                                        allowed_slots: babe_config_allowed_slots,
-                                    },
+                                    finalized_block_epoch_information: Some(current_epoch),
+                                    finalized_next_epoch_transition: next_epoch,
                                     slots_per_epoch,
                                 },
->>>>>>> 333f3ac4
                             },
                             runtime: virtual_machine,
                             sources: state
