// Smoldot
// Copyright (C) 2019-2021  Parity Technologies (UK) Ltd.
// SPDX-License-Identifier: GPL-3.0-or-later WITH Classpath-exception-2.0

// This program is free software: you can redistribute it and/or modify
// it under the terms of the GNU General Public License as published by
// the Free Software Foundation, either version 3 of the License, or
// (at your option) any later version.

// This program is distributed in the hope that it will be useful,
// but WITHOUT ANY WARRANTY; without even the implied warranty of
// MERCHANTABILITY or FITNESS FOR A PARTICULAR PURPOSE.  See the
// GNU General Public License for more details.

// You should have received a copy of the GNU General Public License
// along with this program.  If not, see <http://www.gnu.org/licenses/>.

//! Optimistic header and body syncing.
//!
//! This state machine builds, from a set of sources, a fully verified chain of blocks headers
//! and bodies.
//!
//! # Overview
//!
//! The algorithm used by this state machine is called "optimistic syncing". It consists in
//! sending requests for blocks to a certain list of sources, aggregating the answers, and
//! verifying them.
//!
//! The [`OptimisticSync`] struct holds a list of sources, a list of pending block requests,
//! a chain, and a list of blocks received as answers and waiting to be verified.
//!
//! The requests are emitted ahead of time, so that they can be answered asynchronously while
//! blocks in the verification queue are being processed.
//!
//! The syncing is said to be *optimistic* because it is assumed that all sources will provide
//! correct blocks.
//! In the case where the verification of a block fails, the state machine jumps back to the
//! latest known finalized block and resumes syncing from there, possibly using different sources
//! this time.
//!
//! The *optimism* aspect comes from the fact that, while a bad source can't corrupt the state of
//! the local chain, and can't stall the syncing process (unless there isn't any other source
//! available), it can still slow it down.

// TODO: document better
// TODO: this entire module needs clean up

use crate::{
    chain::{blocks_tree, chain_information},
    executor::host,
    header,
    trie::calculate_root,
};

use alloc::{borrow::ToOwned as _, collections::BTreeMap, vec::Vec};
use core::{
    cmp, fmt, iter, mem,
    num::{NonZeroU32, NonZeroU64},
    time::Duration,
};
use hashbrown::{HashMap, HashSet};

mod verification_queue;

/// Configuration for the [`OptimisticSync`].
#[derive(Debug)]
pub struct Config {
    /// Information about the latest finalized block and its ancestors.
    pub chain_information: chain_information::ValidChainInformation,

    /// Pre-allocated capacity for the number of block sources.
    pub sources_capacity: usize,

    /// Pre-allocated capacity for the number of blocks between the finalized block and the head
    /// of the chain.
    ///
    /// Should be set to the maximum number of block between two consecutive justifications.
    pub blocks_capacity: usize,

    /// Number of blocks to download ahead of the best block.
    ///
    /// Whenever the latest best block is updated, the state machine will start block
    /// requests for the block `best_block_height + download_ahead_blocks` and all its
    /// ancestors. Considering that requesting blocks has some latency, downloading blocks ahead
    /// of time ensures that verification isn't blocked waiting for a request to be finished.
    ///
    /// The ideal value here depends on the speed of blocks verification speed and latency of
    /// block requests.
    pub download_ahead_blocks: NonZeroU32,

    /// If `Some`, the block bodies and storage are also synchronized. Contains the extra
    /// configuration.
    pub full: Option<ConfigFull>,
}

/// See [`Config::full`].
#[derive(Debug)]
pub struct ConfigFull {
    /// Compiled runtime code of the finalized block.
    pub finalized_runtime: host::HostVmPrototype,
}

/// Identifier for an ongoing request in the [`OptimisticSync`].
#[derive(Debug, Copy, Clone, Ord, PartialOrd, Eq, PartialEq, Hash)]
pub struct RequestId(u64);

/// Identifier for a source in the [`OptimisticSync`].
#[derive(Debug, Copy, Clone, Ord, PartialOrd, Eq, PartialEq, Hash)]
pub struct SourceId(u64);

/// Optimistic headers-only syncing.
pub struct OptimisticSync<TRq, TSrc, TBl> {
    /// Data structure containing the blocks.
    ///
    /// The user data, [`Block`], isn't used internally but stores information later reported
    /// to the user.
    chain: blocks_tree::NonFinalizedTree<Block<TBl>>,

    /// Extra fields. In a separate structure in order to be moved around.
    inner: OptimisticSyncInner<TRq, TSrc, TBl>,
}

/// Extra fields. In a separate structure in order to be moved around.
struct OptimisticSyncInner<TRq, TSrc, TBl> {
    /// Configuration for the actual finalized block of the chain.
    /// Used if the `chain` field needs to be recreated.
    finalized_chain_information: blocks_tree::Config,

    /// See [`ConfigFull::finalized_runtime`]. `None` in non-full mode.
    finalized_runtime: Option<host::HostVmPrototype>,

    /// Changes in the storage of the best block compared to the finalized block.
    /// The `BTreeMap`'s keys are storage keys, and its values are new values or `None` if the
    /// value has been erased from the storage.
    best_to_finalized_storage_diff: BTreeMap<Vec<u8>, Option<Vec<u8>>>,

    /// Compiled runtime code of the best block. `None` if it is the same as
    /// [`OptimisticSyncInner::finalized_runtime`].
    best_runtime: Option<host::HostVmPrototype>,

    /// Cache of calculation for the storage trie of the best block.
    /// Providing this value when verifying a block considerably speeds up the verification.
    top_trie_root_calculation_cache: Option<calculate_root::CalculationCache>,

    /// See [`Config::download_ahead_blocks`].
    download_ahead_blocks: NonZeroU32,

    /// List of sources of blocks.
    sources: HashMap<SourceId, Source<TSrc>, fnv::FnvBuildHasher>,

    /// Next [`SourceId`] to allocate.
    /// SourceIds are unique so that the source in the [`verification_queue::VerificationQueue`]
    /// doesn't accidentally collide with a new source.
    next_source_id: SourceId,

    /// Queue of block requests, either waiting to be started, in progress, or completed.
    verification_queue:
        verification_queue::VerificationQueue<(RequestId, TRq), RequestSuccessBlock<TBl>>,

    /// Justification, if any, of the block that has just been verified.
    pending_encoded_justification: Option<(Vec<u8>, SourceId)>,

    /// Identifier to assign to the next request.
    next_request_id: RequestId,

    /// Requests that have been started but whose answers are no longer desired.
    obsolete_requests: HashMap<RequestId, (SourceId, TRq), fnv::FnvBuildHasher>,
}

impl<TRq, TSrc, TBl> OptimisticSyncInner<TRq, TSrc, TBl> {
    fn make_requests_obsolete(&mut self, chain: &blocks_tree::NonFinalizedTree<Block<TBl>>) {
        let former_queue = mem::replace(
            &mut self.verification_queue,
            verification_queue::VerificationQueue::new(chain.best_block_header().number + 1),
        );

        for ((request_id, user_data), source) in former_queue.into_requests() {
            let _was_in = self
                .obsolete_requests
                .insert(request_id, (source, user_data));
            debug_assert!(_was_in.is_none());
        }
    }

    fn with_requests_obsoleted(
        mut self,
        chain: &blocks_tree::NonFinalizedTree<Block<TBl>>,
    ) -> Self {
        self.make_requests_obsolete(chain);
        self
    }
}

struct Source<TSrc> {
    /// Opaque value passed to [`OptimisticSync::add_source`].
    user_data: TSrc,

    /// Best block that the source has reported having.
    best_block_number: u64,

    /// If `true`, this source is banned and shouldn't use be used to request blocks.
    /// Note that the ban is lifted if the source is removed. This ban isn't meant to be a line of
    /// defense against malicious peers but rather an optimisation.
    banned: bool,

    /// Number of requests that use this source.
    num_ongoing_requests: u32,
}

// TODO: doc
pub struct Block<TBl> {
    /// Header of the block.
    pub header: header::Header,

    /// SCALE-encoded justification of this block, if any.
    pub justification: Option<Vec<u8>>,

    /// User data associated to the block.
    pub user_data: TBl,

    /// Extra fields for full block verifications.
    pub full: Option<BlockFull>,
}

// TODO: doc
pub struct BlockFull {
    /// List of SCALE-encoded extrinsics that form the block's body.
    pub body: Vec<Vec<u8>>,

    /// Changes to the storage made by this block compared to its parent.
    pub storage_top_trie_changes: BTreeMap<Vec<u8>, Option<Vec<u8>>>,

    /// List of changes to the offchain storage that this block performs.
    pub offchain_storage_changes: HashMap<Vec<u8>, Option<Vec<u8>>, fnv::FnvBuildHasher>,
}

impl<TRq, TSrc, TBl> OptimisticSync<TRq, TSrc, TBl> {
    /// Builds a new [`OptimisticSync`].
    pub fn new(config: Config) -> Self {
        let blocks_tree_config = blocks_tree::Config {
            chain_information: config.chain_information,
            blocks_capacity: config.blocks_capacity,
        };

        let chain = blocks_tree::NonFinalizedTree::new(blocks_tree_config.clone());
        let best_block_header_num = chain.best_block_header().number;

        OptimisticSync {
            chain,
            inner: OptimisticSyncInner {
                finalized_chain_information: blocks_tree_config,
                finalized_runtime: config.full.map(|f| f.finalized_runtime),
                best_to_finalized_storage_diff: BTreeMap::new(),
                best_runtime: None,
                top_trie_root_calculation_cache: None,
                sources: HashMap::with_capacity_and_hasher(
                    config.sources_capacity,
                    Default::default(),
                ),
                next_source_id: SourceId(0),
                verification_queue: verification_queue::VerificationQueue::new(
                    best_block_header_num + 1,
                ),
                pending_encoded_justification: None,
                download_ahead_blocks: config.download_ahead_blocks,
                next_request_id: RequestId(0),
                obsolete_requests: HashMap::with_capacity_and_hasher(0, Default::default()),
            },
        }
    }

    /// Builds a [`chain_information::ChainInformationRef`] struct corresponding to the current
    /// latest finalized block. Can later be used to reconstruct a chain.
    pub fn as_chain_information(&self) -> chain_information::ValidChainInformationRef {
        self.chain.as_chain_information()
    }

    /// Returns the header of the finalized block.
    pub fn finalized_block_header(&self) -> header::HeaderRef {
        self.inner
            .finalized_chain_information
            .chain_information
            .as_ref()
            .finalized_block_header
    }

    /// Returns the header of the best block.
    ///
    /// > **Note**: This value is provided only for informative purposes. Keep in mind that this
    /// >           best block might be reverted in the future.
    pub fn best_block_header(&self) -> header::HeaderRef {
        self.chain.best_block_header()
    }

    /// Returns the number of the best block.
    ///
    /// > **Note**: This value is provided only for informative purposes. Keep in mind that this
    /// >           best block might be reverted in the future.
    pub fn best_block_number(&self) -> u64 {
        self.chain.best_block_header().number
    }

    /// Returns the hash of the best block.
    ///
    /// > **Note**: This value is provided only for informative purposes. Keep in mind that this
    /// >           best block might be reverted in the future.
    pub fn best_block_hash(&self) -> [u8; 32] {
        self.chain.best_block_hash()
    }

    /// Returns consensus information about the current best block of the chain.
    pub fn best_block_consensus(&self) -> chain_information::ChainInformationConsensusRef {
        self.chain.best_block_consensus()
    }

    /// Returns access to the storage of the best block.
    ///
    /// Returns `None` if [`Config::full`] was `None`.
    pub fn best_block_storage(&self) -> Option<BlockStorage<TRq, TSrc, TBl>> {
        if self.inner.finalized_runtime.is_some() {
            Some(BlockStorage { inner: self })
        } else {
            None
        }
    }

    /// Returns the header of all known non-finalized blocks in the chain without any specific
    /// order.
    pub fn non_finalized_blocks_unordered(
        &'_ self,
    ) -> impl Iterator<Item = header::HeaderRef<'_>> + '_ {
        self.chain.iter_unordered()
    }

    /// Returns the header of all known non-finalized blocks in the chain.
    ///
    /// The returned items are guaranteed to be in an order in which the parents are found before
    /// their children.
    pub fn non_finalized_blocks_ancestry_order(
        &'_ self,
    ) -> impl Iterator<Item = header::HeaderRef<'_>> + '_ {
        self.chain.iter_ancestry_order()
    }

    /// Disassembles the state machine into its raw components.
    pub fn disassemble(self) -> Disassemble<TRq, TSrc> {
        Disassemble {
            chain_information: self.inner.finalized_chain_information.chain_information,
            sources: self
                .inner
                .sources
                .into_iter()
                .map(|(id, source)| DisassembleSource {
                    id,
                    user_data: source.user_data,
                    best_block_number: source.best_block_number,
                })
                .collect(),
            requests: self
                .inner
                .verification_queue
                .into_requests()
                .map(|((request_id, user_data), _)| (request_id, user_data))
                .collect(),
        }
    }

    /// Inform the [`OptimisticSync`] of a new potential source of blocks.
    pub fn add_source(&mut self, source: TSrc, best_block_number: u64) -> SourceId {
        let new_id = {
            let id = self.inner.next_source_id;
            self.inner.next_source_id.0 += 1;
            id
        };

        self.inner.sources.insert(
            new_id,
            Source {
                user_data: source,
                best_block_number,
                banned: false,
                num_ongoing_requests: 0,
            },
        );

        new_id
    }

    /// Returns the current best block of the given source.
    ///
    /// This corresponds either the latest call to [`OptimisticSync::raise_source_best_block`],
    /// or to the parameter passed to [`OptimisticSync::add_source`].
    ///
    /// # Panic
    ///
    /// Panics if the [`SourceId`] is invalid.
    ///
    pub fn source_best_block(&self, source_id: SourceId) -> u64 {
        self.inner
            .sources
            .get(&source_id)
            .unwrap()
            .best_block_number
    }

    /// Updates the best known block of the source.
    ///
    /// Has no effect if the previously-known best block is lower than the new one.
    ///
    /// # Panic
    ///
    /// Panics if the [`SourceId`] is invalid.
    ///
    pub fn raise_source_best_block(&mut self, id: SourceId, best_block_number: u64) {
        let current = &mut self.inner.sources.get_mut(&id).unwrap().best_block_number;
        if *current < best_block_number {
            *current = best_block_number;
        }
    }

    /// Inform the [`OptimisticSync`] that a source of blocks is no longer available.
    ///
    /// This automatically cancels all the requests that have been emitted for this source.
    /// This list of requests is returned as part of this function.
    ///
    /// # Panic
    ///
    /// Panics if the [`SourceId`] is invalid.
    ///
    pub fn remove_source(
        &'_ mut self,
        source_id: SourceId,
    ) -> (TSrc, impl Iterator<Item = (RequestId, TRq)> + '_) {
        // TODO: doesn't take obsolete requests into account /!\
        let src_user_data = self.inner.sources.remove(&source_id).unwrap().user_data;
        let drain = RequestsDrain {
            iter: self.inner.verification_queue.drain_source(source_id),
        };
        (src_user_data, drain)
    }

    /// Returns the list of sources in this state machine.
    pub fn sources(&'_ self) -> impl ExactSizeIterator<Item = SourceId> + '_ {
        self.inner.sources.keys().copied()
    }

    pub fn source_user_data(&self, source_id: SourceId) -> &TSrc {
        &self.inner.sources.get(&source_id).unwrap().user_data
    }

    pub fn source_user_data_mut(&mut self, source_id: SourceId) -> &mut TSrc {
        &mut self.inner.sources.get_mut(&source_id).unwrap().user_data
    }

    /// Returns the number of ongoing requests that concern this source.
    ///
    /// # Panic
    ///
    /// Panics if the [`SourceId`] is invalid.
    ///
    pub fn source_num_ongoing_requests(&self, source_id: SourceId) -> usize {
        let num_obsolete = self
            .inner
            .obsolete_requests
            .values()
            .filter(|(id, _)| *id == source_id)
            .count();
        let num_regular = self
            .inner
            .verification_queue
            .source_num_ongoing_requests(source_id);
        num_obsolete + num_regular
    }

    /// Returns an iterator that yields all the requests whose outcome is no longer desired.
    pub fn obsolete_requests(&'_ self) -> impl Iterator<Item = (RequestId, &'_ TRq)> + '_ {
        self.inner
            .obsolete_requests
            .iter()
            .map(|(id, (_, ud))| (*id, ud))
    }

    /// Returns an iterator that yields all requests that could be started.
    pub fn desired_requests(&'_ self) -> impl Iterator<Item = RequestDetail> + '_ {
        let sources = &self.inner.sources;
        self.inner
            .verification_queue
            .desired_requests(self.inner.download_ahead_blocks)
            .flat_map(move |e| sources.iter().map(move |s| (e, s)))
            .filter_map(|((block_height, num_blocks), (source_id, source))| {
<<<<<<< HEAD
                if source.num_ongoing_requests != 0 {
                    return None;
                }
=======
>>>>>>> 9403e32c
                let source_avail_blocks = NonZeroU32::new(
                    u32::try_from(source.best_block_number.checked_sub(block_height.get())? + 1)
                        .unwrap(),
                )
                .unwrap();
                Some(RequestDetail {
                    block_height,
                    num_blocks: cmp::min(source_avail_blocks, num_blocks),
                    source_id: *source_id,
                })
            })
    }

    /// Updates the [`OptimisticSync`] with the fact that a request has been started.
    ///
    /// Returns the identifier for the request that must later be passed back to
    /// [`OptimisticSync::finish_request`].
    ///
    /// # Panic
    ///
    /// Panics if the [`SourceId`] is invalid.
    ///
    pub fn insert_request(&mut self, detail: RequestDetail, user_data: TRq) -> RequestId {
        self.inner
            .sources
            .get_mut(&detail.source_id)
            .unwrap()
            .num_ongoing_requests += 1;

        let request_id = self.inner.next_request_id;
        self.inner.next_request_id.0 += 1;

        match self.inner.verification_queue.insert_request(
            detail.block_height,
            detail.num_blocks,
            detail.source_id,
            (request_id, user_data),
        ) {
            Ok(()) => {}
            Err((_, user_data)) => {
                self.inner
                    .obsolete_requests
                    .insert(request_id, (detail.source_id, user_data));
            }
        }

        request_id
    }

    /// Update the [`OptimisticSync`] with the outcome of a request.
    ///
    /// Returns the user data that was associated to that request.
    ///
    /// If the state machine only handles light clients, that is if [`Config::full`] was `false`,
    /// then the values of [`RequestSuccessBlock::scale_encoded_extrinsics`] are silently ignored.
    ///
    /// > **Note**: If [`Config::full`] is `false`, you are encouraged to not request the block's
    /// >           body from the source altogether, and to fill the
    /// >           [`RequestSuccessBlock::scale_encoded_extrinsics`] fields with `Vec::new()`.
    ///
    /// # Panic
    ///
    /// Panics if the [`RequestId`] is invalid.
    ///
    pub fn finish_request(
        &mut self,
        request_id: RequestId,
        outcome: Result<impl Iterator<Item = RequestSuccessBlock<TBl>>, RequestFail>,
    ) -> (TRq, FinishRequestOutcome<TSrc>) {
        if let Some((source_id, user_data)) = self.inner.obsolete_requests.remove(&request_id) {
            self.inner.obsolete_requests.shrink_to_fit();
            self.inner
                .sources
                .get_mut(&source_id)
                .unwrap()
                .num_ongoing_requests -= 1;
            return (user_data, FinishRequestOutcome::Obsolete);
        }

        let outcome_is_err = outcome.is_err();

        let ((_, user_data), source_id) = self
            .inner
            .verification_queue
            .finish_request(|(rq, _)| *rq == request_id, outcome.map_err(|_| ()));

        self.inner
            .sources
            .get_mut(&source_id)
            .unwrap()
            .num_ongoing_requests -= 1;

        if outcome_is_err {
            self.inner.sources.get_mut(&source_id).unwrap().banned = true;

            // If all sources are banned, unban them.
            if self.inner.sources.iter().all(|(_, s)| s.banned) {
                for src in self.inner.sources.values_mut() {
                    src.banned = false;
                }
            }
        }

        (
            user_data,
            if !outcome_is_err {
                FinishRequestOutcome::Queued
            } else {
                FinishRequestOutcome::SourcePunished(
                    &mut self.inner.sources.get_mut(&source_id).unwrap().user_data,
                )
            },
        )
    }

    /// Process the next block in the queue of verification.
    ///
    /// This method takes ownership of the [`OptimisticSync`]. The [`OptimisticSync`] is yielded
    /// back in the returned value.
    pub fn process_one(self) -> ProcessOne<TRq, TSrc, TBl> {
        if self.inner.pending_encoded_justification.is_some() {
            return ProcessOne::VerifyJustification(JustificationVerify {
                chain: self.chain,
                inner: self.inner,
            });
        }

        // The block isn't immediately extracted. A `Verify` struct is built, whose existence
        // confirms that a block is ready. If the `Verify` is dropped without `start` being called,
        // the block stays in the list.
        if self.inner.verification_queue.blocks_ready() {
            ProcessOne::VerifyBlock(BlockVerify {
                inner: self.inner,
                chain: self.chain,
            })
        } else {
            ProcessOne::Idle { sync: self }
        }
    }
}

pub struct RequestSuccessBlock<TBl> {
    pub scale_encoded_header: Vec<u8>,
    pub scale_encoded_justification: Option<Vec<u8>>,
    pub scale_encoded_extrinsics: Vec<Vec<u8>>,
    pub user_data: TBl,
}

/// State of the processing of blocks.
pub enum ProcessOne<TRq, TSrc, TBl> {
    /// No processing is necessary.
    ///
    /// Calling [`OptimisticSync::process_one`] again is unnecessary.
    Idle {
        /// The state machine.
        /// The [`OptimisticSync::process_one`] method takes ownership of the
        /// [`OptimisticSync`]. This field yields it back.
        sync: OptimisticSync<TRq, TSrc, TBl>,
    },

    VerifyBlock(BlockVerify<TRq, TSrc, TBl>),

    VerifyJustification(JustificationVerify<TRq, TSrc, TBl>),
}

/// See [`OptimisticSync::best_block_storage`].
pub struct BlockStorage<'a, TRq, TSrc, TBl> {
    inner: &'a OptimisticSync<TRq, TSrc, TBl>,
}

impl<'a, TRq, TSrc, TBl> BlockStorage<'a, TRq, TSrc, TBl> {
    /// Returns the runtime built against this block.
    pub fn runtime(&self) -> &host::HostVmPrototype {
        self.inner
            .inner
            .best_runtime
            .as_ref()
            .unwrap_or(self.inner.inner.finalized_runtime.as_ref().unwrap())
    }

    /// Returns the storage value at the given key. `None` if this key doesn't have any value.
    pub fn get<'val: 'a>(
        &'val self, // TODO: unclear lifetime
        key: &[u8],
        or_finalized: impl FnOnce() -> Option<&'val [u8]>,
    ) -> Option<&'val [u8]> {
        self.inner
            .inner
            .best_to_finalized_storage_diff
            .get(key)
            .map(|opt| opt.as_ref().map(|v| &v[..]))
            .unwrap_or_else(or_finalized)
    }

    pub fn prefix_keys_ordered<'k: 'a>(
        &'k self, // TODO: unclear lifetime
        prefix: &'k [u8],
        in_finalized_ordered: impl Iterator<Item = &'k [u8]> + 'k,
    ) -> impl Iterator<Item = &'k [u8]> + 'k {
        let mut in_finalized_filtered = in_finalized_ordered
            .filter(|k| {
                !self
                    .inner
                    .inner
                    .best_to_finalized_storage_diff
                    .contains_key(*k)
            })
            .peekable();

        let mut diff_inserted = self
            .inner
            .inner
            .best_to_finalized_storage_diff
            .range(prefix.to_owned()..)
            .take_while(|(k, _)| k.starts_with(prefix))
            .filter(|(_, v)| v.is_some())
            .map(|(k, _)| &k[..])
            .peekable();

        iter::from_fn(
            move || match (in_finalized_filtered.peek(), diff_inserted.peek()) {
                (Some(_), None) => in_finalized_filtered.next(),
                (Some(a), Some(b)) if a < b => in_finalized_filtered.next(),
                (Some(a), Some(b)) => {
                    debug_assert_ne!(a, b);
                    diff_inserted.next()
                }
                (None, Some(_)) => diff_inserted.next(),
                (None, None) => None,
            },
        )
    }
}

/// Start the processing of a block verification.
pub struct BlockVerify<TRq, TSrc, TBl> {
    inner: OptimisticSyncInner<TRq, TSrc, TBl>,
    chain: blocks_tree::NonFinalizedTree<Block<TBl>>,
}

impl<TRq, TSrc, TBl> BlockVerify<TRq, TSrc, TBl> {
    /// Returns the height of the block about to be verified.
    pub fn height(&self) -> u64 {
        // TODO: unwrap?
        header::decode(self.header()).unwrap().number
    }

    /// Returns the hash of the block about to be verified.
    pub fn hash(&self) -> [u8; 32] {
        header::hash_from_scale_encoded_header(self.header())
    }

    /// Returns true if [`Config::full`] was `Some` at initialization.
    pub fn is_full_verification(&self) -> bool {
        self.inner.finalized_runtime.is_some()
    }

    /// Returns the SCALE-encoded header of the block about to be verified.
    fn header(&self) -> &[u8] {
        &self
            .inner
            .verification_queue
            .first_block()
            .unwrap()
            .scale_encoded_header
    }

    /// Start the verification of the block.
    ///
    /// Must be passed the current UNIX time in order to verify that the block doesn't pretend to
    /// come from the future.
    pub fn start(mut self, now_from_unix_epoch: Duration) -> BlockVerification<TRq, TSrc, TBl> {
        // Extract the block to process. We are guaranteed that a block is available because a
        // `Verify` is built only when that is the case.
        // Be aware that `source_id` might refer to an obsolete source.
        let (block, source_id) = self.inner.verification_queue.pop_first_block().unwrap();

        debug_assert!(self.inner.pending_encoded_justification.is_none());
        self.inner.pending_encoded_justification = block
            .scale_encoded_justification
            .clone()
            .map(|j| (j, source_id));

        if self.inner.finalized_runtime.is_some() {
            BlockVerification::from(
                Inner::Step1(
                    self.chain
                        .verify_body(block.scale_encoded_header, now_from_unix_epoch),
                ),
                BlockVerificationShared {
                    inner: self.inner,
                    block_body: block.scale_encoded_extrinsics,
                    block_user_data: Some(block.user_data),
                    source_id,
                },
            )
        } else {
            let error = match self
                .chain
                .verify_header(block.scale_encoded_header, now_from_unix_epoch)
            {
                Ok(blocks_tree::HeaderVerifySuccess::Insert {
                    insert,
                    is_new_best: true,
                    ..
                }) => {
                    let header = insert.header().into();
                    insert.insert(Block {
                        header,
                        justification: block.scale_encoded_justification.clone(),
                        user_data: block.user_data,
                        full: None,
                    });
                    None
                }
                Ok(blocks_tree::HeaderVerifySuccess::Duplicate)
                | Ok(blocks_tree::HeaderVerifySuccess::Insert {
                    is_new_best: false, ..
                }) => Some(ResetCause::NonCanonical),
                Err(err) => Some(ResetCause::HeaderError(err)),
            };

            if let Some(reason) = error {
                if let Some(src) = self.inner.sources.get_mut(&source_id) {
                    src.banned = true;
                }

                // If all sources are banned, unban them.
                if self.inner.sources.iter().all(|(_, s)| s.banned) {
                    for src in self.inner.sources.values_mut() {
                        src.banned = false;
                    }
                }

                self.inner.make_requests_obsolete(&self.chain);
                self.inner.best_to_finalized_storage_diff = Default::default();
                self.inner.best_runtime = None;
                self.inner.top_trie_root_calculation_cache = None;

                let previous_best_height = self.chain.best_block_header().number;
                BlockVerification::Reset {
                    sync: OptimisticSync {
                        inner: self.inner,
                        chain: self.chain,
                    },
                    previous_best_height,
                    reason,
                }
            } else {
                let new_best_hash = self.chain.best_block_hash();
                let new_best_number = self.chain.best_block_header().number;

                BlockVerification::NewBest {
                    sync: OptimisticSync {
                        inner: self.inner,
                        chain: self.chain,
                    },
                    new_best_hash,
                    new_best_number,
                }
            }
        }
    }
}

/// State of the processing of blocks.
pub enum BlockVerification<TRq, TSrc, TBl> {
    /// An issue happened when verifying the block or its justification, resulting in resetting
    /// the chain to the latest finalized block.
    Reset {
        /// The state machine.
        /// The [`OptimisticSync::process_one`] method takes ownership of the
        /// [`OptimisticSync`]. This field yields it back.
        sync: OptimisticSync<TRq, TSrc, TBl>,

        /// Height of the best block before the reset.
        previous_best_height: u64,

        /// Problem that happened and caused the reset.
        reason: ResetCause,
    },

    /// Processing of the block is over.
    ///
    /// There might be more blocks remaining. Call [`OptimisticSync::process_one`] again.
    NewBest {
        /// The state machine.
        /// The [`OptimisticSync::process_one`] method takes ownership of the
        /// [`OptimisticSync`]. This field yields it back.
        sync: OptimisticSync<TRq, TSrc, TBl>,

        new_best_number: u64,
        new_best_hash: [u8; 32],
    },

    /// Loading a storage value of the finalized block is required in order to continue.
    FinalizedStorageGet(StorageGet<TRq, TSrc, TBl>),

    /// Fetching the list of keys of the finalized block with a given prefix is required in order
    /// to continue.
    FinalizedStoragePrefixKeys(StoragePrefixKeys<TRq, TSrc, TBl>),

    /// Fetching the key of the finalized block storage that follows a given one is required in
    /// order to continue.
    FinalizedStorageNextKey(StorageNextKey<TRq, TSrc, TBl>),
}

enum Inner<TBl> {
    Step1(blocks_tree::BodyVerifyStep1<Block<TBl>>),
    Step2(blocks_tree::BodyVerifyStep2<Block<TBl>>),
}

struct BlockVerificationShared<TRq, TSrc, TBl> {
    /// See [`OptimisticSync::inner`].
    inner: OptimisticSyncInner<TRq, TSrc, TBl>,
    /// Body of the block being verified.
    block_body: Vec<Vec<u8>>,
    /// User data of the block being verified.
    block_user_data: Option<TBl>,
    /// Source the block has been downloaded from. Might be obsolete.
    source_id: SourceId,
}

impl<TRq, TSrc, TBl> BlockVerification<TRq, TSrc, TBl> {
    fn from(mut inner: Inner<TBl>, mut shared: BlockVerificationShared<TRq, TSrc, TBl>) -> Self {
        // This loop drives the process of the verification.
        // `inner` is updated at each iteration until a state that cannot be resolved internally
        // is found.
        'verif_steps: loop {
            match inner {
                Inner::Step1(blocks_tree::BodyVerifyStep1::ParentRuntimeRequired(req)) => {
                    // The verification process is asking for a Wasm virtual machine containing
                    // the parent block's runtime.
                    //
                    // Since virtual machines are expensive to create, a re-usable virtual machine
                    // is maintained for the best block.
                    //
                    // The code below extracts that re-usable virtual machine with the intention
                    // to store it back after the verification is over.
                    let parent_runtime = match shared.inner.best_runtime.take() {
                        Some(r) => r,
                        None => shared.inner.finalized_runtime.take().unwrap(),
                    };

                    inner = Inner::Step2(req.resume(
                        parent_runtime,
                        shared.block_body.iter(),
                        shared.inner.top_trie_root_calculation_cache.take(),
                    ));
                }

                Inner::Step2(blocks_tree::BodyVerifyStep2::Finished {
                    storage_top_trie_changes,
                    offchain_storage_changes,
                    top_trie_root_calculation_cache,
                    parent_runtime,
                    new_runtime,
                    insert,
                }) => {
                    // Successfully verified block!

                    debug_assert_eq!(
                        new_runtime.is_some(),
                        storage_top_trie_changes.contains_key(&b":code"[..])
                            || storage_top_trie_changes.contains_key(&b":heappages"[..])
                    );

                    // Before the verification, we extracted the runtime either from
                    // `finalized_runtime` or `best_runtime`.
                    if shared.inner.finalized_runtime.is_some() {
                        // If `finalized_runtime` is still `Some` now, that means we have
                        // extracted from `best_runtime`.
                        shared.inner.best_runtime = if let Some(new_runtime) = new_runtime {
                            Some(new_runtime)
                        } else {
                            Some(parent_runtime)
                        };
                    } else {
                        shared.inner.finalized_runtime = Some(parent_runtime);

                        debug_assert!(shared.inner.best_runtime.is_none());
                        if let Some(new_runtime) = new_runtime {
                            shared.inner.best_runtime = Some(new_runtime);
                        }
                    }

                    shared.inner.top_trie_root_calculation_cache =
                        Some(top_trie_root_calculation_cache);
                    for (key, value) in &storage_top_trie_changes {
                        shared
                            .inner
                            .best_to_finalized_storage_diff
                            .insert(key.clone(), value.clone());
                    }

                    let chain = {
                        let header = insert.header().into();
                        insert.insert(Block {
                            header,
                            justification: None, // TODO: /!\
                            user_data: shared.block_user_data.take().unwrap(),
                            full: Some(BlockFull {
                                body: mem::take(&mut shared.block_body),
                                storage_top_trie_changes,
                                offchain_storage_changes,
                            }),
                        })
                    };

                    let new_best_hash = chain.best_block_hash();
                    let new_best_number = chain.best_block_header().number;
                    break BlockVerification::NewBest {
                        sync: OptimisticSync {
                            chain,
                            inner: shared.inner,
                        },
                        new_best_hash,
                        new_best_number,
                    };
                }

                Inner::Step2(blocks_tree::BodyVerifyStep2::StorageGet(req)) => {
                    // The underlying verification process is asking for a storage entry in the
                    // parent block.
                    //
                    // The [`OptimisticSync`] stores the difference between the best block's
                    // storage and the finalized block's storage.
                    // As such, the requested value is either found in one of this diff, in which
                    // case it can be returned immediately to continue the verification, or in
                    // the finalized block, in which case the user needs to be queried.
                    if let Some(value) = shared
                        .inner
                        .best_to_finalized_storage_diff
                        .get(&req.key_as_vec())
                    {
                        inner = Inner::Step2(
                            req.inject_value(value.as_ref().map(|v| iter::once(&v[..]))),
                        );
                        continue 'verif_steps;
                    }

                    // The value hasn't been found in any of the diffs, meaning that the storage
                    // value of the parent is the same as the one of the finalized block. The
                    // user needs to be queried.
                    break BlockVerification::FinalizedStorageGet(StorageGet {
                        inner: req,
                        shared,
                    });
                }

                Inner::Step2(blocks_tree::BodyVerifyStep2::StorageNextKey(req)) => {
                    // The underlying verification process is asking for the key that follows
                    // the requested one.
                    break BlockVerification::FinalizedStorageNextKey(StorageNextKey {
                        inner: req,
                        shared,
                        key_overwrite: None,
                    });
                }

                Inner::Step2(blocks_tree::BodyVerifyStep2::StoragePrefixKeys(req)) => {
                    // The underlying verification process is asking for all the keys that start
                    // with a certain prefix.
                    // The first step is to ask the user for that information when it comes to
                    // the finalized block.
                    break BlockVerification::FinalizedStoragePrefixKeys(StoragePrefixKeys {
                        inner: req,
                        shared,
                    });
                }

                Inner::Step2(blocks_tree::BodyVerifyStep2::RuntimeCompilation(c)) => {
                    // The underlying verification process requires compiling a runtime code.
                    inner = Inner::Step2(c.build());
                    continue 'verif_steps;
                }

                // The three variants below correspond to problems during the verification.
                //
                // When that happens:
                //
                // - A `BlockVerification::Reset` event is emitted.
                // - `cancelling_requests` is set to true in order to cancel all ongoing requests.
                // - `chain` is recreated using `finalized_chain_information`.
                //
                Inner::Step1(blocks_tree::BodyVerifyStep1::InvalidHeader(old_chain, error)) => {
                    if let Some(source) = shared.inner.sources.get_mut(&shared.source_id) {
                        source.banned = true;
                    }

                    // If all sources are banned, unban them.
                    if shared.inner.sources.iter().all(|(_, s)| s.banned) {
                        for src in shared.inner.sources.values_mut() {
                            src.banned = false;
                        }
                    }

                    let chain = blocks_tree::NonFinalizedTree::new(
                        shared.inner.finalized_chain_information.clone(),
                    );
                    let inner = OptimisticSyncInner {
                        best_to_finalized_storage_diff: Default::default(),
                        best_runtime: None,
                        top_trie_root_calculation_cache: None,
                        ..shared.inner.with_requests_obsoleted(&chain)
                    };

                    break BlockVerification::Reset {
                        previous_best_height: old_chain.best_block_header().number,
                        sync: OptimisticSync { chain, inner },
                        reason: ResetCause::InvalidHeader(error),
                    };
                }
                Inner::Step1(blocks_tree::BodyVerifyStep1::Duplicate(old_chain))
                | Inner::Step1(blocks_tree::BodyVerifyStep1::BadParent {
                    chain: old_chain, ..
                }) => {
                    if let Some(source) = shared.inner.sources.get_mut(&shared.source_id) {
                        source.banned = true;
                    }
                    // If all sources are banned, unban them.
                    if shared.inner.sources.iter().all(|(_, s)| s.banned) {
                        for src in shared.inner.sources.values_mut() {
                            src.banned = false;
                        }
                    }

                    let chain = blocks_tree::NonFinalizedTree::new(
                        shared.inner.finalized_chain_information.clone(),
                    );
                    let inner = OptimisticSyncInner {
                        best_to_finalized_storage_diff: Default::default(),
                        best_runtime: None,
                        top_trie_root_calculation_cache: None,
                        ..shared.inner.with_requests_obsoleted(&chain)
                    };

                    break BlockVerification::Reset {
                        previous_best_height: old_chain.best_block_header().number,
                        sync: OptimisticSync { chain, inner },
                        reason: ResetCause::NonCanonical,
                    };
                }
                Inner::Step2(blocks_tree::BodyVerifyStep2::Error {
                    chain: old_chain,
                    error,
                    parent_runtime,
                }) => {
                    if shared.inner.finalized_runtime.is_none() {
                        shared.inner.finalized_runtime = Some(parent_runtime);
                    }
                    if let Some(source) = shared.inner.sources.get_mut(&shared.source_id) {
                        source.banned = true;
                    }
                    // If all sources are banned, unban them.
                    if shared.inner.sources.iter().all(|(_, s)| s.banned) {
                        for src in shared.inner.sources.values_mut() {
                            src.banned = false;
                        }
                    }

                    let chain = blocks_tree::NonFinalizedTree::new(
                        shared.inner.finalized_chain_information.clone(),
                    );
                    let inner = OptimisticSyncInner {
                        best_to_finalized_storage_diff: Default::default(),
                        best_runtime: None,
                        top_trie_root_calculation_cache: None,
                        ..shared.inner.with_requests_obsoleted(&chain)
                    };

                    break BlockVerification::Reset {
                        previous_best_height: old_chain.best_block_header().number,
                        sync: OptimisticSync { chain, inner },
                        reason: ResetCause::HeaderBodyError(error),
                    };
                }
            }
        }
    }
}

/// Start the processing of a justification verification.
pub struct JustificationVerify<TRq, TSrc, TBl> {
    inner: OptimisticSyncInner<TRq, TSrc, TBl>,
    chain: blocks_tree::NonFinalizedTree<Block<TBl>>,
}

impl<TRq, TSrc, TBl> JustificationVerify<TRq, TSrc, TBl> {
    /// Verify the justification.
    pub fn perform(
        mut self,
    ) -> (
        OptimisticSync<TRq, TSrc, TBl>,
        JustificationVerification<TBl>,
    ) {
        let (justification, source_id) = self.inner.pending_encoded_justification.take().unwrap();

        let mut apply = match self.chain.verify_justification(&justification) {
            Ok(a) => a,
            Err(error) => {
                if let Some(source) = self.inner.sources.get_mut(&source_id) {
                    source.banned = true;
                }

                // If all sources are banned, unban them.
                if self.inner.sources.iter().all(|(_, s)| s.banned) {
                    for src in self.inner.sources.values_mut() {
                        src.banned = false;
                    }
                }

                let chain = blocks_tree::NonFinalizedTree::new(
                    self.inner.finalized_chain_information.clone(),
                );
                let inner = OptimisticSyncInner {
                    best_to_finalized_storage_diff: Default::default(),
                    best_runtime: None,
                    top_trie_root_calculation_cache: None,
                    ..self.inner.with_requests_obsoleted(&chain)
                };

                let previous_best_height = chain.best_block_header().number;
                return (
                    OptimisticSync { chain, inner },
                    JustificationVerification::Reset {
                        previous_best_height,
                        error,
                    },
                );
            }
        };

        assert!(apply.is_current_best_block()); // TODO: can legitimately fail in case of malicious node

        // As part of the finalization, put the justification in the chain that's
        // going to be reported to the user.
        apply.block_user_data().justification = Some(justification);

        // Applying the finalization and iterating over the now-finalized block.
        // Since `apply()` returns the blocks in decreasing block number, we have
        // to revert the list in order to get them in increasing block number
        // instead.
        // While this intermediary buffering is an overhead, the increased code
        // complexity to avoid it is probably not worth the speed gain.
        let finalized_blocks = apply
            .apply()
            .collect::<Vec<_>>()
            .into_iter()
            .rev()
            .collect();

        // Since the best block is now the finalized block, reset the storage
        // diff.
        debug_assert!(self.chain.is_empty());
        self.inner.best_to_finalized_storage_diff.clear();

        if let Some(runtime) = self.inner.best_runtime.take() {
            self.inner.finalized_runtime = Some(runtime);
        }

        self.inner.finalized_chain_information.chain_information =
            self.chain.as_chain_information().into();

        (
            OptimisticSync {
                chain: self.chain,
                inner: self.inner,
            },
            JustificationVerification::Finalized { finalized_blocks },
        )
    }
}

/// Outcome of the verification of a justification.
pub enum JustificationVerification<TBl> {
    /// An issue happened when verifying the justification, resulting in resetting the chain to
    /// the latest finalized block.
    Reset {
        /// Height of the best block before the reset.
        previous_best_height: u64,

        /// Problem that happened and caused the reset.
        error: blocks_tree::JustificationVerifyError,
    },

    /// Processing of the justification is over. The best block has now been finalized.
    ///
    /// There might be more blocks remaining. Call [`OptimisticSync::process_one`] again.
    Finalized {
        /// Blocks that have been finalized.
        finalized_blocks: Vec<Block<TBl>>,
    },
}

/// Loading a storage value is required in order to continue.
#[must_use]
pub struct StorageGet<TRq, TSrc, TBl> {
    inner: blocks_tree::StorageGet<Block<TBl>>,
    shared: BlockVerificationShared<TRq, TSrc, TBl>,
}

impl<TRq, TSrc, TBl> StorageGet<TRq, TSrc, TBl> {
    /// Returns the key whose value must be passed to [`StorageGet::inject_value`].
    pub fn key(&'_ self) -> impl Iterator<Item = impl AsRef<[u8]> + '_> + '_ {
        self.inner.key()
    }

    /// Returns the key whose value must be passed to [`StorageGet::inject_value`].
    ///
    /// This method is a shortcut for calling `key` and concatenating the returned slices.
    pub fn key_as_vec(&self) -> Vec<u8> {
        self.inner.key_as_vec()
    }

    /// Injects the corresponding storage value.
    pub fn inject_value(self, value: Option<&[u8]>) -> BlockVerification<TRq, TSrc, TBl> {
        let inner = self.inner.inject_value(value.map(iter::once));
        BlockVerification::from(Inner::Step2(inner), self.shared)
    }
}

/// Fetching the list of keys with a given prefix is required in order to continue.
#[must_use]
pub struct StoragePrefixKeys<TRq, TSrc, TBl> {
    inner: blocks_tree::StoragePrefixKeys<Block<TBl>>,
    shared: BlockVerificationShared<TRq, TSrc, TBl>,
}

impl<TRq, TSrc, TBl> StoragePrefixKeys<TRq, TSrc, TBl> {
    /// Returns the prefix whose keys to load.
    pub fn prefix(&'_ self) -> impl AsRef<[u8]> + '_ {
        self.inner.prefix()
    }

    /// Injects the list of keys ordered lexicographically.
    pub fn inject_keys_ordered(
        self,
        keys: impl Iterator<Item = impl AsRef<[u8]>>,
    ) -> BlockVerification<TRq, TSrc, TBl> {
        let mut keys = keys
            .map(|k| k.as_ref().to_owned())
            .collect::<HashSet<_, fnv::FnvBuildHasher>>();

        {
            let prefix = self.inner.prefix();
            for (k, v) in self
                .shared
                .inner
                .best_to_finalized_storage_diff
                .range(prefix.as_ref().to_owned()..)
                .take_while(|(k, _)| k.starts_with(prefix.as_ref()))
            {
                if v.is_some() {
                    keys.insert(k.clone());
                } else {
                    keys.remove(k);
                }
            }
        }

        let inner = self.inner.inject_keys_ordered(keys.iter());
        BlockVerification::from(Inner::Step2(inner), self.shared)
    }
}

/// Fetching the key that follows a given one is required in order to continue.
#[must_use]
pub struct StorageNextKey<TRq, TSrc, TBl> {
    inner: blocks_tree::StorageNextKey<Block<TBl>>,
    shared: BlockVerificationShared<TRq, TSrc, TBl>,

    /// If `Some`, ask for the key inside of this field rather than the one of `inner`. Used in
    /// corner-case situations where the key provided by the user has been erased from storage.
    key_overwrite: Option<Vec<u8>>,
}

impl<TRq, TSrc, TBl> StorageNextKey<TRq, TSrc, TBl> {
    pub fn key(&'_ self) -> impl AsRef<[u8]> + '_ {
        if let Some(key_overwrite) = &self.key_overwrite {
            either::Left(key_overwrite)
        } else {
            either::Right(self.inner.key())
        }
    }

    /// Injects the key.
    ///
    /// # Panic
    ///
    /// Panics if the key passed as parameter isn't strictly superior to the requested key.
    ///
    pub fn inject_key(self, key: Option<impl AsRef<[u8]>>) -> BlockVerification<TRq, TSrc, TBl> {
        let key = key.as_ref().map(|k| k.as_ref());

        // The key provided by the user as parameter is the next key in the storage of the
        // finalized block.
        // `best_to_finalized_storage_diff` needs to be taken into account in order to provide
        // the next key in the best block instead.

        let inner_key = self.inner.key();
        let requested_key = if let Some(key_overwrite) = &self.key_overwrite {
            key_overwrite
        } else {
            inner_key.as_ref()
        };

        if let Some(key) = key {
            assert!(key > requested_key);
        }

        let in_diff = self
            .shared
            .inner
            .best_to_finalized_storage_diff
            .range(requested_key.to_vec()..) // TODO: don't use to_vec()
            .map(|(k, v)| (k, v.is_some()))
            .find(|(k, _)| &***k > requested_key);

        let outcome = match (key, in_diff) {
            (Some(a), Some((b, true))) if a <= &b[..] => Some(a),
            (Some(a), Some((b, false))) if a < &b[..] => Some(a),
            (Some(a), Some((b, false))) => {
                debug_assert!(a >= &b[..]);
                debug_assert_ne!(&b[..], requested_key);

                // The next key according to the finalized block storage has been erased since
                // then. It is necessary to ask the user again, this time for the key after the
                // one that has been erased.
                // This `clone()` is necessary, as `b` borrows from
                // `self.shared.best_to_finalized_storage_diff`.
                let key_overwrite = Some(b.clone());
                drop(inner_key); // Solves borrowing errors.
                return BlockVerification::FinalizedStorageNextKey(StorageNextKey {
                    inner: self.inner,
                    shared: self.shared,
                    key_overwrite,
                });
            }
            (Some(a), Some((b, true))) => {
                debug_assert!(a >= &b[..]);
                Some(&b[..])
            }

            (Some(a), None) => Some(a),
            (None, Some((b, true))) => Some(&b[..]),
            (None, Some((b, false))) => {
                debug_assert!(&b[..] > requested_key);
                self.shared
                    .inner
                    .best_to_finalized_storage_diff
                    .range(b.clone()..) // TODO: don't clone?
                    .filter(|(_, value)| value.is_some())
                    .map(|(k, _)| &k[..])
                    .next()
            }
            (None, None) => None,
        };

        drop(inner_key); // Solves borrowing errors.
        let inner = self.inner.inject_key(outcome);
        BlockVerification::from(Inner::Step2(inner), self.shared)
    }
}

/// Request that should be emitted towards a certain source.
#[derive(Debug)]
pub struct RequestDetail {
    /// Source where to request blocks from.
    pub source_id: SourceId,
    /// Height of the block to request.
    pub block_height: NonZeroU64,
    /// Number of blocks to request. This might be equal to `u32::max_value()` in case no upper
    /// bound is required. The API user is responsible for clamping this value to a reasonable
    /// limit.
    pub num_blocks: NonZeroU32,
}

pub enum FinishRequestOutcome<'a, TSrc> {
    Obsolete,
    Queued,
    SourcePunished(&'a mut TSrc),
}

/// Reason why a request has failed.
pub enum RequestFail {
    /// Requested blocks aren't available from this source.
    BlocksUnavailable,
}

/// Iterator that drains requests after a source has been removed.
pub struct RequestsDrain<'a, TRq, TBl> {
    iter: verification_queue::SourceDrain<'a, (RequestId, TRq), TBl>,
}

impl<'a, TRq, TBl> Iterator for RequestsDrain<'a, TRq, TBl> {
    type Item = (RequestId, TRq);

    fn next(&mut self) -> Option<Self::Item> {
        self.iter.next()
    }

    fn size_hint(&self) -> (usize, Option<usize>) {
        self.iter.size_hint()
    }
}

impl<'a, TRq, TBl> fmt::Debug for RequestsDrain<'a, TRq, TBl> {
    fn fmt(&self, f: &mut fmt::Formatter) -> fmt::Result {
        f.debug_tuple("RequestsDrain").finish()
    }
}

impl<'a, TRq, TBl> Drop for RequestsDrain<'a, TRq, TBl> {
    fn drop(&mut self) {
        // Drain all remaining elements even if the iterator is dropped eagerly.
        // This is the reason why a custom iterator type is needed.
        for _ in self {}
    }
}

/// Problem that happened and caused the reset.
#[derive(Debug, derive_more::Display)]
pub enum ResetCause {
    /// Error while decoding a header.
    InvalidHeader(header::Error),
    /// Error while verifying a header.
    HeaderError(blocks_tree::HeaderVerifyError),
    /// Error while verifying a header and body.
    HeaderBodyError(blocks_tree::BodyVerifyError),
    /// Received block isn't a child of the current best block.
    NonCanonical,
}

/// Output of [`OptimisticSync::disassemble`].
#[derive(Debug)]
pub struct Disassemble<TRq, TSrc> {
    /// Information about the latest finalized block and its ancestors.
    pub chain_information: chain_information::ValidChainInformation,

    /// List of sources that were within the state machine.
    pub sources: Vec<DisassembleSource<TSrc>>,

    /// List of the requests that were active.
    pub requests: Vec<(RequestId, TRq)>,
    // TODO: add non-finalized blocks?
}

/// See [`Disassemble::sources`].
#[derive(Debug)]
pub struct DisassembleSource<TSrc> {
    /// Identifier that the source had.
    pub id: SourceId,

    /// Opaque value passed to [`OptimisticSync::add_source`].
    pub user_data: TSrc,

    /// Best block that the source has reported having.
    pub best_block_number: u64,
}<|MERGE_RESOLUTION|>--- conflicted
+++ resolved
@@ -488,12 +488,6 @@
             .desired_requests(self.inner.download_ahead_blocks)
             .flat_map(move |e| sources.iter().map(move |s| (e, s)))
             .filter_map(|((block_height, num_blocks), (source_id, source))| {
-<<<<<<< HEAD
-                if source.num_ongoing_requests != 0 {
-                    return None;
-                }
-=======
->>>>>>> 9403e32c
                 let source_avail_blocks = NonZeroU32::new(
                     u32::try_from(source.best_block_number.checked_sub(block_height.get())? + 1)
                         .unwrap(),
