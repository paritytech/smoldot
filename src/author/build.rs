// Substrate-lite
// Copyright (C) 2019-2020  Parity Technologies (UK) Ltd.
// SPDX-License-Identifier: GPL-3.0-or-later WITH Classpath-exception-2.0

// This program is free software: you can redistribute it and/or modify
// it under the terms of the GNU General Public License as published by
// the Free Software Foundation, either version 3 of the License, or
// (at your option) any later version.

// This program is distributed in the hope that it will be useful,
// but WITHOUT ANY WARRANTY; without even the implied warranty of
// MERCHANTABILITY or FITNESS FOR A PARTICULAR PURPOSE.  See the
// GNU General Public License for more details.

// You should have received a copy of the GNU General Public License
// along with this program.  If not, see <http://www.gnu.org/licenses/>.

// TODO: docs

use crate::{
    author::{aura, runtime},
    executor::host,
    header,
    trie::calculate_root,
    util,
};

use alloc::{string::String, vec::Vec};
use core::{iter, num::NonZeroU64, time::Duration};
use hashbrown::HashMap;

pub use runtime::{InherentData, InherentDataConsensus};

/// Configuration for a block generation.
pub struct Config<'a> {
    /// Hash of the parent of the block to generate.
    ///
    /// Used to populate the header of the new block.
    pub parent_hash: &'a [u8; 32],

    /// Height of the parent of the block to generate.
    ///
    /// Used to populate the header of the new block.
    pub parent_number: u64,

    /// Runtime used to check the new block. Must be built using the Wasm code found at the
    /// `:code` key of the parent block storage.
    pub parent_runtime: host::HostVmPrototype,

    /// Consensus-specific item to put in the digest of the header prototype.
    ///
    /// > **Note**: In the case of Aura and Babe, contains the slot being claimed.
    pub consensus_digest_log_item: ConfigPreRuntime<'a>,

    /// Optional cache corresponding to the storage trie root hash calculation coming from the
    /// parent block verification.
    pub top_trie_root_calculation_cache: Option<calculate_root::CalculationCache>,
}

pub enum ConfigConsensus<'a, TLocAuth> {
    Aura {
        /// Time elapsed since [the Unix Epoch](https://en.wikipedia.org/wiki/Unix_time) (i.e.
        /// 00:00:00 UTC on 1 January 1970), ignoring leap seconds.
        now_from_unix_epoch: Duration,

        /// Duration, in milliseconds, of an Aura slot.
        slot_duration: NonZeroU64,

        /// List of the Aura authorities of the current best block.
        best_block_authorities: header::AuraAuthoritiesIter<'a>,

        /// Iterator to the list of sr25519 public keys available locally.
        local_authorities: TLocAuth,
    },
}

/// Current state of the block building process.
#[must_use]
pub enum Builder {
    /// Block production is idle, waiting for a slot.
    WaitSlot(WaitSlot),

    /// Block generation finished.
    Produced {
        block: Result<Success, runtime::Error>,
        next_slot: WaitSlot,
    },

    /// Currently authoring a block.
    Authoring(BuilderAuthoring),
}

<<<<<<< HEAD
impl Builder {
    pub fn new(config: Config) -> Self {}
=======
/// Start a block building process.
pub fn build_block(config: Config) -> BlockBuild {
    let init_result = runtime_host::run(runtime_host::Config {
        virtual_machine: config.parent_runtime,
        function_to_call: "Core_initialize_block",
        parameter: {
            // The `Core_initialize_block` function expects a SCALE-encoded partially-initialized
            // header.
            header::HeaderRef {
                parent_hash: config.parent_hash,
                number: match config.parent_number.checked_add(1) {
                    Some(n) => n,
                    None => return BlockBuild::Finished(Err(Error::BlockHeightOverflow)),
                },
                extrinsics_root: &[0; 32],
                state_root: &[0; 32],
                digest: header::DigestRef::from_slice(&[match config.consensus_digest_log_item {
                    ConfigPreRuntime::Aura(item) => header::DigestItem::AuraPreDigest(item),
                    ConfigPreRuntime::Babe(item) => header::DigestItem::BabePreDigest(item.into()),
                }])
                .unwrap(),
            }
            .scale_encoding()
        },
        top_trie_root_calculation_cache: config.top_trie_root_calculation_cache,
        storage_top_trie_changes: Default::default(),
        offchain_storage_changes: Default::default(),
    });

    let vm = match init_result {
        Ok(vm) => vm,
        Err(err) => return BlockBuild::Finished(Err(Error::VmInit(err))),
    };

    let shared = Shared {
        stage: Stage::InitializeBlock,
        block_body: Vec::new(), // TODO: with_capacity?
        logs: String::new(),
    };

    BlockBuild::from_inner(vm, shared)
>>>>>>> 082b931f
}

/// Current state of the block building process.
#[must_use]
pub enum BuilderAuthoring {
    /// The inherent extrinsics are required in order to continue.
    ///
    /// [`BlockBuild::InherentExtrinsics`] is guaranteed to only be emitted once per block
    /// building process.
    ///
    /// The extrinsics returned by the call to `BlockBuilder_inherent_extrinsics` are
    /// automatically pushed to the runtime.
    InherentExtrinsics(InherentExtrinsics),

    /// Block building is ready to accept extrinsics.
    ///
    /// If [`ApplyExtrinsic::add_extrinsic`] is used, then a [`BlockBuild::ApplyExtrinsicResult`]
    /// stage will be emitted later.
    ///
    /// > **Note**: These extrinsics are generally coming from a transactions pool, but this is
    /// >           out of scope of this module.
    // TODO: change it to be only a documentation of what we do, instead of asking the user
    ApplyExtrinsic(ApplyExtrinsic),

    /// Result of the previous call to [`ApplyExtrinsic::add_extrinsic`].
    ///
    /// An [`ApplyExtrinsic`] object is provided in order to continue the operation.
    // TODO: change it to be only a documentation of what we do, instead of asking the user
    ApplyExtrinsicResult {
        /// Result of the previous call to [`ApplyExtrinsic::add_extrinsic`].
        result: Result<Result<(), DispatchError>, TransactionValidityError>,
        /// Object to use to continue trying to push other transactions or finish the block.
        resume: ApplyExtrinsic,
    },

    /// Loading a storage value from the parent storage is required in order to continue.
    StorageGet(StorageGet),

    /// Fetching the list of keys with a given prefix from the parent storage is required in order
    /// to continue.
    PrefixKeys(PrefixKeys),

    /// Fetching the key that follows a given one in the parent storage is required in order to
    /// continue.
    NextKey(NextKey),
}

/// Block production is idle, waiting for a slot.
#[must_use]
pub struct WaitSlot {
    consensus: WaitSlotConsensus,
    shared: Shared,
}

impl WaitSlot {
    /// Returns when block production can begin, as a UNIX timestamp (i.e. number of seconds since
    /// the UNIX epoch, ignoring leap seconds).
    pub fn when(&self) -> Duration {
        // TODO: we can actually start building the block before our slot in some situations?
        match self.consensus {
            WaitSlotConsensus::Aura(claim) => claim.slot_start_from_unix_epoch,
        }
    }

    /// Start the block production.
    ///
    /// Shouldn't be called before the timestamp returned by [`WaitSlot::when`].
    pub fn start(self) -> AuthoringStart {
        todo!()
    }
}

enum WaitSlotConsensus {
    Aura(aura::SlotClaim),
}

/// Ready to start producing blocks.
pub struct AuthoringStart {
    consensus: WaitSlotConsensus,
    shared: Shared,
}

impl AuthoringStart {
    /// Start producing the block.
    pub fn start(self, config: AuthoringStartConfig) -> BuilderAuthoring {
        let inner_block_build = runtime::build_block(runtime::Config {
            parent_hash: config.parent_hash,
            parent_number: config.parent_number,
            parent_runtime: config.parent_runtime,
            top_trie_root_calculation_cache: config.top_trie_root_calculation_cache,
            consensus_digest_log_item: match self.consensus {
                WaitSlotConsensus::Aura(slot) => {
                    runtime::ConfigPreRuntime::Aura(header::AuraPreDigest {
                        slot_number: slot.slot_number,
                    })
                }
            },
        });

        match self.shared.with_runtime_inner(inner_block_build) {
            Builder::Authoring(a) => a,
            _ => unreachable!(),
        }
    }
}

/// Configuration for a block generation.
pub struct AuthoringStartConfig<'a> {
    /// Hash of the parent of the block to generate.
    ///
    /// Used to populate the header of the new block.
    pub parent_hash: &'a [u8; 32],

    /// Height of the parent of the block to generate.
    ///
    /// Used to populate the header of the new block.
    pub parent_number: u64,

    /// Runtime used to check the new block. Must be built using the Wasm code found at the
    /// `:code` key of the parent block storage.
    pub parent_runtime: host::HostVmPrototype,

    /// Optional cache corresponding to the storage trie root hash calculation coming from the
    /// parent block verification.
    pub top_trie_root_calculation_cache: Option<calculate_root::CalculationCache>,
}

/// The list of inherent extrinsics are needed in order to continue.
#[must_use]
pub struct InherentExtrinsics {
    inner: runtime::InherentExtrinsics,
    shared: Shared,
}

impl InherentExtrinsics {
    /// Injects the inherents extrinsics and resumes execution.
    ///
    /// See the module-level documentation for more information.
<<<<<<< HEAD
    pub fn inject_inherents<'a>(self, inherents: InherentData) -> Builder {
        self.shared
            .with_runtime_inner(self.inner.inject_inherents(inherents))
=======
    pub fn inject_inherents(self, inherents: InherentData) -> BlockBuild {
        self.inject_raw_inherents_list(
            [
                (*b"timstap0", inherents.timestamp.to_le_bytes()),
                match inherents.consensus {
                    InherentDataConsensus::Aura { slot_number } => {
                        (*b"auraslot", slot_number.to_le_bytes())
                    }
                    InherentDataConsensus::Babe { slot_number } => {
                        (*b"babeslot", slot_number.to_le_bytes())
                    }
                },
            ]
            .iter()
            .cloned(),
        )
>>>>>>> 082b931f
    }

    /// Injects a raw list of inherents and resumes execution.
    ///
    /// This method is a more weakly-typed equivalent to [`InherentExtrinsics::inject_inherents`].
    /// Only use this method if you know what you're doing.
    pub fn inject_raw_inherents_list(
        self,
        list: impl ExactSizeIterator<Item = ([u8; 8], impl AsRef<[u8]> + Clone)> + Clone,
    ) -> Builder {
        self.shared
            .with_runtime_inner(self.inner.inject_raw_inherents_list(list))
    }
}

/// More transactions can be added.
#[must_use]
pub struct ApplyExtrinsic {
    inner: runtime::ApplyExtrinsic,
    shared: Shared,
}

impl ApplyExtrinsic {
    /// Adds a SCALE-encoded extrinsic and resumes execution.
    ///
    /// See the module-level documentation for more information.
    pub fn add_extrinsic(mut self, extrinsic: Vec<u8>) -> Builder {
        self.shared
            .with_runtime_inner(self.inner.add_extrinsic(extrinsic))
    }

    /// Indicate that no more extrinsics will be added, and resume execution.
    pub fn finish(mut self) -> Builder {
        self.shared.with_runtime_inner(self.inner.finish())
    }
}

/// Loading a storage value from the parent storage is required in order to continue.
#[must_use]
pub struct StorageGet(runtime::StorageGet, Shared);

impl StorageGet {
    /// Returns the key whose value must be passed to [`StorageGet::inject_value`].
    pub fn key<'a>(&'a self) -> impl Iterator<Item = impl AsRef<[u8]> + 'a> + 'a {
        self.0.key()
    }

    /// Returns the key whose value must be passed to [`StorageGet::inject_value`].
    ///
    /// This method is a shortcut for calling `key` and concatenating the returned slices.
    pub fn key_as_vec(&self) -> Vec<u8> {
        self.0.key_as_vec()
    }

    /// Injects the corresponding storage value.
<<<<<<< HEAD
    // TODO: `value` parameter should be something like `Iterator<Item = impl AsRef<[u8]>`
    pub fn inject_value(self, value: Option<&[u8]>) -> Builder {
        self.1.with_runtime_inner(self.0.inject_value(value))
=======
    pub fn inject_value(self, value: Option<impl Iterator<Item = impl AsRef<[u8]>>>) -> BlockBuild {
        BlockBuild::from_inner(self.0.inject_value(value), self.1)
>>>>>>> 082b931f
    }
}

/// Fetching the list of keys with a given prefix from the parent storage is required in order to
/// continue.
#[must_use]
pub struct PrefixKeys(runtime::PrefixKeys, Shared);

impl PrefixKeys {
    /// Returns the prefix whose keys to load.
    pub fn prefix(&self) -> &[u8] {
        self.0.prefix()
    }

    /// Injects the list of keys.
    pub fn inject_keys(self, keys: impl Iterator<Item = impl AsRef<[u8]>>) -> Builder {
        self.1.with_runtime_inner(self.0.inject_keys(keys))
    }
}

/// Fetching the key that follows a given one in the parent storage is required in order to
/// continue.
#[must_use]
pub struct NextKey(runtime::NextKey, Shared);

impl NextKey {
    /// Returns the key whose next key must be passed back.
    pub fn key(&self) -> &[u8] {
        self.0.key()
    }

    /// Injects the key.
    ///
    /// # Panic
    ///
    /// Panics if the key passed as parameter isn't strictly superior to the requested key.
    ///
    pub fn inject_key(self, key: Option<impl AsRef<[u8]>>) -> Builder {
        self.1.with_runtime_inner(self.0.inject_key(key))
    }
}

/// Extra information maintained in all variants of the [`Builder`].
#[derive(Debug)]
struct Shared {}

impl Shared {
    fn with_runtime_inner(self, mut inner: runtime::BlockBuild) -> Builder {
        loop {
            match inner {
                runtime::BlockBuild::Finished(result) => todo!(),
                runtime::BlockBuild::InherentExtrinsics(inner) => {
                    break Builder::Authoring(BuilderAuthoring::InherentExtrinsics(InherentExtrinsics {
                        shared: self,
                        inner,
                    }))
                }
                runtime::BlockBuild::ApplyExtrinsic(a) => {
                    inner = a.finish();
                }
                runtime::BlockBuild::ApplyExtrinsicResult { result, resume } => {
                    break Builder::Authoring(BuilderAuthoring::ApplyExtrinsicResult {
                        result,
                        resume: ApplyExtrinsic {
                            inner: resume,
                            shared: self,
                        },
                    })
                }
                runtime::BlockBuild::StorageGet(inner) => {
                    break Builder::Authoring(BuilderAuthoring::StorageGet(StorageGet(inner, self)))
                }
                runtime::BlockBuild::PrefixKeys(inner) => {
                    break Builder::Authoring(BuilderAuthoring::PrefixKeys(PrefixKeys(inner, self)))
                }
                runtime::BlockBuild::NextKey(inner) => {
                    break Builder::Authoring(BuilderAuthoring::NextKey(NextKey(inner, self)))
                }
            }
        }
    }
}<|MERGE_RESOLUTION|>--- conflicted
+++ resolved
@@ -90,52 +90,8 @@
     Authoring(BuilderAuthoring),
 }
 
-<<<<<<< HEAD
 impl Builder {
     pub fn new(config: Config) -> Self {}
-=======
-/// Start a block building process.
-pub fn build_block(config: Config) -> BlockBuild {
-    let init_result = runtime_host::run(runtime_host::Config {
-        virtual_machine: config.parent_runtime,
-        function_to_call: "Core_initialize_block",
-        parameter: {
-            // The `Core_initialize_block` function expects a SCALE-encoded partially-initialized
-            // header.
-            header::HeaderRef {
-                parent_hash: config.parent_hash,
-                number: match config.parent_number.checked_add(1) {
-                    Some(n) => n,
-                    None => return BlockBuild::Finished(Err(Error::BlockHeightOverflow)),
-                },
-                extrinsics_root: &[0; 32],
-                state_root: &[0; 32],
-                digest: header::DigestRef::from_slice(&[match config.consensus_digest_log_item {
-                    ConfigPreRuntime::Aura(item) => header::DigestItem::AuraPreDigest(item),
-                    ConfigPreRuntime::Babe(item) => header::DigestItem::BabePreDigest(item.into()),
-                }])
-                .unwrap(),
-            }
-            .scale_encoding()
-        },
-        top_trie_root_calculation_cache: config.top_trie_root_calculation_cache,
-        storage_top_trie_changes: Default::default(),
-        offchain_storage_changes: Default::default(),
-    });
-
-    let vm = match init_result {
-        Ok(vm) => vm,
-        Err(err) => return BlockBuild::Finished(Err(Error::VmInit(err))),
-    };
-
-    let shared = Shared {
-        stage: Stage::InitializeBlock,
-        block_body: Vec::new(), // TODO: with_capacity?
-        logs: String::new(),
-    };
-
-    BlockBuild::from_inner(vm, shared)
->>>>>>> 082b931f
 }
 
 /// Current state of the block building process.
@@ -274,28 +230,9 @@
     /// Injects the inherents extrinsics and resumes execution.
     ///
     /// See the module-level documentation for more information.
-<<<<<<< HEAD
     pub fn inject_inherents<'a>(self, inherents: InherentData) -> Builder {
         self.shared
             .with_runtime_inner(self.inner.inject_inherents(inherents))
-=======
-    pub fn inject_inherents(self, inherents: InherentData) -> BlockBuild {
-        self.inject_raw_inherents_list(
-            [
-                (*b"timstap0", inherents.timestamp.to_le_bytes()),
-                match inherents.consensus {
-                    InherentDataConsensus::Aura { slot_number } => {
-                        (*b"auraslot", slot_number.to_le_bytes())
-                    }
-                    InherentDataConsensus::Babe { slot_number } => {
-                        (*b"babeslot", slot_number.to_le_bytes())
-                    }
-                },
-            ]
-            .iter()
-            .cloned(),
-        )
->>>>>>> 082b931f
     }
 
     /// Injects a raw list of inherents and resumes execution.
@@ -351,14 +288,8 @@
     }
 
     /// Injects the corresponding storage value.
-<<<<<<< HEAD
-    // TODO: `value` parameter should be something like `Iterator<Item = impl AsRef<[u8]>`
-    pub fn inject_value(self, value: Option<&[u8]>) -> Builder {
+    pub fn inject_value(self, value: Option<impl Iterator<Item = impl AsRef<[u8]>>>) -> Builder {
         self.1.with_runtime_inner(self.0.inject_value(value))
-=======
-    pub fn inject_value(self, value: Option<impl Iterator<Item = impl AsRef<[u8]>>>) -> BlockBuild {
-        BlockBuild::from_inner(self.0.inject_value(value), self.1)
->>>>>>> 082b931f
     }
 }
 
