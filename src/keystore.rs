--- conflicted
+++ resolved
@@ -78,7 +78,6 @@
         public_key.into()
     }
 
-<<<<<<< HEAD
     /// Returns the list of all keys known to this keystore.
     ///
     /// > **Note**: Keep in mind that this function is racy, as keys can be added and removed
@@ -86,7 +85,8 @@
     pub async fn keys(&self) -> impl Iterator<Item = (KeyNamespace, [u8; 32])> {
         let guarded = self.guarded.lock().await;
         guarded.keys.keys().cloned().collect::<Vec<_>>().into_iter()
-=======
+    }
+
     /// Generates a new sr25519 key and inserts it in the keystore.
     ///
     /// Returns the corresponding public key.
@@ -105,7 +105,6 @@
             .insert((namespace, public_key), PrivateKey::MemorySr25519(keypair));
 
         public_key
->>>>>>> 8be40ca4
     }
 
     /// Signs the given payload using the private key associated to the public key passed as
